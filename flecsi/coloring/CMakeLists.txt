--- conflicted
+++ resolved
@@ -124,10 +124,6 @@
   LIBRARIES ${COLORING_LIBRARIES}
   POLICY ${UNIT_POLICY}
   THREADS 5
-<<<<<<< HEAD
-=======
-  FOLDER "Tests/Coloring/Devel"
->>>>>>> 2f9c1539
 )
 
 cinch_add_unit(boxcolor2d
@@ -158,10 +154,6 @@
   LIBRARIES ${COLORING_LIBRARIES}
   POLICY ${UNIT_POLICY}
   THREADS 5
-<<<<<<< HEAD
-=======
-  FOLDER "Tests/Coloring/Devel"
->>>>>>> 2f9c1539
 )
 
 endif()