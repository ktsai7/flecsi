/*
    @@@@@@@@  @@           @@@@@@   @@@@@@@@ @@
   /@@/////  /@@          @@////@@ @@////// /@@
   /@@       /@@  @@@@@  @@    // /@@       /@@
   /@@@@@@@  /@@ @@///@@/@@       /@@@@@@@@@/@@
   /@@////   /@@/@@@@@@@/@@       ////////@@/@@
   /@@       /@@/@@//// //@@    @@       /@@/@@
   /@@       @@@//@@@@@@ //@@@@@@  @@@@@@@@ /@@
   //       ///  //////   //////  ////////  //

   Copyright (c) 2016, Triad National Security, LLC
   All rights reserved.
                                                                              */
#pragma once

/*!  @file */

#include <flecsi-config.h>

#if !defined(FLECSI_ENABLE_LEGION)
#error FLECSI_ENABLE_LEGION not defined! This file depends on Legion!
#endif

#include <hdf5.h>
#include <legion.h>

using namespace Legion;

namespace flecsi {
namespace io {

struct legion_hdf5_region_t {
  legion_hdf5_region_t(LogicalRegion lr,
    LogicalPartition lp,
    std::string lr_name,
    std::map<FieldID, std::string> & field_string_map);
  legion_hdf5_region_t(LogicalRegion lr,
    LogicalPartition lp,
    std::string lr_name);

  LogicalRegion logical_region;
  LogicalPartition logical_partition;
  std::string logical_region_name;
  std::map<FieldID, std::string> field_string_map;
  size_t dim_size[3];
};

struct legion_hdf5_t {
  legion_hdf5_t(const char * file_name, int num_files);
  legion_hdf5_t(std::string file_name, int num_files);
  bool create_hdf5_file(int file_idx);
  bool open_hdf5_file(int file_idx);
  bool close_hdf5_file();
  bool write_string_to_hdf5_file(const char * group_name,
    const char * dataset_name,
    const char * str,
    size_t size);
  bool read_string_from_hdf5_file(const char * group_name,
    const char * dataset_name,
    std::string & str);
  void add_logical_region(LogicalRegion lr,
    LogicalPartition lp,
    std::string lr_name,
    std::map<FieldID, std::string> field_string_map);
  void add_hdf5_region(const legion_hdf5_region_t & hdf5_region);
  bool create_datasets_for_regions(int file_idx);

  hid_t hdf5_file_id;
  std::string file_name;
  int num_files;
  std::vector<legion_hdf5_region_t> hdf5_region_vector;
  std::map<std::string, hid_t> hdf5_group_map;
};

struct legion_io_policy_t {
  using hdf5_t = legion_hdf5_t;
  using hdf5_region_t = legion_hdf5_region_t;
  using launch_space_t = IndexSpace;
  using field_reference_t = data::field_reference_t;
  
  legion_io_policy_t();
  
  ~legion_io_policy_t();

  legion_hdf5_t init_hdf5_file(const char * file_name, int num_files);

  bool create_hdf5_file(legion_hdf5_t & hdf5_file, int file_idx);

  bool open_hdf5_file(legion_hdf5_t & hdf5_file, int file_idx);

  bool close_hdf5_file(legion_hdf5_t & hdf5_file);

  bool create_datasets_for_regions(legion_hdf5_t & hdf5_file, int file_idx);

  bool write_string_to_hdf5_file(legion_hdf5_t & hdf5_file,
    int rank_id,
    const char * group_name,
    const char * dataset_name,
    const char * str,
    size_t size);

  bool read_string_from_hdf5_file(legion_hdf5_t & hdf5_file,
    int file_idx,
    const char * group_name,
    const char * dataset_name,
    std::string & str);
  
  void add_regions(legion_hdf5_t & hdf5_file, std::vector<legion_hdf5_region_t> & hdf5_region_vector);
  
  void add_default_index_topology(legion_hdf5_t & hdf5_file);
  
  void generate_hdf5_files(legion_hdf5_t & hdf5_file);
  
  void checkpoint_default_index_topology(legion_hdf5_t & hdf5_file);
  
  //void checkpoint_index_topology(legion_hdf5_t & hdf5_file, const flecsi::utils::const_string_t &index_topology_name);

<<<<<<< HEAD
  void checkpoint_default_index_topology_field(hdf5_t & hdf5_file, 
    data::field_reference_t & fh);
  
=======
  void checkpoint_index_topology_field(hdf5_t & hdf5_file,
    data::field_reference_t const & fh);

  void recover_data(legion_hdf5_t & hdf5_file,
    IndexSpace launch_space,
    std::vector<legion_hdf5_region_t> & hdf5_region_vector,
    bool attach_flag);

>>>>>>> 2fc42405
  void recover_default_index_topology(legion_hdf5_t & hdf5_file);

  void recover_default_index_topology_field(hdf5_t & hdf5_file, 
    data::field_reference_t & fh);
  
  void checkpoint_data(legion_hdf5_t & hdf5_file, 
    IndexSpace launch_space, 
    std::vector<legion_hdf5_region_t> & hdf5_region_vector, 
    bool attach_flag);
  
  void recover_data(legion_hdf5_t & hdf5_file, 
    IndexSpace launch_space, 
    std::vector<legion_hdf5_region_t> & hdf5_region_vector, 
    bool attach_flag);
  
private:  
  std::map<size_t, IndexSpace> file_is_map;
  std::map<size_t, IndexPartition> file_ip_map;
  std::map<size_t, LogicalPartition> file_lp_map;
  
}; // struct legion_io_policy_t

} // namespace io
} // namespace flecsi<|MERGE_RESOLUTION|>--- conflicted
+++ resolved
@@ -115,20 +115,9 @@
   
   //void checkpoint_index_topology(legion_hdf5_t & hdf5_file, const flecsi::utils::const_string_t &index_topology_name);
 
-<<<<<<< HEAD
   void checkpoint_default_index_topology_field(hdf5_t & hdf5_file, 
     data::field_reference_t & fh);
   
-=======
-  void checkpoint_index_topology_field(hdf5_t & hdf5_file,
-    data::field_reference_t const & fh);
-
-  void recover_data(legion_hdf5_t & hdf5_file,
-    IndexSpace launch_space,
-    std::vector<legion_hdf5_region_t> & hdf5_region_vector,
-    bool attach_flag);
-
->>>>>>> 2fc42405
   void recover_default_index_topology(legion_hdf5_t & hdf5_file);
 
   void recover_default_index_topology_field(hdf5_t & hdf5_file, 
