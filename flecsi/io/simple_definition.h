/*~--------------------------------------------------------------------------~*
 * Copyright (c) 2015 Los Alamos National Security, LLC
 * All rights reserved.
 *~--------------------------------------------------------------------------~*/

#pragma once

#include <flecsi/topology/mesh_definition.h>

#include <fstream>
#include <iterator>
#include <sstream>
#include <string>
#include <unordered_map>
#include <vector>

#include <flecsi/utils/logging.h>

///
/// \file
/// \date Initial file creation: Nov 21, 2016
///

namespace flecsi {
namespace io {

///
/// \class simple_definition_t simple_definition.h
/// \brief simple_definition_t provides a very basic implementation of
///        the mesh_definition_u interface.
///
class simple_definition_t : public topology::mesh_definition_u<2>
{
public:
  /// Default constructor
  simple_definition_t(const char * filename) {
    file_.open(filename, std::ifstream::in);

    if(file_.good()) {
      std::string line;
      std::getline(file_, line);
      std::istringstream iss(line);

      // Read the number of vertices and cells
      iss >> num_vertices_ >> num_cells_;

      // Get the offset to the beginning of the vertices
      vertex_start_ = file_.tellg();

      for(size_t i(0); i < num_vertices_; ++i) {
        std::getline(file_, line);
      } // for

      cell_start_ = file_.tellg();
    }
    else {
      clog_fatal("failed opening " << filename);
    } // if

    // Go to the start of the cells.
    std::string line;
    file_.seekg(cell_start_);
    for(size_t l(0); l < num_cells_; ++l) {
      std::getline(file_, line);
      std::istringstream iss(line);
      ids_.push_back(std::vector<size_t>(
        std::istream_iterator<size_t>(iss), std::istream_iterator<size_t>()));
    }

  } // simple_definition_t

  /// Copy constructor (disabled)
  simple_definition_t(const simple_definition_t &) = delete;

  /// Assignment operator (disabled)
  simple_definition_t & operator=(const simple_definition_t &) = delete;

  /// Destructor
  ~simple_definition_t() {}

  ///
  ///
  ///
  size_t num_entities(size_t dimension) const override {
    return dimension == 0 ? num_vertices_ : num_cells_;
  } // num_entities

  /// return the set of vertices that make up all cells
  /// \param [in] from_dim the entity dimension to query
  /// \param [in] to_dim the dimension of entities we wish to return
<<<<<<< HEAD
  std::vector<std::vector<size_t>> entities_weifix(size_t from_dim,
=======
  const std::vector<std::vector<size_t>> & entities(size_t from_dim,
>>>>>>> f8a12f0d
    size_t to_dim) const override {
    clog_assert(from_dim == 2, "invalid dimension " << from_dim);
    clog_assert(to_dim == 0, "invalid dimension " << to_dim);
    return ids_;
  }

  /// return the set of vertices of a particular entity.
  /// \param [in] dimension  the entity dimension to query.
  /// \param [in] entity_id  the id of the entity in question.

  std::vector<size_t>
  entities(size_t from_dim, size_t to_dim, size_t entity_id) const override {
    clog_assert(from_dim == 2, "invalid dimension " << from_dim);
    clog_assert(to_dim == 0, "invalid dimension " << to_dim);

    std::string line;
    std::vector<size_t> ids;
    size_t v0, v1, v2, v3;

    // Go to the start of the cells.
    file_.seekg(cell_start_);

    // Walk to the line with the requested id.
    for(size_t l(0); l < entity_id; ++l) {
      std::getline(file_, line);
    } // for

    // Get the line with the information for the requested id.
    std::getline(file_, line);
    std::istringstream iss(line);

    // Read the cell definition.
    iss >> v0 >> v1 >> v2 >> v3;

    ids.push_back(v0);
    ids.push_back(v1);
    ids.push_back(v2);
    ids.push_back(v3);

    return ids;
  } // vertices

  ///
  ///
  ///
  point_t vertex(size_t vertex_id) const {
    std::string line;
    point_t v;

    // Go to the start of the vertices.
    file_.seekg(vertex_start_);

    // Walk to the line with the requested id.
    for(size_t l(0); l < vertex_id; ++l) {
      std::getline(file_, line);
    } // for

    // Get the line with the information for the requested id.
    std::getline(file_, line);
    std::istringstream iss(line);

    // Read the vertex coordinates.
    iss >> v[0] >> v[1];

    return v;
  } // vertex

private:
  mutable std::ifstream file_;
  std::vector<std::vector<size_t>> ids_;

  size_t num_vertices_;
  size_t num_cells_;

  mutable std::iostream::pos_type vertex_start_;
  mutable std::iostream::pos_type cell_start_;

}; // class simple_definition_t

} // namespace io
} // namespace flecsi

/*~-------------------------------------------------------------------------~-*
 * Formatting options for vim.
 * vim: set tabstop=2 shiftwidth=2 expandtab :
 *~-------------------------------------------------------------------------~-*/<|MERGE_RESOLUTION|>--- conflicted
+++ resolved
@@ -88,11 +88,7 @@
   /// return the set of vertices that make up all cells
   /// \param [in] from_dim the entity dimension to query
   /// \param [in] to_dim the dimension of entities we wish to return
-<<<<<<< HEAD
-  std::vector<std::vector<size_t>> entities_weifix(size_t from_dim,
-=======
   const std::vector<std::vector<size_t>> & entities(size_t from_dim,
->>>>>>> f8a12f0d
     size_t to_dim) const override {
     clog_assert(from_dim == 2, "invalid dimension " << from_dim);
     clog_assert(to_dim == 0, "invalid dimension " << to_dim);
