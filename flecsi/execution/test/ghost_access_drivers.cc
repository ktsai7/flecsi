--- conflicted
+++ resolved
@@ -28,35 +28,18 @@
 flecsi_register_data_client(empty_mesh_t, meshes, mesh1);
 
 void check_all_cells_task(
-<<<<<<< HEAD
-        dense_accessor<size_t, flecsi::ro, flecsi::ro, flecsi::ro> cell_ID,
-        dense_accessor<double, flecsi::ro, flecsi::ro, flecsi::ro> test,
-        size_t cycle);
-flecsi_register_task_simple(check_all_cells_task, loc, index|leaf);
-
-void set_primary_cells_task(
-        dense_accessor<size_t, flecsi::rw, flecsi::rw, flecsi::ro> cell_ID,
-        dense_accessor<double, flecsi::rw, flecsi::rw, flecsi::ro> test,
-        size_t cycle);
-flecsi_register_task_simple(set_primary_cells_task, loc, index|leaf);
-
-flecsi_register_field(empty_mesh_t, name_space, cell_ID, size_t, dense,
-    VERSIONS, INDEX_ID);
-flecsi_register_field(empty_mesh_t, name_space, test, double, dense,
-    VERSIONS, INDEX_ID);
-=======
     dense_accessor<size_t, flecsi::ro, flecsi::ro, flecsi::ro> cell_ID,
     dense_accessor<double, flecsi::ro, flecsi::ro, flecsi::ro> test,
     int my_color,
     size_t cycle);
-flecsi_register_task_simple(check_all_cells_task, loc, single | leaf);
+flecsi_register_task_simple(check_all_cells_task, loc, index | leaf);
 
 void set_primary_cells_task(
     dense_accessor<size_t, flecsi::rw, flecsi::rw, flecsi::ro> cell_ID,
     dense_accessor<double, flecsi::rw, flecsi::rw, flecsi::ro> test,
     int my_color,
     size_t cycle);
-flecsi_register_task_simple(set_primary_cells_task, loc, single | leaf);
+flecsi_register_task_simple(set_primary_cells_task, loc, index | leaf);
 
 flecsi_register_field(
     empty_mesh_t,
@@ -74,7 +57,6 @@
     dense,
     VERSIONS,
     INDEX_ID);
->>>>>>> a5df2232
 
 namespace flecsi {
 namespace execution {
@@ -91,21 +73,14 @@
   map.vertices = 1;
   map.cells = 0;
 
-<<<<<<< HEAD
-  flecsi_execute_mpi_task(add_colorings, flecsi::execution, map);
-=======
   flecsi_execute_mpi_task(add_colorings, flecsi::supplemental, map);
 
->>>>>>> a5df2232
 } // specialization_tlt_init
 
 //----------------------------------------------------------------------------//
 // User driver.
 //----------------------------------------------------------------------------//
 
-<<<<<<< HEAD
-void driver(int argc, char ** argv) {
-=======
 void
 driver(int argc, char ** argv) {
 #if FLECSI_RUNTIME_MODEL == FLECSI_RUNTIME_MODEL_legion
@@ -115,7 +90,6 @@
   int my_color;
   MPI_Comm_rank(MPI_COMM_WORLD, &my_color);
 #endif
->>>>>>> a5df2232
 
   clog(trace) << " in driver" << std::endl;
 
@@ -126,21 +100,12 @@
   auto test_handle =
       flecsi_get_handle(ch, name_space, test, double, dense, INDEX_ID);
 
-<<<<<<< HEAD
-  for(size_t cycle=0; cycle<1; cycle++) {
-    flecsi_execute_task_simple(set_primary_cells_task, index, handle,
-      test_handle, cycle);
-
-    flecsi_execute_task_simple(check_all_cells_task, index, handle,
-      test_handle, cycle);
-=======
   for (size_t cycle = 0; cycle < 3; cycle++) {
     flecsi_execute_task_simple(
-        set_primary_cells_task, single, handle, test_handle, my_color, cycle);
+        set_primary_cells_task, index, handle, test_handle, my_color, cycle);
 
     flecsi_execute_task_simple(
-        check_all_cells_task, single, handle, test_handle, my_color, cycle);
->>>>>>> a5df2232
+        check_all_cells_task, index, handle, test_handle, my_color, cycle);
   }
 
 } // driver
@@ -148,28 +113,12 @@
 } // namespace execution
 } // namespace flecsi
 
-<<<<<<< HEAD
-void set_primary_cells_task(
-        dense_accessor<size_t, flecsi::rw, flecsi::rw, flecsi::ro> cell_ID,
-        dense_accessor<double, flecsi::rw, flecsi::rw, flecsi::ro> test,
-        size_t cycle) {
-#if FLECSI_RUNTIME_MODEL == FLECSI_RUNTIME_MODEL_legion
-  auto runtime = Legion::Runtime::get_runtime();
-  const int my_color = runtime->find_local_MPI_rank();
-#elif FLECSI_RUNTIME_MODEL == FLECSI_RUNTIME_MODEL_mpi
-  int my_color;
-  MPI_Comm_rank(MPI_COMM_WORLD, &my_color);
-#endif
-=======
 void
 set_primary_cells_task(
     dense_accessor<size_t, flecsi::rw, flecsi::rw, flecsi::ro> cell_ID,
     dense_accessor<double, flecsi::rw, flecsi::rw, flecsi::ro> test,
-    int my_color,
     size_t cycle) {
->>>>>>> a5df2232
-
-  clog(trace) << "Rank " << my_color << " WRITING " << std::endl;
+
 
   flecsi::execution::context_t & context_ =
       flecsi::execution::context_t::instance();
@@ -182,8 +131,6 @@
        exclusive_itr != index_coloring->second.exclusive.end();
        ++exclusive_itr) {
     flecsi::coloring::entity_info_t exclusive = *exclusive_itr;
-    clog_rank(trace, 1) << "Rank " << my_color << " exclusive " << exclusive.id
-                        << std::endl;
     cell_ID.exclusive(index) = exclusive.id + cycle;
     test.exclusive(index) = double(exclusive.id + cycle);
     index++;
@@ -193,8 +140,6 @@
   for (auto shared_itr = index_coloring->second.shared.begin();
        shared_itr != index_coloring->second.shared.end(); ++shared_itr) {
     flecsi::coloring::entity_info_t shared = *shared_itr;
-    clog_rank(trace, 1) << "Rank " << my_color << " shared " << shared.id
-                        << std::endl;
     cell_ID.shared(index) = shared.id + cycle;
     test.shared(index) = double(shared.id + cycle);
     index++;
@@ -203,52 +148,28 @@
   for (auto ghost_itr = index_coloring->second.ghost.begin();
        ghost_itr != index_coloring->second.ghost.end(); ++ghost_itr) {
     flecsi::coloring::entity_info_t ghost = *ghost_itr;
-    clog_rank(trace, 1) << "Rank " << my_color << " ghost " << ghost.id
-                        << std::endl;
   } // ghost_itr
 
 } // set_primary_cells_task
 
-<<<<<<< HEAD
-void check_all_cells_task(
-        dense_accessor<size_t, flecsi::ro, flecsi::ro, flecsi::ro> cell_ID,
-        dense_accessor<double, flecsi::ro, flecsi::ro, flecsi::ro> test,
-        size_t cycle) {
-#if FLECSI_RUNTIME_MODEL == FLECSI_RUNTIME_MODEL_legion
-  auto runtime = Legion::Runtime::get_runtime();
-  const int my_color = runtime->find_local_MPI_rank();
-#elif FLECSI_RUNTIME_MODEL == FLECSI_RUNTIME_MODEL_mpi
-  int my_color;
-  MPI_Comm_rank(MPI_COMM_WORLD, &my_color);
-#endif
-  clog(trace) << "Rank " << my_color << " READING " << std::endl;
-
-  //for (size_t i=0; i < cell_ID.exclusive_size(); i++)
-      //clog(trace) << "Rank " << my_color << " exclusive " << i << " = " <<
-      //cell_ID.exclusive(i) << std::endl;
-
-  flecsi::execution::context_t & context_
-    = flecsi::execution::context_t::instance();
-  const std::map<size_t, flecsi::coloring::index_coloring_t> coloring_map
-    = context_.coloring_map();
-=======
 void
 check_all_cells_task(
     dense_accessor<size_t, flecsi::ro, flecsi::ro, flecsi::ro> cell_ID,
     dense_accessor<double, flecsi::ro, flecsi::ro, flecsi::ro> test,
-    int my_color,
     size_t cycle) {
-  // clog(trace) << "Rank " << my_color << " READING " << std::endl;
-
-  // for (size_t i=0; i < cell_ID.exclusive_size(); i++)
-  // clog(trace) << "Rank " << my_color << " exclusive " << i << " = " <<
-  // cell_ID.exclusive(i) << std::endl;
+    #if FLECSI_RUNTIME_MODEL == FLECSI_RUNTIME_MODEL_legion                                                                                                                                                                                     
+    auto runtime = Legion::Runtime::get_runtime();                                                                                                                                                                                            
+    const int my_color = runtime->find_local_MPI_rank();                                                                                                                                                                                      
+  #elif FLECSI_RUNTIME_MODEL == FLECSI_RUNTIME_MODEL_mpi                                                                                                                                                                                      
+    int my_color;                                                                                                                                                                                                                             
+    MPI_Comm_rank(MPI_COMM_WORLD, &my_color);                                                                                                                                                                                                 
+  #endif            
+
 
   flecsi::execution::context_t & context_ =
       flecsi::execution::context_t::instance();
   const std::map<size_t, flecsi::coloring::index_coloring_t> coloring_map =
       context_.coloring_map();
->>>>>>> a5df2232
   auto index_coloring = coloring_map.find(INDEX_ID);
 
   size_t index = 0;
@@ -270,13 +191,6 @@
     index++;
   } // shared_itr
 
-  // for (size_t i=0; i < cell_ID.shared_size(); i++)
-  // clog(trace) << "Rank " << my_color << " shared " << i << " = " <<
-  // cell_ID.shared(i) << std::endl;
-
-  // for (size_t i=0; i < cell_ID.ghost_size(); i++)
-  // clog(trace) << "Rank " << my_color << " ghost " << i << " = " <<
-  // cell_ID.ghost(i) << std::endl;
 
   index = 0;
   for (auto ghost_itr = index_coloring->second.ghost.begin();
