/*~-------------------------------------------------------------------------~~*
 * Copyright (c) 2014 Los Alamos National Security, LLC
 * All rights reserved.
 *~-------------------------------------------------------------------------~~*/

///
/// \file
/// \date Initial file creation: Apr 11, 2017
///

#define DH50

#include <cinchtest.h>

#include "flecsi/execution/execution.h"
#include "flecsi/io/simple_definition.h"
#include "flecsi/coloring/dcrs_utils.h"
#include "flecsi/coloring/parmetis_colorer.h"
#include "flecsi/coloring/mpi_communicator.h"
#include "flecsi/supplemental/coloring/add_colorings.h"
#include "flecsi/data/mutator_handle.h"
#include "flecsi/data/sparse_accessor.h"
#include "flecsi/data/mutator.h"

using namespace std;
using namespace flecsi;
using namespace topology;
using namespace execution;
using namespace coloring;

clog_register_tag(coloring);

class vertex : public mesh_entity_t<0, 1>{
public:
  template<size_t M>
  uint64_t precedence() const { return 0; }
  vertex() = default;

};

class edge : public mesh_entity_t<1, 1>{
public:
};

class face : public mesh_entity_t<1, 1>{
public:
};

class cell : public mesh_entity_t<2, 1>{
public:

  using id_t = flecsi::utils::id_t;

  std::vector<size_t>
  create_entities(id_t cell_id, size_t dim, domain_connectivity<2> & c, id_t * e){
    id_t* v = c.get_entities(cell_id, 0);

    e[0] = v[0];
    e[1] = v[2];
    
    e[2] = v[1];
    e[3] = v[3];
    
    e[4] = v[0];
    e[5] = v[1];
    
    e[6] = v[2];
    e[7] = v[3];

    return {2, 2, 2, 2};
  }

}; // class cell

class test_mesh_types_t{
public:
  static constexpr size_t num_dimensions = 2;

  static constexpr size_t num_domains = 1;

  using id_t = flecsi::utils::id_t;

  using entity_types = std::tuple<
    std::tuple<index_space_<0>, domain_<0>, cell>,
//    std::tuple<index_space_<2>, domain_<0>, edge>,
    std::tuple<index_space_<1>, domain_<0>, vertex>>;

  using connectivities = 
    std::tuple<std::tuple<index_space_<3>, domain_<0>, cell, vertex>>;

  using bindings = std::tuple<>;

  template<size_t M, size_t D, typename ST>
  static mesh_entity_base_t<num_domains>*
  create_entity(mesh_topology_base_t<ST>* mesh, size_t num_vertices,
    id_t const & id){
    switch(M){
      case 0:{
        switch(D){
          case 1:
            //return mesh->template make<edge>(*mesh);
          default:
            assert(false && "invalid topological dimension");
        }
        break;
      }
      default:
        assert(false && "invalid domain");
    }
  }
};

struct test_mesh_t : public mesh_topology_t<test_mesh_types_t> {};

template<typename DC, size_t PS>
using client_handle_t = data_client_handle__<DC, PS>;

<<<<<<< HEAD

void task1(client_handle_t<test_mesh_t, ro> mesh, mutator<double> mh) {
  auto& context = execution::context_t::instance();
  auto rank = context.color();
=======
void task1(client_handle_t<test_mesh_t, ro> mesh, sparse_mutator<double> mh) {
>>>>>>> ec1b25d7
  for(size_t i = 0; i < 32; ++i){
    for(size_t j = 0; j < 5; ++j){
      mh(i, j) = i * 100 + j + rank * 10000;
    }
  }
  //mh.dump();
} // task1

void task2(client_handle_t<test_mesh_t, ro> mesh,
           sparse_accessor<double, ro, ro, ro> h) {
  auto& context = execution::context_t::instance();
  auto rank = context.color();
  if (rank == 1)
    h.dump();

} // task2

void task3(client_handle_t<test_mesh_t, ro> mesh,
           sparse_accessor<double, rw, rw, rw> h) {

  auto& context = execution::context_t::instance();
  auto rank = context.color();

  h(1, 2) *= -1;
  h(1, 3) *= -1;
  h(1, 4) *= -1;
  h(1, 0) *= -1;
  h(2, 1) *= -1;

  h(30, 2) *= -1;
  h(30, 3) *= -1;
  h(31, 1) *= -1;

  if(context.color() == 1){
    h.dump();
  }

} // task2

flecsi_register_data_client(test_mesh_t, meshes, mesh1); 

flecsi_register_task_simple(task1, loc, single);
flecsi_register_task_simple(task2, loc, single);

flecsi_register_field(test_mesh_t, hydro, pressure, double, sparse, 1, 0);

namespace flecsi {
namespace execution {

//----------------------------------------------------------------------------//
// Specialization driver.
//----------------------------------------------------------------------------//

void specialization_tlt_init(int argc, char ** argv) {
  clog(info) << "In specialization top-level-task init" << std::endl;
  coloring_map_t map;
  map.vertices = 1;
  map.cells = 0;
  flecsi_execute_mpi_task(add_colorings, flecsi::execution, map);

  auto& context = execution::context_t::instance();

  auto& cc = context.coloring_info(0);
  auto& cv = context.coloring_info(1);

  adjacency_info_t ai;
  ai.index_space = 3;
  ai.from_index_space = 0;
  ai.to_index_space = 1;
  ai.color_sizes.resize(cc.size());

  for(auto& itr : cc){
    size_t color = itr.first;
    const coloring_info_t& ci = itr.second;
    ai.color_sizes[color] = (ci.exclusive + ci.shared + ci.ghost) * 4;
  }

  context.add_adjacency(ai);
} // specialization_tlt_init

void specialization_spmd_init(int argc, char ** argv) {

} // specialization_spmd_init

//----------------------------------------------------------------------------//
// User driver.
//----------------------------------------------------------------------------//

void driver(int argc, char ** argv) {
  auto ch = flecsi_get_client_handle(test_mesh_t, meshes, mesh1);
  auto mh = flecsi_get_mutator(ch, hydro, pressure, double, sparse, 0, 5);

  flecsi_execute_task_simple(task1, single, ch, mh);

  auto ph = flecsi_get_handle(ch, hydro, pressure, double, sparse, 0);

  flecsi_execute_task_simple(task2, single, ch, ph);
} // specialization_driver

//----------------------------------------------------------------------------//
// TEST.
//----------------------------------------------------------------------------//

TEST(sparse_data, testname) {
  
} // TEST

} // namespace execution
} // namespace flecsi

/*~------------------------------------------------------------------------~--*
 * Formatting options for vim.
 * vim: set tabstop=2 shiftwidth=2 expandtab :
 *~------------------------------------------------------------------------~--*/

#undef DH50<|MERGE_RESOLUTION|>--- conflicted
+++ resolved
@@ -115,17 +115,10 @@
 template<typename DC, size_t PS>
 using client_handle_t = data_client_handle__<DC, PS>;
 
-<<<<<<< HEAD
-
-void task1(client_handle_t<test_mesh_t, ro> mesh, mutator<double> mh) {
-  auto& context = execution::context_t::instance();
-  auto rank = context.color();
-=======
 void task1(client_handle_t<test_mesh_t, ro> mesh, sparse_mutator<double> mh) {
->>>>>>> ec1b25d7
   for(size_t i = 0; i < 32; ++i){
     for(size_t j = 0; j < 5; ++j){
-      mh(i, j) = i * 100 + j + rank * 10000;
+      mh(i, j) = i * 100 + j; // + rank * 10000;
     }
   }
   //mh.dump();
