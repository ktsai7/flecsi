--- conflicted
+++ resolved
@@ -18,11 +18,8 @@
 #include <flecsi/io/simple_definition.h>
 #include <flecsi/supplemental/coloring/add_colorings.h>
 #include <flecsi/supplemental/mesh/empty_mesh_2d.h>
-<<<<<<< HEAD
 #include <flecsi/data/dense_accessor.h>
 #include <flecsi/data/common/privilege.h>
-=======
->>>>>>> f41ddd48
 
 using namespace flecsi;
 using namespace supplemental;
@@ -157,13 +154,8 @@
 
   auto & context = execution::context_t::instance();
 
-<<<<<<< HEAD
   ASSERT_EQ(context.execution_state(),
     static_cast<size_t>(SPECIALIZATION_TLT_INIT));
-=======
-  ASSERT_EQ(
-      context.execution_state(), static_cast<size_t>(SPECIALIZATION_TLT_INIT));
->>>>>>> f41ddd48
 
   coloring_map_t map;
   map.vertices = 1;
@@ -226,13 +218,7 @@
 // TEST.
 //----------------------------------------------------------------------------//
 
-<<<<<<< HEAD
-TEST(data_handle, testname) {
-
-} // TEST
-=======
 TEST(data_handle, testname) {} // TEST
->>>>>>> f41ddd48
 
 } // namespace execution
 } // namespace flecsi
