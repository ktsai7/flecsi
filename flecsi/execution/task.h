/*
    @@@@@@@@  @@           @@@@@@   @@@@@@@@ @@
   /@@/////  /@@          @@////@@ @@////// /@@
   /@@       /@@  @@@@@  @@    // /@@       /@@
   /@@@@@@@  /@@ @@///@@/@@       /@@@@@@@@@/@@
   /@@////   /@@/@@@@@@@/@@       ////////@@/@@
   /@@       /@@/@@//// //@@    @@       /@@/@@
   /@@       @@@//@@@@@@ //@@@@@@  @@@@@@@@ /@@
   //       ///  //////   //////  ////////  //

   Copyright (c) 2016, Triad National Security, LLC
   All rights reserved.
                                                                              */
#pragma once

/*! @file */

#if !defined(__FLECSI_PRIVATE__)
#error Do not include this file directly!
#else
#include <flecsi/execution/common/launch.h>
#include <flecsi/execution/common/processor.h>
#endif

#include <iostream>
#include <string>

namespace flecsi {
namespace execution {

/*!
  The task_interface_u type provides a high-level task interface that is
  implemented by the given execution policy.

  @tparam EXECUTION_POLICY The backend execution policy.

  @ingroup execution
 */

template<typename EXECUTION_POLICY>
struct task_interface_u {

  /*!
    Register a task with the FleCSI runtime.

    @tparam KEY       A hash key identifying the task.
    @tparam RETURN    The return type of the user task.
    @tparam ARG_TUPLE A std::tuple of the user task argument types.
    @tparam DELEGATE  The delegate function that invokes the user task.

    @param processor The processor type.
    @param execution The task execution type flags.
    @param name      The string identifier of the task.

    @return The return type for task registration is determined by
            the specific backend runtime being used.
   */

  template<size_t KEY,
    typename RETURN,
    typename ARG_TUPLE,
    RETURN (*DELEGATE)(ARG_TUPLE)>
  static decltype(auto) register_task(processor_type_t processor,
    task_execution_type_t execution,
    std::string name) {
    return EXECUTION_POLICY::
      template register_task<KEY, RETURN, ARG_TUPLE, DELEGATE>(
        processor, execution, name);
  } // register_task

  /*!
    Register a launch domain with the FleCSI runtime.

    @tparam KEY       A hash key identifying the domain.
    @tparam SIZE      A domain size
   */

<<<<<<< HEAD
  template<size_t KEY, launch_type_t LAUNCH, size_t SIZE>
  static decltype(auto) register_domain() {
    execution::context_t::instance().register_domain(KEY, LAUNCH, SIZE);
=======
  template<size_t KEY, size_t SIZE>
  static decltype(auto) register_domain() {
    execution::context_t::instance().register_index_domain(KEY, SIZE);
>>>>>>> 13736e0c
    return true;
  } // register_domain

  /*!
    Execute a task.

    @tparam LAUNCH    The launch mode for this task execution.
    @tparam TASK      The task hash key.
    @tparam REDUCTION The reduction operation hash key.
    @tparam RETURN    The return type of the task.
    @tparam ARG_TUPLE A std::tuple of the user task argument types.
    @tparam ARGS      The task arguments.

    @param domain_key A hash from the domain name
    @param args   The arguments to pass to the user task during execution.
   */

  template<size_t TASK,
    size_t LAUNCH_DOMAIN,
    size_t REDUCTION,
    typename RETURN,
    typename ARG_TUPLE,
    typename... ARGS>
<<<<<<< HEAD
  static decltype(auto) execute_task(size_t domain_key, ARGS &&... args) {
    return EXECUTION_POLICY::
      template execute_task<TASK, REDUCTION, RETURN, ARG_TUPLE>(
        domain_key, std::forward<ARGS>(args)...);
=======
  static decltype(auto) execute_task(ARGS &&... args) {
    return EXECUTION_POLICY::
      template execute_task<TASK, LAUNCH_DOMAIN, REDUCTION, RETURN, ARG_TUPLE>(
        std::forward<ARGS>(args)...);
>>>>>>> 13736e0c
  } // execute_task

  /*!
    Register a custom reduction operation.

    @tparam HASH A hash key identifying the operation.
    @tparam TYPE The user-defined operation type. The interface
                 for this type is prescribed.
   */

  template<size_t HASH, typename TYPE>
  static decltype(auto) register_reduction_operation() {
    using wrapper_t =
      typename EXECUTION_POLICY::template reduction_wrapper_u<HASH, TYPE>;

    return context_t::instance().register_reduction_operation(
      HASH, wrapper_t::registration_callback);
  } // register_reduction_operation

}; // struct task_interface_u

} // namespace execution
} // namespace flecsi

//----------------------------------------------------------------------------//
// This include file defines the FLECSI_RUNTIME_EXECUTION_POLICY used below.
//----------------------------------------------------------------------------//
#include <flecsi/runtime/execution_policy.h>

namespace flecsi {
namespace execution {

/*!
  The task_interface_t type is the high-level interface to the FleCSI
  task model.

  @ingroup execution
 */

using task_interface_t = task_interface_u<FLECSI_RUNTIME_EXECUTION_POLICY>;

/*!
  Use the execution policy to define the future type.

  @tparam RETURN The return type of the associated task.

  @ingroup execution
 */

// template<typename RETURN, launch_type_t launch>
// using future_u = FLECSI_RUNTIME_EXECUTION_POLICY::future_u<RETURN, launch>;

} // namespace execution
} // namespace flecsi<|MERGE_RESOLUTION|>--- conflicted
+++ resolved
@@ -75,15 +75,9 @@
     @tparam SIZE      A domain size
    */
 
-<<<<<<< HEAD
-  template<size_t KEY, launch_type_t LAUNCH, size_t SIZE>
-  static decltype(auto) register_domain() {
-    execution::context_t::instance().register_domain(KEY, LAUNCH, SIZE);
-=======
   template<size_t KEY, size_t SIZE>
   static decltype(auto) register_domain() {
     execution::context_t::instance().register_index_domain(KEY, SIZE);
->>>>>>> 13736e0c
     return true;
   } // register_domain
 
@@ -107,17 +101,10 @@
     typename RETURN,
     typename ARG_TUPLE,
     typename... ARGS>
-<<<<<<< HEAD
-  static decltype(auto) execute_task(size_t domain_key, ARGS &&... args) {
-    return EXECUTION_POLICY::
-      template execute_task<TASK, REDUCTION, RETURN, ARG_TUPLE>(
-        domain_key, std::forward<ARGS>(args)...);
-=======
   static decltype(auto) execute_task(ARGS &&... args) {
     return EXECUTION_POLICY::
       template execute_task<TASK, LAUNCH_DOMAIN, REDUCTION, RETURN, ARG_TUPLE>(
         std::forward<ARGS>(args)...);
->>>>>>> 13736e0c
   } // execute_task
 
   /*!
