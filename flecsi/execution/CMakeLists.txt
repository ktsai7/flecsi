--- conflicted
+++ resolved
@@ -273,29 +273,6 @@
       POLICY ${UNIT_POLICY}
     )
 
-<<<<<<< HEAD
-   cinch_add_devel_target(index_subspaces
-     SOURCES
-       test/index_subspaces.cc
-       ../supplemental/coloring/add_colorings.cc
-       ../supplemental/coloring/add_colorings_dependent_partition.cc
-       ${DRIVER_INITIALIZATION}
-       ${RUNTIME_DRIVER}
-     INPUTS
-       test/simple2d-8x8.msh
-       test/simple2d-16x16.msh
-     LIBRARIES
-       FleCSI
-       ${CINCH_RUNTIME_LIBRARIES}
-       ${COLORING_LIBRARIES}
-     DEFINES
-       -DFLECSI_ENABLE_SPECIALIZATION_TLT_INIT
-       -DFLECSI_ENABLE_SPECIALIZATION_SPMD_INIT
-       -DCINCH_OVERRIDE_DEFAULT_INITIALIZATION_DRIVER
-       -DFLECSI_8_8_MESH
-     POLICY ${UNIT_POLICY}
-   )
-=======
     cinch_add_devel_target(index_subspaces
       SOURCES
         test/index_subspaces.cc
@@ -316,7 +293,6 @@
         -DFLECSI_8_8_MESH
       POLICY ${UNIT_POLICY}
     )
->>>>>>> aac9bc5d
 
     # cinch_add_unit(forall
     #   SOURCES
@@ -591,14 +567,7 @@
   #
     cinch_add_unit(internal_task
       SOURCES
-<<<<<<< HEAD
-        test/legion/barrier_per_field_drivers.cc
-        ../supplemental/coloring/add_colorings.cc
-        ../supplemental/coloring/add_colorings_dependent_partition.cc
-        ../supplemental/coloring/add_colorings_unified.cc
-=======
         test/legion/internal_task_driver.cc
->>>>>>> aac9bc5d
         ${DRIVER_INITIALIZATION}
         ${RUNTIME_DRIVER}
       DEFINES
@@ -614,14 +583,7 @@
 
     cinch_add_unit(mapper_compaction_task
       SOURCES
-<<<<<<< HEAD
-        test/gid_to_lid_map.cc
-        ../supplemental/coloring/add_colorings.cc
-        ../supplemental/coloring/add_colorings_dependent_partition.cc
-        ../supplemental/coloring/add_colorings_unified.cc
-=======
         test/legion/mapper_compaction.cc
->>>>>>> aac9bc5d
         ${DRIVER_INITIALIZATION}
         ${RUNTIME_DRIVER}
       DEFINES
@@ -641,6 +603,8 @@
         SOURCES
           test/legion/barrier_per_field_drivers.cc
           ../supplemental/coloring/add_colorings.cc
+          ../supplemental/coloring/add_colorings_dependent_partition.cc
+          ../supplemental/coloring/add_colorings_unified.cc
           ${DRIVER_INITIALIZATION}
           ${RUNTIME_DRIVER}
         INPUTS
@@ -684,6 +648,8 @@
         SOURCES
           test/gid_to_lid_map.cc
           ../supplemental/coloring/add_colorings.cc
+          ../supplemental/coloring/add_colorings_dependent_partition.cc
+          ../supplemental/coloring/add_colorings_unified.cc
           ${DRIVER_INITIALIZATION}
           ${RUNTIME_DRIVER}
         INPUTS
