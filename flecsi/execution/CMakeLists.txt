--- conflicted
+++ resolved
@@ -48,6 +48,7 @@
   set(execution_HEADERS
     ${execution_HEADERS}
     legion/context_policy.h
+    legion/dpd.h
     legion/future.h
     legion/execution_policy.h
     legion/runtime_driver.h
@@ -58,6 +59,7 @@
   )
 
   set(execution_SOURCES
+    legion/dpd.cc
   )
 
   set(UNIT_POLICY LEGION)
@@ -67,6 +69,7 @@
 
   set(execution_HEADERS
     ${execution_HEADERS}
+    legion/dpd.h
     legion/task_args.h
     legion/task_wrapper.h
     mpilegion/context_policy.h
@@ -76,30 +79,18 @@
     mpilegion/mpi_legion_interop.h
     mpilegion/runtime_driver.h
     task_ids.h
-    mpilegion/copy_ghosts.h 
-    test/mpilegion/init_partitions_task.h 
+    mpilegion/init_partitions_task.h 
+    mpilegion/lax_wendroff_task.h 
   )
 
   set(execution_SOURCES
-    test/mpilegion/init_partitions_task.cc 
-    mpilegion/copy_ghosts.cc
-    ../data/legion/dpd.cc
+    legion/dpd.cc
+    mpilegion/init_partitions_task.cc
+    mpilegion/lax_wendroff_task.cc
   )
 
   set(UNIT_POLICY MPILEGION)
   set(RUNTIME_DRIVER mpilegion/runtime_driver.cc)
-
-elseif(FLECSI_RUNTIME_MODEL STREQUAL "rf_mpilegion")
-
-  set(execution_HEADERS
-    ${execution_HEADERS}
-  )
-
-  set(execution_SOURCES
-  )
-
-  set(UNIT_POLICY MPILEGION)
-  set(RUNTIME_DRIVER rf_mpilegion/runtime_driver.cc)
 
 endif()
 
@@ -117,13 +108,10 @@
 # Unit tests.
 #------------------------------------------------------------------------------#
 
-if(FLECSI_RUNTIME_MODEL STREQUAL "rf_mpilegion")
-cinch_add_unit(pure
+if((NOT DEFINED ENV{TRAVIS} ) OR (FLECSI_RUNTIME_MODEL STREQUAL "serial")
+    OR (FLECSI_RUNTIME_MODEL STREQUAL "legion") )
+cinch_add_unit(task
   SOURCES
-<<<<<<< HEAD
-    test/legion/pure.cc
-    ${RUNTIME_DRIVER}
-=======
     test/task.cc
     test/task_driver.cc
     ${RUNTIME_DRIVER}
@@ -131,29 +119,10 @@
     TEST_INIT=flecsi/execution/test/task_init.h
   POLICY
     ${UNIT_POLICY}
->>>>>>> 275af06c
   LIBRARIES
     flecsi
     ${CINCH_RUNTIME_LIBRARIES}
 )
-endif()
-
-if((NOT DEFINED ENV{TRAVIS} ) OR (FLECSI_RUNTIME_MODEL STREQUAL "serial")
-    OR (FLECSI_RUNTIME_MODEL STREQUAL "legion") )
-# cinch_add_unit(task
-#   SOURCES
-#     test/task.cc
-#     test/task_driver.h
-#     ${RUNTIME_DRIVER}
-#   DEFINES
-#     FLECSI_SPECIALIZATION_DRIVER=flecsi/execution/test/task_driver.h
-#     TEST_INIT=flecsi/execution/test/task_init.h
-#   POLICY
-#     ${UNIT_POLICY}
-#   LIBRARIES
-#     flecsi
-#     ${CINCH_RUNTIME_LIBRARIES}
-# )
 
 cinch_add_unit(simple_function
   SOURCES
@@ -169,25 +138,6 @@
 endif()
 
 if(NOT DEFINED ENV{TRAVIS})
-<<<<<<< HEAD
-   if(FLECSI_RUNTIME_MODEL STREQUAL "mpilegion")
-
-#     cinch_add_unit(mpilegion_task
-#       SOURCES
-#         test/task.cc
-#         test/task_driver.h
-#         mpilegion/runtime_driver.cc
-#         test/mpilegion/init_partitions_task.cc
-#         mpilegion/copy_ghosts.cc
-#       DEFINES
-#         FLECSI_SPECIALIZATION_DRIVER=flecsi/execution/test/task_driver.h
-#         TEST_INIT=flecsi/execution/test/task_init.h
-#       POLICY MPILEGION
-#       LIBRARIES
-#       flecsi
-#       ${CINCH_RUNTIME_LIBRARIES}
-#     )
-=======
   if(FLECSI_RUNTIME_MODEL STREQUAL "mpilegion")
 
     cinch_add_unit(mpilegion_task
@@ -204,7 +154,6 @@
       flecsi
       ${CINCH_RUNTIME_LIBRARIES}
     )
->>>>>>> 275af06c
 
 #  cinch_add_unit(dpd_sparse
 #    SOURCES
@@ -218,61 +167,45 @@
   # FIXME: Need to talk about this with Irina and Galen.
     cinch_add_unit(test_legion_handshake
       SOURCES test/mpilegion/test_legion_handshake.cc
-      DEFINES HANDSHAKE_TEST
-        TEST_INIT=flecsi/execution/test/mpilegion/handshake_init.h
       POLICY MPILEGION
     )
 
     cinch_add_unit(test_mpilegion_interop
       SOURCES test/mpilegion/test_mpi_legion_interop.cc
-      DEFINES INTEROP_TEST
-        TEST_INIT=flecsi/execution/test/mpilegion/interop_init.h
       POLICY MPILEGION
     )
 
     if(ENABLE_PARTITIONING AND ENABLE_PARMETIS)
-      cinch_add_unit(test_parmetis_interop
+      cinch_add_unit(mpilegion_sprint
         SOURCES
-         test/mpilegion/test_parmetis_interop_devel.cc
+         test/mpilegion/sprint_devel.cc
          mpilegion/runtime_driver.cc
-         ../data/data_client.cc
+         test/mpilegion/sprint.cc
          ${execution_SOURCES}
         INPUTS
          test/mpilegion/simple2d-16x16.msh
         DEFINES SPRINT_TEST
-         FLECSI_SPECIALIZATION_DRIVER=flecsi/execution/test/mpilegion/test_parmetis_interop.h
-         FLECSI_DRIVER=flecsi/execution/test/test_mpi_interop_partitions.h
+         FLECSI_OVERRIDE_DEFAULT_SPECIALIZATION_DRIVER
          TEST_INIT=flecsi/execution/test/task_init.h
         LIBRARIES ${PARTITION_LIBRARIES}
         POLICY MPILEGION_DEVEL
         THREADS 2
       )
 
-      cinch_add_unit(test_ghost_access
-        SOURCES
-         test/mpilegion/test_parmetis_interop_devel.cc
-         mpilegion/runtime_driver.cc
-<<<<<<< HEAD
-         ../data/data_client.cc
-=======
-         test/mpilegion/sprint.cc
->>>>>>> 275af06c
-         ${execution_SOURCES}
-        INPUTS
-         test/mpilegion/simple2d-16x16.msh
-        DEFINES SPRINT_TEST
-<<<<<<< HEAD
-         FLECSI_SPECIALIZATION_DRIVER=flecsi/execution/test/mpilegion/test_parmetis_interop.h
-         FLECSI_DRIVER=flecsi/execution/test/test_ghost_access.h
-=======
-         FLECSI_OVERRIDE_DEFAULT_SPECIALIZATION_DRIVER
->>>>>>> 275af06c
-         TEST_INIT=flecsi/execution/test/task_init.h
-        LIBRARIES ${PARTITION_LIBRARIES}
-        POLICY MPILEGION_DEVEL
-        THREADS 2
-      )
-
+#      cinch_add_unit(mpilegion_lax_wendroff
+#        SOURCES
+#          test/sprint_devel.cc
+#          mpilegion/runtime_driver.cc
+#          ${execution_SOURCES}
+#        INPUTS
+#          test/simple2d-64x64.msh
+#        DEFINES LAX_WENDROFF_TEST
+#          FLECSI_DRIVER=flecsi/execution/test/lax_wendroff.h
+#          TEST_INIT=flecsi/execution/test/task_init.h
+#        LIBRARIES ${PARTITION_LIBRARIES}
+#        POLICY MPILEGION_DEVEL
+#        THREADS 2
+#      )
     endif()
 
   endif()
