--- conflicted
+++ resolved
@@ -58,19 +58,6 @@
     DEFINES FLECSI_DRIVER=flecsi/execution/test/task_driver.h
     POLICY LEGION
     LIBRARIES flecsi)
-<<<<<<< HEAD
-=======
-
-#   cinch_add_unit(future
-#    SOURCES
-#      test/task.cc
-#      test/task_driver.h
-#      legion/runtime_driver.cc
-#      ../partition/init_partitions_task.cc
-#    DEFINES FLECSI_DRIVER=flecsi/execution/test/future.h
-#    POLICY LEGION
-#    LIBRARIES flecsi) 
->>>>>>> 6a9e293c
 
 elseif (FLECSI_RUNTIME_MODEL STREQUAL "mpilegion")
 
@@ -84,19 +71,6 @@
     POLICY MPILEGION
     LIBRARIES flecsi
   )
-<<<<<<< HEAD
-=======
-
-#  cinch_add_unit(future
-#    SOURCES
-#      test/task.cc
-#      test/task_driver.h
-#      mpilegion/runtime_driver.cc
-#      ../partition/init_partitions_task.cc
-#    DEFINES FLECSI_DRIVER=flecsi/execution/test/future.h
-#    POLICY MPILEGION
-#    LIBRARIES flecsi)
->>>>>>> 6a9e293c
 
   cinch_add_unit(sprint
     SOURCES
@@ -112,31 +86,12 @@
 
 else() # serial
 
-<<<<<<< HEAD
- cinch_add_unit(task
    SOURCES
      test/task.cc
      test/task_driver.h
      serial/runtime_driver.cc
    DEFINES FLECSI_DRIVER=flecsi/execution/test/task_driver.h
    LIBRARIES flecsi)
-=======
-  cinch_add_unit(task
-    SOURCES
-      test/task.cc
-      test/task_driver.h
-      serial/runtime_driver.cc
-    DEFINES FLECSI_DRIVER=flecsi/execution/test/task_driver.h
-    LIBRARIES flecsi)
-
-#  cinch_add_unit(future
-#    SOURCES
-#      test/task.cc
-#      test/task_driver.h
-#      serial/runtime_driver.cc
-#    DEFINES FLECSI_DRIVER=flecsi/execution/test/future.h
-#    LIBRARIES flecsi)
->>>>>>> 6a9e293c
 
   cinch_add_unit(simple_function
     SOURCES
