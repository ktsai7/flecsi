#------------------------------------------------------------------------------#
#  @@@@@@@@  @@           @@@@@@   @@@@@@@@ @@
# /@@/////  /@@          @@////@@ @@////// /@@
# /@@       /@@  @@@@@  @@    // /@@       /@@
# /@@@@@@@  /@@ @@///@@/@@       /@@@@@@@@@/@@
# /@@////   /@@/@@@@@@@/@@       ////////@@/@@
# /@@       /@@/@@//// //@@    @@       /@@/@@
# /@@       @@@//@@@@@@ //@@@@@@  @@@@@@@@ /@@
# //       ///  //////   //////  ////////  //
#
# Copyright (c) 2016 Los Alamos National Laboratory, LLC
# All rights reserved
#------------------------------------------------------------------------------#

#------------------------------------------------------------------------------#
# Add header files. Note that these will be "exported" to the parent
# scope below.
#------------------------------------------------------------------------------#

set(execution_HEADERS
  common/function_handle.h
  common/launch.h
  common/processor.h
  common/execution_state.h
  context.h
  default_driver.h
  execution.h
  function.h
  global_object_wrapper.h
  internal_index_space.h
  kernel.h
  task.h
)

set(DRIVER_INITIALIZATION driver_initialization.cc)

#------------------------------------------------------------------------------#
# Runtime-specific files.
#
# UNIT_POLICY and RUNTIME_DRIVER are set for unit tests that are not
# runtime specific and can be configured for whichever runtime is active.
#------------------------------------------------------------------------------#

if(FLECSI_RUNTIME_MODEL STREQUAL "legion")

  set(execution_HEADERS
    ${execution_HEADERS}
    legion/context_policy.h
    legion/execution_policy.h
    legion/future.h
    legion/helper.h
    legion/init_args.h
    legion/init_handles.h
    legion/internal_field.h
    legion/internal_task.h
    legion/legion_tasks.h
    legion/mapper.h
    legion/finalize_handles.h
    legion/registration_wrapper.h
    legion/runtime_driver.h
    legion/runtime_state.h
    legion/task_epilog.h
    legion/task_prolog.h
    legion/task_wrapper.h
  )

  set(execution_SOURCES
    ${execution_SOURCES}
    legion/context_policy.cc
    legion/legion_tasks.cc
  )

  set(UNIT_POLICY LEGION)
  set(RUNTIME_DRIVER legion/runtime_driver.cc)

elseif(FLECSI_RUNTIME_MODEL STREQUAL "mpi")

  set(execution_HEADERS
    ${execution_HEADERS}
    mpi/context_policy.h
    mpi/execution_policy.h
    mpi/finalize_handles.h
    mpi/future.h
    mpi/reduction_wrapper.h
    mpi/runtime_driver.h
    mpi/task_epilog.h
    mpi/task_prolog.h
  )

  set(execution_SOURCES
    ${execution_SOURCES}
    mpi/context_policy.cc
  )

  set(UNIT_POLICY MPI)
  set(RUNTIME_DRIVER mpi/runtime_driver.cc)

elseif(FLECSI_RUNTIME_MODEL STREQUAL "hpx")

  set(execution_HEADERS
    ${execution_HEADERS}
    hpx/context_policy.h
    hpx/execution_policy.h
    hpx/future.h
    hpx/runtime_driver.h
  )
  set(execution_SOURCES
    ${execution_SOURCES}
    hpx/context_policy.cc
    )
  set(UNIT_POLICY HPX)
  set(RUNTIME_DRIVER hpx/runtime_driver.cc)

endif()

#------------------------------------------------------------------------------#
# Export header list to parent scope.
#------------------------------------------------------------------------------#

set(execution_HEADERS
  ${execution_HEADERS}
  PARENT_SCOPE
)

#------------------------------------------------------------------------------#
# Export source list to parent scope.
#------------------------------------------------------------------------------#

set(execution_SOURCES
  ${execution_SOURCES}
  PARENT_SCOPE
)

#------------------------------------------------------------------------------#
# Unit tests.
#------------------------------------------------------------------------------#

cinch_add_unit(launch
  SOURCES
    test/launch.cc
  POLICY
    SERIAL
  FOLDER
    "Tests/Execution"
)

cinch_add_unit(simple_function
  SOURCES
    test/simple_function.cc
    ${DRIVER_INITIALIZATION}
    ${RUNTIME_DRIVER}
  DEFINES
    -DCINCH_OVERRIDE_DEFAULT_INITIALIZATION_DRIVER
  POLICY
    ${UNIT_POLICY}
  LIBRARIES
    FleCSI
  NOCI
  FOLDER
    "Tests/Execution"
  )

#
# Test global reduction
#

cinch_add_unit(reduction
  SOURCES
    test/reduction.cc
    ${DRIVER_INITIALIZATION}
    ${RUNTIME_DRIVER}
  DEFINES
    -DCINCH_OVERRIDE_DEFAULT_INITIALIZATION_DRIVER
  POLICY
    ${UNIT_POLICY}
  LIBRARIES
    FleCSI
  THREADS 2
  NOCI
  FOLDER
    "Tests/Execution"
  )

#
# Test basic task calling capability using the register_task
# interface.
#
cinch_add_unit(simple_task
  SOURCES
    test/simple_task.cc
    ${DRIVER_INITIALIZATION}
    ${RUNTIME_DRIVER}
  DEFINES
    -DCINCH_OVERRIDE_DEFAULT_INITIALIZATION_DRIVER
  POLICY
    ${UNIT_POLICY}
  LIBRARIES
    FleCSI
    ${CINCH_RUNTIME_LIBRARIES}
  NOCI
  FOLDER
    "Tests/Execution"
  )

#
# Test basic task to test future_handle
#
cinch_add_unit(future_handle
  SOURCES
    test/future_handle.cc
    ${DRIVER_INITIALIZATION}
    ${RUNTIME_DRIVER}
  DEFINES
    -DFLECSI_ENABLE_SPECIALIZATION_TLT_INIT
    -DCINCH_OVERRIDE_DEFAULT_INITIALIZATION_DRIVER
  POLICY
    ${UNIT_POLICY}
  LIBRARIES
    FleCSI
    ${CINCH_RUNTIME_LIBRARIES}
  THREADS 2
  NOCI
  FOLDER
    "Tests/Execution"
  )

  if(ENABLE_PARMETIS)

    cinch_add_devel_target(execution_structure
      SOURCES
        test/execution_structure.cc
        ../supplemental/coloring/add_colorings.cc
        ${DRIVER_INITIALIZATION}
        ${RUNTIME_DRIVER}
      INPUTS
        test/simple2d-8x8.msh
        test/simple2d-16x16.msh
      LIBRARIES
        FleCSI
        ${CINCH_RUNTIME_LIBRARIES}
        ${COLORING_LIBRARIES}
      DEFINES
        -DFLECSI_ENABLE_SPECIALIZATION_TLT_INIT
        -DFLECSI_ENABLE_SPECIALIZATION_SPMD_INIT
        -DCINCH_OVERRIDE_DEFAULT_INITIALIZATION_DRIVER
        -DFLECSI_8_8_MESH
      POLICY ${UNIT_POLICY}
      FOLDER
        "Tests/Execution/Devel"
    )

# FIXME: does not compile, currently
#    cinch_add_devel_target(devel_handle
#      SOURCES
#        test/devel_handle.cc
#        ../supplemental/coloring/add_colorings.cc
#        ${DRIVER_INITIALIZATION}
#        ${RUNTIME_DRIVER}
#      INPUTS
#        test/simple2d-8x8.msh
#        test/simple2d-16x16.msh
#      LIBRARIES
#        FleCSI
#        ${CINCH_RUNTIME_LIBRARIES}
#        ${COLORING_LIBRARIES}
#      DEFINES
#        -DFLECSI_ENABLE_SPECIALIZATION_TLT_INIT
#        -DFLECSI_ENABLE_SPECIALIZATION_SPMD_INIT
#        -DCINCH_OVERRIDE_DEFAULT_INITIALIZATION_DRIVER
#        -DFLECSI_16_16_MESH
#      POLICY ${UNIT_POLICY}
#      FOLDER
#        "Tests/Execution/Devel"
#    )

    cinch_add_devel_target(concept_coloring
      SOURCES
        test/concept_coloring.cc
        ../supplemental/coloring/concept_coloring.cc
        ${DRIVER_INITIALIZATION}
        ${RUNTIME_DRIVER}
      INPUTS
        test/simple2d-8x8.msh
        test/simple2d-16x16.msh
      LIBRARIES
        FleCSI
        ${CINCH_RUNTIME_LIBRARIES}
        ${COLORING_LIBRARIES}
      DEFINES
        -DFLECSI_ENABLE_SPECIALIZATION_TLT_INIT
        -DFLECSI_ENABLE_SPECIALIZATION_SPMD_INIT
        -DCINCH_OVERRIDE_DEFAULT_INITIALIZATION_DRIVER
        -DFLECSI_16_16_MESH
      POLICY ${UNIT_POLICY}
      FOLDER
        "Tests/Execution/Devel"
    )

#    cinch_add_devel_target(index_subspaces
#      SOURCES
#        test/index_subspaces.cc
#        ../supplemental/coloring/add_colorings.cc
#        ${DRIVER_INITIALIZATION}
#        ${RUNTIME_DRIVER}
#      INPUTS
#        test/simple2d-8x8.msh
#        test/simple2d-16x16.msh
#      LIBRARIES
#        FleCSI
#        ${CINCH_RUNTIME_LIBRARIES}
#        ${COLORING_LIBRARIES}
#      DEFINES
#        -DFLECSI_ENABLE_SPECIALIZATION_TLT_INIT
#        -DFLECSI_ENABLE_SPECIALIZATION_SPMD_INIT
#        -DCINCH_OVERRIDE_DEFAULT_INITIALIZATION_DRIVER
#        -DFLECSI_8_8_MESH
#      POLICY ${UNIT_POLICY}
#      FOLDER
#        "Tests/Execution/Devel"
#    )

    # cinch_add_unit(forall
    #   SOURCES
    #     test/forall.fcc
    #     ../supplemental/coloring/add_colorings.cc
    #     ${DRIVER_INITIALIZATION}
    #     ${RUNTIME_DRIVER}
    #   INPUTS
    #     test/simple2d-8x8.msh
    #     test/simple2d-16x16.msh
    #   LIBRARIES
    #     FleCSI
    #     ${CINCH_RUNTIME_LIBRARIES}
    #     ${COLORING_LIBRARIES}
    #   DEFINES
    #     -DFLECSI_ENABLE_SPECIALIZATION_TLT_INIT
    #     -DFLECSI_ENABLE_SPECIALIZATION_SPMD_INIT
    #     -DCINCH_OVERRIDE_DEFAULT_INITIALIZATION_DRIVER
    #     -DFLECSI_8_8_MESH
    #   POLICY ${UNIT_POLICY}
    #   NOCI
    # )

    cinch_add_unit(data_handle_task
      SOURCES
        test/data_handle_task.cc
        ../supplemental/coloring/add_colorings.cc
        ${DRIVER_INITIALIZATION}
        ${RUNTIME_DRIVER}
      INPUTS
        test/simple2d-8x8.msh
        test/simple2d-16x16.msh
      LIBRARIES
        FleCSI
        ${CINCH_RUNTIME_LIBRARIES}
        ${COLORING_LIBRARIES}
      DEFINES
        -DFLECSI_ENABLE_SPECIALIZATION_TLT_INIT
        -DCINCH_OVERRIDE_DEFAULT_INITIALIZATION_DRIVER
      POLICY ${UNIT_POLICY}
      THREADS 2
      NOCI
      FOLDER
        "Tests/Execution"
    )

    cinch_add_unit(handle_accessor
      SOURCES
        test/handle_accessor.cc
        ../supplemental/coloring/add_colorings.cc
        ${DRIVER_INITIALIZATION}
        ${RUNTIME_DRIVER}
      INPUTS
        test/simple2d-8x8.msh
        test/simple2d-16x16.msh
      LIBRARIES
        FleCSI
        ${CINCH_RUNTIME_LIBRARIES}
        ${COLORING_LIBRARIES}
      DEFINES
        -DFLECSI_ENABLE_SPECIALIZATION_TLT_INIT
        -DCINCH_OVERRIDE_DEFAULT_INITIALIZATION_DRIVER
      POLICY ${UNIT_POLICY}
      THREADS 2
      NOCI
      FOLDER
        "Tests/Execution"
    )

  if(NOT FLECSI_RUNTIME_MODEL STREQUAL "hpx")
    cinch_add_unit(ghost_access
      SOURCES
        test/ghost_access_drivers.cc
        ../supplemental/coloring/add_colorings.cc
        ${DRIVER_INITIALIZATION}
        ${RUNTIME_DRIVER}
      INPUTS
        test/simple2d-8x8.msh
        test/simple2d-16x16.msh
      LIBRARIES
        FleCSI
        ${CINCH_RUNTIME_LIBRARIES}
        ${COLORING_LIBRARIES}
      DEFINES
        -DFLECSI_ENABLE_SPECIALIZATION_TLT_INIT
        -DCINCH_OVERRIDE_DEFAULT_INITIALIZATION_DRIVER
      POLICY ${UNIT_POLICY}
      THREADS 2
      NOCI
      FOLDER
        "Tests/Execution"
    )

    cinch_add_unit(unordered_ispaces
      SOURCES
        test/unordered_ispaces.cc
        ${DRIVER_INITIALIZATION}
        ${RUNTIME_DRIVER}
      INPUTS
        test/simple2d-8x8.msh
        test/simple2d-16x16.msh
      LIBRARIES
        FleCSI
        ${CINCH_RUNTIME_LIBRARIES}
        ${COLORING_LIBRARIES}
      DEFINES
        -DFLECSI_ENABLE_SPECIALIZATION_TLT_INIT
        -DCINCH_OVERRIDE_DEFAULT_INITIALIZATION_DRIVER
      POLICY ${UNIT_POLICY}
      NOCI
      FOLDER
        "Tests/Execution"
    )

    cinch_add_unit(data_client_handle
      SOURCES
        test/data_client_handle.cc
        ../supplemental/coloring/add_colorings.cc
        ${DRIVER_INITIALIZATION}
        ${RUNTIME_DRIVER}
      INPUTS
        test/simple2d-8x8.msh
        test/simple2d-16x16.msh
        test/data_client_handle.blessed
      LIBRARIES
        FleCSI
        ${CINCH_RUNTIME_LIBRARIES}
        ${COLORING_LIBRARIES}
      DEFINES
        -DFLECSI_ENABLE_SPECIALIZATION_TLT_INIT
        -DFLECSI_ENABLE_SPECIALIZATION_SPMD_INIT
        -DCINCH_OVERRIDE_DEFAULT_INITIALIZATION_DRIVER
        -DFLECSI_8_8_MESH
      POLICY ${UNIT_POLICY}
      THREADS 2
      NOCI
      FOLDER
        "Tests/Execution"
    )

    cinch_add_unit(dense_data
      SOURCES
        test/dense_data.cc
        ../supplemental/coloring/add_colorings.cc
        ${DRIVER_INITIALIZATION}
        ${RUNTIME_DRIVER}
      INPUTS
        test/simple2d-8x8.msh
        test/simple2d-16x16.msh
        test/dense_data.blessed
      LIBRARIES
        FleCSI
        ${CINCH_RUNTIME_LIBRARIES}
        ${COLORING_LIBRARIES}
      DEFINES
        -DFLECSI_ENABLE_SPECIALIZATION_TLT_INIT
        -DFLECSI_ENABLE_SPECIALIZATION_SPMD_INIT
        -DCINCH_OVERRIDE_DEFAULT_INITIALIZATION_DRIVER
        -DFLECSI_8_8_MESH
      POLICY ${UNIT_POLICY}
      THREADS 2
      NOCI
      FOLDER
        "Tests/Execution"
    )

    cinch_add_unit(finite_difference_dense
    SOURCES
      test/finite_difference_dense.cc
      ../supplemental/coloring/add_colorings.cc
      ${DRIVER_INITIALIZATION}
      ${RUNTIME_DRIVER}
    INPUTS
      test/simple2d-8x8.msh
      test/simple2d-16x16.msh
    LIBRARIES
      FleCSI
      ${CINCH_RUNTIME_LIBRARIES}
      ${COLORING_LIBRARIES}
    DEFINES
      -DFLECSI_ENABLE_SPECIALIZATION_TLT_INIT
      -DFLECSI_ENABLE_SPECIALIZATION_SPMD_INIT
      -DCINCH_OVERRIDE_DEFAULT_INITIALIZATION_DRIVER
      -DFLECSI_16_16_MESH
    POLICY ${UNIT_POLICY}
    THREADS 5
    NOCI
  )

    cinch_add_unit(global_data
      SOURCES
        test/global_data.cc
        ${DRIVER_INITIALIZATION}
        ${RUNTIME_DRIVER}
      INPUTS
        test/global_data.blessed
      LIBRARIES
        FleCSI
        ${CINCH_RUNTIME_LIBRARIES}
      DEFINES
        -DFLECSI_ENABLE_SPECIALIZATION_TLT_INIT
        -DFLECSI_ENABLE_SPECIALIZATION_SPMD_INIT
        -DCINCH_OVERRIDE_DEFAULT_INITIALIZATION_DRIVER
      POLICY ${UNIT_POLICY}
      THREADS 2
      NOCI
      FOLDER
        "Tests/Execution"
    )

    cinch_add_unit(sparse_data
        SOURCES
        test/sparse_data.cc
        ../supplemental/coloring/add_colorings.cc
          ${DRIVER_INITIALIZATION}
          ${RUNTIME_DRIVER}
      INPUTS
        test/simple2d-8x8.msh
        test/simple2d-16x16.msh
        test/sparse_data.blessed
        LIBRARIES
            FleCSI
          ${CINCH_RUNTIME_LIBRARIES}
          ${COLORING_LIBRARIES}
        DEFINES
          -DFLECSI_ENABLE_SPECIALIZATION_TLT_INIT
          -DFLECSI_ENABLE_SPECIALIZATION_SPMD_INIT
          -DCINCH_OVERRIDE_DEFAULT_INITIALIZATION_DRIVER
        -DFLECSI_8_8_MESH
<<<<<<< HEAD
        POLICY ${UNIT_POLICY}
        THREADS 2
        NOCI
        FOLDER
          "Tests/Execution"
      )
=======
      POLICY ${UNIT_POLICY}
      THREADS 4
      NOCI
    )

    cinch_add_unit(finite_difference_sparse
      SOURCES
        test/finite_difference_sparse.cc
        ../supplemental/coloring/add_colorings.cc
        ${DRIVER_INITIALIZATION}
        ${RUNTIME_DRIVER}
      INPUTS
        test/simple2d-8x8.msh
        test/simple2d-16x16.msh
      LIBRARIES
        FleCSI
        ${CINCH_RUNTIME_LIBRARIES}
        ${COLORING_LIBRARIES}
      DEFINES
        -DFLECSI_ENABLE_SPECIALIZATION_TLT_INIT
        -DFLECSI_ENABLE_SPECIALIZATION_SPMD_INIT
        -DCINCH_OVERRIDE_DEFAULT_INITIALIZATION_DRIVER
        -DFLECSI_16_16_MESH
      POLICY ${UNIT_POLICY}
      THREADS 5
      NOCI
    )
>>>>>>> f41ddd48

    cinch_add_unit(ragged_data
        SOURCES
        test/ragged_data.cc
          ../supplemental/coloring/add_colorings.cc
          ${DRIVER_INITIALIZATION}
          ${RUNTIME_DRIVER}
        INPUTS
          test/simple2d-8x8.msh
          test/simple2d-16x16.msh
        LIBRARIES
          FleCSI
          ${CINCH_RUNTIME_LIBRARIES}
          ${COLORING_LIBRARIES}
        DEFINES
          -DFLECSI_ENABLE_SPECIALIZATION_TLT_INIT
          -DFLECSI_ENABLE_SPECIALIZATION_SPMD_INIT
          -DCINCH_OVERRIDE_DEFAULT_INITIALIZATION_DRIVER
          -DFLECSI_8_8_MESH
        POLICY ${UNIT_POLICY}
        THREADS 2
        NOCI
        FOLDER
          "Tests/Execution"
      )

    if(FLECSI_RUNTIME_MODEL STREQUAL "mpi")
      cinch_add_unit(set_topology
        SOURCES
          test/set_topology.cc
          ${DRIVER_INITIALIZATION}
          ${RUNTIME_DRIVER}
        LIBRARIES
          FleCSI
          ${CINCH_RUNTIME_LIBRARIES}
          ${COLORING_LIBRARIES}
        DEFINES
          -DFLECSI_ENABLE_SPECIALIZATION_TLT_INIT
          -DFLECSI_ENABLE_SPECIALIZATION_SPMD_INIT
          -DCINCH_OVERRIDE_DEFAULT_INITIALIZATION_DRIVER
        POLICY ${UNIT_POLICY}
        THREADS 2
        NOCI
        FOLDER
          "Tests/Execution"
      )

      # cinch_add_unit(particles
      #   SOURCES
      #     test/particles.cc
      #     ${DRIVER_INITIALIZATION}
      #     ${RUNTIME_DRIVER}
      #   LIBRARIES
      #       FleCSI
      #     ${CINCH_RUNTIME_LIBRARIES}
      #     ${COLORING_LIBRARIES}
      #   DEFINES
      #     -DFLECSI_ENABLE_SPECIALIZATION_TLT_INIT
      #     -DFLECSI_ENABLE_SPECIALIZATION_SPMD_INIT
      #     -DCINCH_OVERRIDE_DEFAULT_INITIALIZATION_DRIVER
      #   POLICY ${UNIT_POLICY}
      #   THREADS 2
      #   NOCI
      # )
    endif() # mpi

    endif()# not hpx
  endif() # (ENABLE_PARMETIS)

  if(FLECSI_RUNTIME_MODEL STREQUAL "legion")
  #
  # Test internal legion task registration.
  #
    cinch_add_unit(internal_task
      SOURCES
        test/legion/internal_task_driver.cc
        ${DRIVER_INITIALIZATION}
        ${RUNTIME_DRIVER}
      DEFINES
        -DCINCH_OVERRIDE_DEFAULT_INITIALIZATION_DRIVER
      POLICY
        ${UNIT_POLICY}
      LIBRARIES
        FleCSI
        ${CINCH_RUNTIME_LIBRARIES}
      THREADS 2
      NOCI
    )

    cinch_add_unit(mapper_compaction_task
      SOURCES
        test/legion/mapper_compaction.cc
        ${DRIVER_INITIALIZATION}
        ${RUNTIME_DRIVER}
      DEFINES
        -DCINCH_OVERRIDE_DEFAULT_INITIALIZATION_DRIVER
      POLICY
        ${UNIT_POLICY}
      LIBRARIES
        FleCSI
        ${CINCH_RUNTIME_LIBRARIES}
      THREADS 1
      NOCI
    )

    if(ENABLE_PARMETIS)

      cinch_add_unit(barrier_per_field
        SOURCES
          test/legion/barrier_per_field_drivers.cc
          ../supplemental/coloring/add_colorings.cc
          ${DRIVER_INITIALIZATION}
          ${RUNTIME_DRIVER}
        INPUTS
          test/simple2d-8x8.msh
          test/simple2d-16x16.msh
        LIBRARIES
          FleCSI
          ${CINCH_RUNTIME_LIBRARIES}
          ${COLORING_LIBRARIES}
        DEFINES
          -DFLECSI_ENABLE_SPECIALIZATION_TLT_INIT
          -DCINCH_OVERRIDE_DEFAULT_INITIALIZATION_DRIVER
        POLICY LEGION
        THREADS 2
        NOCI
      )

      cinch_add_unit(gid_to_lid_map
        SOURCES
          test/gid_to_lid_map.cc
          ../supplemental/coloring/add_colorings.cc
          ${DRIVER_INITIALIZATION}
          ${RUNTIME_DRIVER}
        INPUTS
          test/simple2d-8x8.msh
          test/simple2d-16x16.msh
        LIBRARIES
          FleCSI
          ${CINCH_RUNTIME_LIBRARIES}
          ${COLORING_LIBRARIES}
        DEFINES
          -DFLECSI_ENABLE_SPECIALIZATION_TLT_INIT
          -DCINCH_OVERRIDE_DEFAULT_INITIALIZATION_DRIVER
        POLICY LEGION
        THREADS 2
        NOCI
      )

    endif() # (ENABLE_PARMETIS)

  endif() # legion
<|MERGE_RESOLUTION|>--- conflicted
+++ resolved
@@ -547,18 +547,12 @@
           -DFLECSI_ENABLE_SPECIALIZATION_SPMD_INIT
           -DCINCH_OVERRIDE_DEFAULT_INITIALIZATION_DRIVER
         -DFLECSI_8_8_MESH
-<<<<<<< HEAD
         POLICY ${UNIT_POLICY}
-        THREADS 2
+        THREADS 4
         NOCI
         FOLDER
           "Tests/Execution"
       )
-=======
-      POLICY ${UNIT_POLICY}
-      THREADS 4
-      NOCI
-    )
 
     cinch_add_unit(finite_difference_sparse
       SOURCES
@@ -582,7 +576,6 @@
       THREADS 5
       NOCI
     )
->>>>>>> f41ddd48
 
     cinch_add_unit(ragged_data
         SOURCES
