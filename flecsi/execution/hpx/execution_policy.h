/*
    @@@@@@@@  @@           @@@@@@   @@@@@@@@ @@
   /@@/////  /@@          @@////@@ @@////// /@@
   /@@       /@@  @@@@@  @@    // /@@       /@@
   /@@@@@@@  /@@ @@///@@/@@       /@@@@@@@@@/@@
   /@@////   /@@/@@@@@@@/@@       ////////@@/@@
   /@@       /@@/@@//// //@@    @@       /@@/@@
   /@@       @@@//@@@@@@ //@@@@@@  @@@@@@@@ /@@
   //       ///  //////   //////  ////////  //

   Copyright (c) 2016, Los Alamos National Security, LLC
   All rights reserved.
                                                                              */
#pragma once

/*! @file */

#include <hpx/include/async.hpp>
#include <hpx/include/lcos.hpp>
#include <hpx/include/thread_executors.hpp>
#include <hpx/include/parallel_execution.hpp>

#include <functional>
#include <tuple>
#include <unordered_map>
#include <utility>

#include <flecsi/execution/common/launch.h>
#include <flecsi/execution/common/processor.h>
#include <flecsi/execution/context.h>
#include <flecsi/execution/hpx/future.h>
#include <flecsi/execution/hpx/runtime_driver.h>
#include <flecsi/execution/hpx/task_wrapper.h>
#include <flecsi/utils/export_definitions.h>
#include <flecsi/utils/tuple_function.h>

#include <flecsi/utils/const_string.h>

//#include "flecsi/execution/task.h"

///
// \file hpx/execution_policy.h
// \authors bergen
// \date Initial file creation: Nov 15, 2015
///

namespace flecsi {
namespace execution {

//----------------------------------------------------------------------------//
// Future.
//----------------------------------------------------------------------------//

///
/// Executor interface.
///
template<typename RETURN, typename ARG_TUPLE>
struct executor_u {
  ///
  ///
  ///
  template<typename Exec, typename T, typename A>
  static hpx_future_u<RETURN, launch_type_t::single>
  execute(Exec && exec, T fun, A && targs) {
    auto user_fun = (reinterpret_cast<RETURN (*)(ARG_TUPLE)>(fun));
    return hpx::async(
        std::forward<Exec>(exec), std::move(user_fun), std::forward<A>(targs));
  } // execute_task
}; // struct executor_u

//----------------------------------------------------------------------------//
// Execution policy.
//----------------------------------------------------------------------------//

///
/// \struct hpx_execution_policy hpx_execution_policy.h
/// \brief hpx_execution_policy provides...
///
struct FLECSI_EXPORT hpx_execution_policy_t {

  template<typename R, launch_type_t launch = launch_type_t::single>
  using future_u = hpx_future_u<R, launch>;

  //--------------------------------------------------------------------------//
  //! The task_wrapper_u type FIXME
  //!
  //! @tparam RETURN The return type of the task. FIXME
  //--------------------------------------------------------------------------//

  template<typename FUNCTOR_TYPE>
  using functor_task_wrapper_u =
      typename flecsi::execution::functor_task_wrapper_u<FUNCTOR_TYPE>;

  struct runtime_state_t {};

  //   static
  //   runtime_state_t &
  //   runtime_state(
  //     void * task
  //   )
  //   {
  //     return {};
  //   }
  //--------------------------------------------------------------------------//
  // Task interface.
  //--------------------------------------------------------------------------//

  ///
  /// hpx task registration.
  ///
  /// \tparam R The return type of the task.
  /// \tparam A The arguments type of the task. This is a std::tuple of the
  ///           user task arguments.
  ///
  template<
    size_t KEY,
    typename RETURN,
    typename ARG_TUPLE,
    RETURN (*DELEGATE)(ARG_TUPLE)
  >
  static
  bool
  register_task(
     processor_type_t processor,
     launch_t launch,
     std::string name
  )
  {
    return context_t::instance().template register_task<
      KEY, RETURN, ARG_TUPLE, DELEGATE>(processor, launch, name);
  } // register_task

  ///
  /// \tparam R The task return type.
  /// \tparam T The user task type.
  /// \tparam As The user task argument types.
  ///
  /// \param key
  /// \param user_task_handle
  /// \param args
  ///
  template<launch_type_t launch, size_t TASK,
    size_t REDUCTION, typename RETURN,
    typename ARG_TUPLE, typename... ARGS>
  static decltype(auto) execute_task(ARGS &&... args) {
    context_t & context_ = context_t::instance();

    // Get the function and processor type.
<<<<<<< HEAD
    auto fun = context_.task<KEY>();
=======
    auto fun = context_.function(TASK);
>>>>>>> 591ee1d9

    auto processor_type = context_.processor_type<KEY>();
    if (processor_type == processor_type_t::mpi)
    {
      {
        clog_tag_guard(execution);
        clog(info) << "Executing MPI task: " << KEY << std::endl;
      }

      return executor_u<RETURN, ARG_TUPLE>::execute(
          context_t::instance().get_mpi_executor(),
          std::move(fun), std::make_tuple(std::forward<ARGS>(args)...));
    }

    //FIXME add logic for reduction

    return executor_u<RETURN, ARG_TUPLE>::execute(
        context_t::instance().get_default_executor(),
        std::move(fun), std::make_tuple(std::forward<ARGS>(args)...));
  } // execute_task

  //--------------------------------------------------------------------------//
  // Function interface.
  //--------------------------------------------------------------------------//
  template<
    size_t KEY,
    typename RETURN,
    typename ARG_TUPLE,
    RETURN (*FUNCTION)(ARG_TUPLE)>
  static
  bool
  register_function()
  {
    return context_t::instance()
        .template register_function<KEY, RETURN, ARG_TUPLE, FUNCTION>();
  } // register_function

  ///
  /// This method looks up a function from the \e handle argument
  /// and executes the associated it with the provided \e args arguments.
  ///
  /// \param handle The function handle to execute.
  /// \param args A variadic argument list of the function parameters.
  ///
  /// \return The return type of the provided function handle.
  ///
  template<typename FUNCTION_HANDLE, typename... ARGS>
  static decltype(auto)
  execute_function(FUNCTION_HANDLE & handle, ARGS &&... args) {
    return handle(
        context_t::instance().function(handle.get_key()),
        std::make_tuple(std::forward<ARGS>(args)...));
  } // execute_function

}; // struct hpx_execution_policy_t

} // namespace execution
} // namespace flecsi<|MERGE_RESOLUTION|>--- conflicted
+++ resolved
@@ -146,18 +146,14 @@
     context_t & context_ = context_t::instance();
 
     // Get the function and processor type.
-<<<<<<< HEAD
-    auto fun = context_.task<KEY>();
-=======
-    auto fun = context_.function(TASK);
->>>>>>> 591ee1d9
-
-    auto processor_type = context_.processor_type<KEY>();
+    auto fun = context_.task<TASK>();
+
+    auto processor_type = context_.processor_type<TASK>();
     if (processor_type == processor_type_t::mpi)
     {
       {
         clog_tag_guard(execution);
-        clog(info) << "Executing MPI task: " << KEY << std::endl;
+        clog(info) << "Executing MPI task: " << TASK << std::endl;
       }
 
       return executor_u<RETURN, ARG_TUPLE>::execute(
