/*~--------------------------------------------------------------------------~*
 * Copyright (c) 2015 Los Alamos National Security, LLC
 * All rights reserved.
 *~--------------------------------------------------------------------------~*/

#ifndef flecsi_execution_execution_h
#define flecsi_execution_execution_h

//----------------------------------------------------------------------------//
//! @file
//! @date Initial file creation: Aug 01, 2016
//----------------------------------------------------------------------------//

#include <functional>

#include "flecsi/execution/common/function_handle.h"
#include "flecsi/execution/common/processor.h"
#include "flecsi/execution/common/launch.h"
#include "flecsi/execution/function.h"
#include "flecsi/execution/kernel.h"
#include "flecsi/execution/task.h"
#include "flecsi/utils/common.h"

clog_register_tag(execution);

//----------------------------------------------------------------------------//
// Task Interface
//----------------------------------------------------------------------------//

//----------------------------------------------------------------------------//
//! @def __flecsi_internal_return_type
//!
//! This macro returns the inferred return type for a user task.
//!
//! @param task      The task to register. This is normally just a function.
//!
//! @ingroup execution
//----------------------------------------------------------------------------//

#define __flecsi_internal_return_type(task)                                    \
  typename flecsi::utils::function_traits__<decltype(task)>::return_type

//----------------------------------------------------------------------------//
//! @def __flecsi_internal_arguments_type
//!
//! This macro returns the inferred argument type for a user task.
//!
//! @param task      The task to register. This is normally just a function.
//!
//! @ingroup execution
//----------------------------------------------------------------------------//

#define __flecsi_internal_arguments_type(task)                                 \
  typename flecsi::utils::function_traits__<decltype(task)>::arguments_type

//----------------------------------------------------------------------------//
//! @def flecsi_register_task
//!
//! This macro registers a user task with the FleCSI runtime.
//!
//! @param task      The task to register. This is normally just a function.
//! @param processor The \ref processor_type_t type.
//! @param launch    The \ref launch_t type. This may be an \em or list of
//!                  supported launch types and configuration options.
//!
//! @ingroup execution
//----------------------------------------------------------------------------//

#define flecsi_register_task(task, processor, launch)                          \
/* MACRO IMPLEMENTATION */                                                     \
                                                                               \
  /* Define a delegate function to the user's function that takes a tuple */   \
  /* of the arguments (as opposed to the raw argument pack) */                 \
  inline                                                                       \
  __flecsi_internal_return_type(task)                                          \
  task ## _tuple_delegate(                                                     \
    __flecsi_internal_arguments_type(task) args                                \
  )                                                                            \
  {                                                                            \
    return flecsi::utils::tuple_function(task, args);                          \
  } /* delegate task */                                                        \
                                                                               \
  /* Call the execution policy to register the task delegate */                \
  bool task ## _task_registered =                                              \
    flecsi::execution::task_model_t::register_task<                            \
      flecsi::utils::const_string_t{EXPAND_AND_STRINGIFY(task)}.hash(),        \
      __flecsi_internal_return_type(task),                                     \
      __flecsi_internal_arguments_type(task),                                  \
      task ## _tuple_delegate                                                  \
    >                                                                          \
    (processor, launch, { EXPAND_AND_STRINGIFY(task) })

//----------------------------------------------------------------------------//
//! @def flecsi_register_mpi_task
//!
//! This macro registers an MPI task with the FleCSI runtime.
//!
//! @param task The MPI task to register. This is normally just a function.
//!
//! @ingroup execution
//----------------------------------------------------------------------------//

#define flecsi_register_mpi_task(task)                                         \
/* MACRO IMPLEMENTATION */                                                     \
                                                                               \
  flecsi_register_task(task, processor_type_t::mpi, flecsi::index)

//----------------------------------------------------------------------------//
//! @def flecsi_execute_task
//!
//! This macro executes a user task.
//!
//! @param task   The user task to execute.
//! @param launch The launch mode for the task.
//! @param ...    The arguments to pass to the user task during execution.
//!
//! @ingroup execution
//----------------------------------------------------------------------------//

#define flecsi_execute_task(task, launch, ...)                                 \
/* MACRO IMPLEMENTATION */                                                     \
                                                                               \
  /* Execute the user task */                                                  \
  /* WARNING: This macro returns a future. Don't add terminations! */          \
  flecsi::execution::task_model_t::execute_task<                               \
    flecsi::utils::const_string_t{EXPAND_AND_STRINGIFY(task)}.hash(),          \
    __flecsi_internal_return_type(task),                                       \
    __flecsi_internal_arguments_type(task)                                     \
  >                                                                            \
  (                                                                            \
    flecsi::execution::mask_to_type(launch),                                   \
    flecsi::utils::const_string_t{__func__}.hash(), ## __VA_ARGS__             \
  )

//----------------------------------------------------------------------------//
//! @def flecsi_execute_mpi_task
//!
//! This macro executes an MPI task.
//!
//! @param task The MPI task to execute.
//! @param ...  The arguments to pass to the MPI task during execution.
//!
//! @ingroup execution
//----------------------------------------------------------------------------//

#define flecsi_execute_mpi_task(task, ...)                                     \
/* MACRO IMPLEMENTATION */                                                     \
                                                                               \
  flecsi_execute_task(task, index, ## __VA_ARGS__)

//----------------------------------------------------------------------------//
// Function Interface
//----------------------------------------------------------------------------//

//----------------------------------------------------------------------------//
//! @def flecsi_register_function
//!
//! This macro registers a user function with the FleCSI runtime, which may
//! then be passed as state data and executed in any task address space.
//!
//! @param func The function to register. This should be the plain-text
//!             name of the function (not a string).
//!
//! @ingroup execution
//----------------------------------------------------------------------------//

#define flecsi_register_function(func)                                         \
/* MACRO IMPLEMENTATION */                                                     \
                                                                               \
  /* Function return type (frt) */                                             \
  using func ## _frt_t =                                                       \
    typename flecsi::utils::function_traits__<decltype(func)>::return_type;    \
                                                                               \
  /* Function arguments type (fat) */                                          \
  using func ## _fat_t =                                                       \
    typename flecsi::utils::function_traits__<decltype(func)>::arguments_type; \
                                                                               \
  /* Define a delegate function to the user's function that takes a tuple */   \
  /* of the arguments (as opposed to the raw argument pack) */                 \
  inline func ## _frt_t func ## _tuple_delegate(func ## _fat_t args) {         \
    return flecsi::utils::tuple_function(func, args);                          \
  } /* delegate function */                                                    \
                                                                               \
  using function_handle_ ## func ## _t =                                       \
    flecsi::execution::function_handle__<func ## _frt_t, func ## _fat_t>;      \
                                                                               \
  /* Call the execution policy to register the function delegate */            \
  bool func ## _func_registered =                                              \
    flecsi::execution::function_t::register_function<                          \
      func ## _frt_t, func ## _fat_t, func ## _tuple_delegate,                 \
      flecsi::utils::const_string_t{EXPAND_AND_STRINGIFY(func)}.hash()>()

//----------------------------------------------------------------------------//
//! @def flecsi_execute_function
//!
//! Execute a user function.
//!
//! @param handle The function handle.
//! @param ...    The function arguments.
//!
//! @ingroup execution
//----------------------------------------------------------------------------//

#define flecsi_execute_function(handle, ...)                                   \
/* MACRO IMPLEMENTATION */                                                     \
                                                                               \
  /* Call the execution policy to execute the function */                      \
<<<<<<< HEAD
  flecsi::execution::function_t::execute_function<RETURN>(handle,## __VA_ARGS__)
=======
  flecsi::execution::function_t::execute_function(handle, ## __VA_ARGS__)
>>>>>>> 6c396d97

//----------------------------------------------------------------------------//
//! @def flecsi_function_handle
//!
//! Create a function handle.
//!
//! @param func The function name.
//!
//! @ingroup execution
//----------------------------------------------------------------------------//

#define flecsi_function_handle(func)                                           \
/* MACRO IMPLEMENTATION */                                                     \
                                                                               \
  /* Create a function handle instance */                                      \
  function_handle_ ## func ## _t(                                              \
    flecsi::utils::const_string_t{EXPAND_AND_STRINGIFY(func)}.hash())

//----------------------------------------------------------------------------//
//! @def flecsi_define_function_type
//!
//! Define a function handle type.
//!
//! @param func The type name to define.
//! @param return_type The return type of the function.
//! @param ... The input parameters to the function.
//!
//! @ingroup execution
//----------------------------------------------------------------------------//

#define flecsi_define_function_type(func, return_type, ...)                    \
/* MACRO IMPLEMENTATION */                                                     \
                                                                               \
  /* Define a function handle type */                                          \
  using func = flecsi::execution::function_handle__<return_type,               \
    std::tuple<__VA_ARGS__>>

//----------------------------------------------------------------------------//
// Kernel Interface
//----------------------------------------------------------------------------//

//----------------------------------------------------------------------------//
//! @def flecsi_for_each
//!
//! Kernel abstraction interface for data-parallel execution.
//!
//! @param index The name of the counter to use, e.g., \em cnt.
//! @param index_space A valid \ref index_space_t instance.
//! @param kernel The kernel logic to execution.
//!
//! Code Example:
//! @code{.cpp}
//! // Print the id of each mesh cell.
//!
//! flecsi_for_each(c, mesh.cells(), {
//!   std::cout << c.id() << std::endl;
//! }); // flecsi_for_each
//! @endcode
//!
//! @ingroup execution
//----------------------------------------------------------------------------//

#define flecsi_for_each(index, index_space, kernel)                            \
/* MACRO IMPLEMENTATION */                                                     \
                                                                               \
  /* Call the execution policy for_each function */                            \
  flecsi::execution::for_each__(index_space, [&](auto * index) kernel)

//----------------------------------------------------------------------------//
//! @def flecsi_reduce_each
//!
//! Kernel abstraction interface for data-parallel reductions.
//!
//! @param index The name of the counter to use, e.g., \em cnt.
//! @param index_space A valid \ref index_space_t instance.
//! @param variable The variable in which to store the result.
//! @param kernel The kernel logic to execution.
//!
//! @ingroup execution
//----------------------------------------------------------------------------//

#define flecsi_reduce_each(index, index_space, variable, kernel)               \
/* MACRO IMPLEMENTATION */                                                     \
                                                                               \
  /* Call the execution policy reduce_each function */                         \
  flecsi::execution::reduce_each__(index_space, variable,                      \
    [&](auto * index, auto & variable) kernel)

#endif // flecsi_execution_execution_h

/*~-------------------------------------------------------------------------~-*
 * Formatting options for vim.
 * vim: set tabstop=2 shiftwidth=2 expandtab :
 *~-------------------------------------------------------------------------~-*/<|MERGE_RESOLUTION|>--- conflicted
+++ resolved
@@ -205,11 +205,7 @@
 /* MACRO IMPLEMENTATION */                                                     \
                                                                                \
   /* Call the execution policy to execute the function */                      \
-<<<<<<< HEAD
-  flecsi::execution::function_t::execute_function<RETURN>(handle,## __VA_ARGS__)
-=======
   flecsi::execution::function_t::execute_function(handle, ## __VA_ARGS__)
->>>>>>> 6c396d97
 
 //----------------------------------------------------------------------------//
 //! @def flecsi_function_handle
