--- conflicted
+++ resolved
@@ -300,23 +300,18 @@
       flecsi::execution::launch_type_t::launch,                                \
       flecsi::utils::const_string_t{EXPAND_AND_STRINGIFY(task)}.hash(),        \
       __flecsi_internal_return_type(task),                                     \
-<<<<<<< HEAD
-      __flecsi_internal_arguments_type(task)>(                                 \
-      flecsi::execution::mask_to_type(flecsi::launch), 0, ##__VA_ARGS__)
-
-#define flecsi_execute_reduction_task_simple(task, launch, redop_id, ...)                          \
+      __flecsi_internal_arguments_type(task)>(0, ##__VA_ARGS__)
+
+#define flecsi_execute_reduction_task_simple(task, launch, redop_id, ...)      \
   /* MACRO IMPLEMENTATION */                                                   \
                                                                                \
   /* Execute the user task */                                                  \
   /* WARNING: This macro returns a future. Don't add terminations! */          \
   flecsi::execution::task_interface_t::execute_task<                           \
+      flecsi::execution::launch_type_t::launch,                                \
       flecsi::utils::const_string_t{EXPAND_AND_STRINGIFY(task)}.hash(),        \
       __flecsi_internal_return_type(task),                                     \
-      __flecsi_internal_arguments_type(task)>(                                 \
-      flecsi::execution::mask_to_type(flecsi::launch), redop_id, ##__VA_ARGS__)
-=======
-      __flecsi_internal_arguments_type(task)>(__VA_ARGS__)
->>>>>>> eea304d0
+      __flecsi_internal_arguments_type(task)>(redop_id, ##__VA_ARGS__)
 
 /*!
   @def flecsi_execute_task
