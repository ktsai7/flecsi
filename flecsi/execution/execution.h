/*
    @@@@@@@@  @@           @@@@@@   @@@@@@@@ @@
   /@@/////  /@@          @@////@@ @@////// /@@
   /@@       /@@  @@@@@  @@    // /@@       /@@
   /@@@@@@@  /@@ @@///@@/@@       /@@@@@@@@@/@@
   /@@////   /@@/@@@@@@@/@@       ////////@@/@@
   /@@       /@@/@@//// //@@    @@       /@@/@@
   /@@       @@@//@@@@@@ //@@@@@@  @@@@@@@@ /@@
   //       ///  //////   //////  ////////  //

   Copyright (c) 2016, Los Alamos National Security, LLC
   All rights reserved.
                                                                              */
#pragma once

/*! @file */

#include <functional>

#include <flecsi/execution/common/function_handle.h>
#include <flecsi/execution/common/launch.h>
#include <flecsi/execution/common/processor.h>
#include <flecsi/execution/function.h>
#include <flecsi/execution/kernel.h>
#include <flecsi/execution/task.h>

#include <flecsi/utils/const_string.h>
#include <flecsi/utils/function_traits.h>
#include <flecsi/utils/macros.h>

clog_register_tag(execution);

//----------------------------------------------------------------------------//
// Helper Macros
//----------------------------------------------------------------------------//

#define min_redop_id (size_t(1) << 20) - 4096
#define max_redop_id (size_t(1) << 20) - 4095
/*!
  @def flecsi_internal_hash

  This macro returns the hash of constant string version of the given name.

  @param name The string to hash.

  @ingroup execution
 */

#define flecsi_internal_hash(name)                                           \
  flecsi::utils::const_string_t{EXPAND_AND_STRINGIFY(name)}.hash()

/*!
  @def flecsi_internal_return_type

  This macro returns the inferred return type for a user task.

  @param task The task to register. This is normally just a function.

  @ingroup execution
 */

#define flecsi_internal_return_type(task)                                    \
  typename flecsi::utils::function_traits_u<decltype(task)>::return_type

/*!
  @def flecsi_internal_arguments_type

  This macro returns the inferred argument type for a user task.

  @param task The task to register. This is normally just a function.

  @ingroup execution
 */

#define flecsi_internal_arguments_type(task)                                 \
  typename flecsi::utils::function_traits_u<decltype(task)>::arguments_type

//----------------------------------------------------------------------------//
// Top-Level Driver Interface
//----------------------------------------------------------------------------//

/*!
  @def flecsi_register_program

  Register a program. This is currently a place holder for more complex
  operations that may be required in the future to register a multiphysics
  program with the runtime. Currently, this interface simply creates a
  boolean symbol so that an actual translation unit is necessary for
  compilation.

  @param program The program name.

  @ingroup execution
 */

#define flecsi_register_program(program)                                       \
  /* MACRO IMPLEMENTATION */                                                   \
                                                                               \
  inline bool flecsi_program_registered = true;

//----------------------------------------------------------------------------//
// Top-Level Driver Interface
//----------------------------------------------------------------------------//

/*!
  @def flecsi_register_top_level_driver

  Register the top level driver function.

  @param driver A std::function<int(int, char **)> that shall be invoked by
                the FLeCSI runtime after initialization. Normally, this
                function should be the \em execute method of a
                flecsi::control::control_u<control_policy_t> instance.

  @ingroup execution
 */

#define flecsi_register_top_level_driver(driver)                               \
  /* MACRO IMPLEMENTATION */                                                   \
                                                                               \
  inline bool registered_top_level_driver_##driver =                           \
    flecsi::execution::context_t::instance().register_top_level_driver(driver)

//----------------------------------------------------------------------------//
// Object Registration Interface
//----------------------------------------------------------------------------//

/*!
  @def flecsi_register_global_object

  Register a global object with the runtime. A global object must be
  intitialized and mutated consistently by all colors.

  @param index  The index of the global object within the given namespace.
  @param nspace The namespace of the global object.
  @param type   The type of the global object.

  @ingroup execution
 */

#define flecsi_register_global_object(index, nspace, type)                     \
  /* MACRO IMPLEMENTATION */                                                   \
                                                                               \
  inline bool registered_global_object_##nspace##_##index =                    \
    flecsi::execution::context_t::instance()                                   \
      .template register_global_object<                                        \
        flecsi_internal_hash(nspace),                                        \
        index,                                                                 \
        type                                                                   \
      >();

/*!
  @def flecsi_set_global_object

  Set the address of a global object that has been registered with the
  FleCSI runtime.

  @param index  The index of the global object within the given namespace.
  @param nspace The namespace of the global object.
  @param type   The type of the global object.
  @param obj    The address of the global object. Normally, this is just
                the pointer to the object, which will be converted into
                a uintptr_t.

  @ingroup execution
 */

#define flecsi_set_global_object(index, nspace, type, obj)                     \
  /* MACRO IMPLEMENTATION */                                                   \
                                                                               \
  flecsi::execution::context_t::instance()                                     \
    .template set_global_object<                                               \
      flecsi_internal_hash(nspace),                                          \
      type                                                                     \
    >(index, obj);

/*!
  @def flecsi_initialize_global_object

  Call the constructor of a global object that has been registered with the
  FleCSI runtime. Objects constructed with this call are automatically
  deleted when the runtime exits.

  @param index  The index of the global object within the given namespace.
  @param nspace The namespace of the global object.
  @param type   The type of the global object.
  @param ...    A variadic argument list of the runtime arguments to the
                constructor.

  @ingroup execution
 */

#define flecsi_initialize_global_object(index, nspace, type, ...)              \
  /* MACRO IMPLEMENTATION */                                                   \
                                                                               \
  flecsi::execution::context_t::instance()                                     \
    .template initialize_global_object<                                        \
      flecsi_internal_hash(nspace),                                          \
      type                                                                     \
    >(index, ##__VA_ARGS__);

/*!
  @def flecsi_get_global_object

  Get a global object instance.

  @param index  The index of the global object within the given namespace.
  @param nspace The namespace of the global object.
  @param type   The type of the global object.

  @ingroup execution
 */

#define flecsi_get_global_object(index, nspace, type)                          \
  /* MACRO IMPLEMENTATION */                                                   \
                                                                               \
  flecsi::execution::context_t::instance()                                     \
    .template get_global_object<                                               \
      flecsi_internal_hash(nspace),                                          \
      type                                                                     \
      >(index);

//----------------------------------------------------------------------------//
// Task Registration Interface
//----------------------------------------------------------------------------//

/*!
  @def flecsi_register_task_simple

  This macro registers a user task with the FleCSI runtime. This is the
  basic form without support for tasks that are defined within a namespace.
  Best practice is to use the flecsi_register_task interface that requires
  that the task be defined in a namespace to scope the task and avoid naming
  collisions.

  @param task      The task to register. This is normally just a function.
  @param processor The \ref processor_type_t type.
  @param launch    The \ref launch_t type. This may be an \em or list of
                   supported launch types and configuration options.

  @ingroup execution
 */

#define flecsi_register_task_simple(task, processor, launch)                   \
  /* MACRO IMPLEMENTATION */                                                   \
                                                                               \
  /* Define a delegate function to the user's function that takes a tuple */   \
  /* of the arguments (as opposed to the raw argument pack). This is */        \
  /* necessary because we cannot infer the argument type without using */      \
  /* a tuple. */                                                               \
  inline flecsi_internal_return_type(task)                                   \
    task##_tuple_delegate(flecsi_internal_arguments_type(task) args) {       \
    return flecsi::utils::tuple_function(task, args);                          \
  } /* delegate task */                                                        \
                                                                               \
  /* Call the execution policy to register the task delegate */                \
  inline bool task##_task_registered =                                         \
    flecsi::execution::task_interface_t::register_task<                        \
      flecsi_internal_hash(task),                                            \
      flecsi_internal_return_type(task),                                     \
      flecsi_internal_arguments_type(task),                                  \
      task##_tuple_delegate                                                    \
    >(flecsi::processor, flecsi::launch, {EXPAND_AND_STRINGIFY(task)})

/*!
  @def flecsi_register_task

  This macro registers a user task with the FleCSI runtime. This interface
  requires that the task be scoped in a namespace. This is best practice to
  avoid the possiblity of naming collisions.

  @param task      The task to register. This is normally just a function.
  @param nspace    The enclosing namespace of the task.
  @param processor The \ref processor_type_t type.
  @param launch    The \ref launch_t type. This may be an \em or list of
                   supported launch types and configuration options.

  @ingroup execution
 */

#define flecsi_register_task(task, nspace, processor, launch)                  \
  /* MACRO IMPLEMENTATION */                                                   \
                                                                               \
  /* Define a delegate function to the user's function that takes a tuple */   \
  /* of the arguments (as opposed to the raw argument pack). This is */        \
  /* necessary because we cannot infer the argument type without using */      \
  /* a tuple. */                                                               \
  inline flecsi_internal_return_type(task)                                   \
    task##_tuple_delegate(flecsi_internal_arguments_type(task) args) {       \
    return flecsi::utils::tuple_function(task, args);                          \
  } /* delegate task */                                                        \
                                                                               \
  /* Call the execution policy to register the task delegate */                \
  inline bool task##_task_registered =                                         \
    flecsi::execution::task_interface_t::register_task<                        \
      flecsi_internal_hash(nspace::task),                                    \
      flecsi_internal_return_type(task),                                     \
      flecsi_internal_arguments_type(task),                                  \
      task##_tuple_delegate                                                    \
    >(flecsi::processor, flecsi::launch, {EXPAND_AND_STRINGIFY(nspace::task)})

/*!
  @def flecsi_register_mpi_task_simple

  This macro registers an MPI task with the FleCSI runtime. This is the
  basic form without support for tasks that are defined within a namespace.
  Best practice is to use the flecsi_register_mpi_task interface that requires
  that the task be defined in a namespace to scope the task and avoid naming
  collisions.

  @param task   The MPI task to register. This is normally just a function.

  @ingroup execution
 */

#define flecsi_register_mpi_task_simple(task)                                  \
  /* MACRO IMPLEMENTATION */                                                   \
                                                                               \
  flecsi_register_task_simple(task, mpi, index | flecsi::leaf)

/*!
  @def flecsi_register_mpi_task

  This macro registers an MPI task with the FleCSI runtime.

  @param task   The MPI task to register. This is normally just a function.
  @param nspace The enclosing namespace of the task.

  @ingroup execution
 */

#define flecsi_register_mpi_task(task, nspace)                                 \
  /* MACRO IMPLEMENTATION */                                                   \
                                                                               \
  flecsi_register_task(task, nspace, mpi, index | flecsi::leaf)

//----------------------------------------------------------------------------//
// Task Execution Interface
//----------------------------------------------------------------------------//

/*!
  @def flecsi_color

  Return the index of the currently executing color.

  @ingroup execution
 */

#define flecsi_color()                                                         \
  /* MACRO IMPLEMENTATION */                                                   \
                                                                               \
  flecsi::execution::context_t::instance().color()

/*!
  @def flecsi_colors

  Return the number of colors in the currently executing code.

  @ingroup execution
 */

#define flecsi_colors()                                                        \
  /* MACRO IMPLEMENTATION */                                                   \
                                                                               \
  flecsi::execution::context_t::instance().colors()

#define flecsi_internal_execute_task(task, launch, operation, ...)           \
  /* MACRO IMPLEMENTATION */                                                   \
                                                                               \
  /* Execute the user task */                                                  \
  /* WARNING: This macro returns a future. Don't add terminations! */          \
  flecsi::execution::task_interface_t::execute_task<                           \
    flecsi::execution::launch_type_t::launch,                                  \
    flecsi_internal_hash(task),                                              \
    flecsi_internal_hash(operation),                                         \
    flecsi_internal_return_type(task),                                       \
    flecsi_internal_arguments_type(task)>(__VA_ARGS__)

/*!
  @def flecsi_execute_task_simple

  This macro executes a simple user task, i.e., one that is not scoped in
  a namespace. Use of this interface is discouraged.

  @param task   The user task to execute.
  @param launch The launch mode for the task.
  @param ...    The arguments to pass to the user task during execution.

  @ingroup execution
 */

#define flecsi_execute_task_simple(task, launch, ...)                          \
  /* MACRO IMPLEMENTATION */                                                   \
                                                                               \
<<<<<<< HEAD
  /* Execute the user task */                                                  \
  /* WARNING: This macro returns a future. Don't add terminations! */          \
  flecsi::execution::task_interface_t::execute_task<                           \
      flecsi::execution::launch_type_t::launch,                                \
      0,                                                                       \
      flecsi::utils::const_string_t{EXPAND_AND_STRINGIFY(task)}.hash(),        \
      __flecsi_internal_return_type(task),                                     \
      __flecsi_internal_arguments_type(task)>(__VA_ARGS__)

#define flecsi_execute_reduction_task_simple(task, launch, redop_id, ...)      \
  /* MACRO IMPLEMENTATION */                                                   \
                                                                               \
  /* Execute the user task */                                                  \
  /* WARNING: This macro returns a future. Don't add terminations! */          \
  flecsi::execution::task_interface_t::execute_task<                           \
      flecsi::execution::launch_type_t::launch,                                \
      redop_id,                                                                \
      flecsi::utils::const_string_t{EXPAND_AND_STRINGIFY(task)}.hash(),        \
      __flecsi_internal_return_type(task),                                     \
      __flecsi_internal_arguments_type(task)>(__VA_ARGS__)
=======
  flecsi_internal_execute_task(task, launch, 0, ##__VA_ARGS__)
>>>>>>> 4cbd137f

/*!
  @def flecsi_execute_task

  This macro executes a user task.

  @param task   The user task to execute.
  @param nspace The enclosing namespace of the task.
  @param launch The launch mode for the task.
  @param ...    The arguments to pass to the user task during execution.

  @ingroup execution
 */

#define flecsi_execute_task(task, nspace, launch, ...)                         \
  /* MACRO IMPLEMENTATION */                                                   \
                                                                               \
  /* Execute the user task */                                                  \
  flecsi_internal_execute_task(nspace::task, launch, 0, ##__VA_ARGS__)

/*!
  @def flecsi_execute_reduction_task

  This macro executes a user task.

  @param task   The user task to execute.
  @param nspace The enclosing namespace of the task.
  @param launch The launch mode for the task.
  @param redop_id Reduction ID
  @param ...    The arguments to pass to the user task during execution.

  @ingroup execution
 */
#define flecsi_execute_reduction_task(task, nspace, launch, redop_id, ...)                         \
  /* MACRO IMPLEMENTATION */                                                   \
                                                                               \
  /* Execute the user task */                                                  \
  flecsi_execute_reduction_task_simple(nspace::task, launch, redop_id, ##__VA_ARGS__)

/*!
  @def flecsi_execute_mpi_task_simple

  This macro executes a simple MPI task, i.e., one that is not scoped
  in a namespace. Use of this interface is discouraged.

  @param task The MPI task to execute.
  @param ...  The arguments to pass to the MPI task during execution.

  @ingroup execution
 */

#define flecsi_execute_mpi_task_simple(task, ...)                              \
  /* MACRO IMPLEMENTATION */                                                   \
                                                                               \
  flecsi_execute_task_simple(task, index, ##__VA_ARGS__)

/*!
  @def flecsi_execute_mpi_task

  This macro executes an MPI task.

  @param task The MPI task to execute.
  @param nspace The enclosing namespace of the task.
  @param ...  The arguments to pass to the MPI task during execution.

  @ingroup execution
 */

#define flecsi_execute_mpi_task(task, nspace, ...)                             \
  /* MACRO IMPLEMENTATION */                                                   \
                                                                               \
  flecsi_execute_task(task, nspace, index, ##__VA_ARGS__)

//----------------------------------------------------------------------------//
// Reduction Interface
//----------------------------------------------------------------------------//

/*!
  @def flecsi_register_reduction_operation

  This macro registers a custom reduction rule with the runtime.

  @param type     A type that defines static methods \em apply
                  and \em fold. The \em apply method will be used
                  by the runtime for \em exclusive operations, i.e.,
                  the elements are accessed sequentially. The \em fold
                  method is for \em non-exclusive access.
  @param datatype The data type of the custom reduction.

  @ingroup execution
 */

#define flecsi_register_reduction_operation(type, datatype)                    \
  /* MACRO IMPLEMENTATION */                                                   \
                                                                               \
  inline bool type##_##datatype##_reduction_operation_registered =             \
    flecsi::execution::task_interface_t::register_reduction_operation<         \
      flecsi::utils::hash::reduction_hash<                                     \
        flecsi_internal_hash(type),                                          \
        flecsi_internal_hash(datatype)                                       \
      >(),                                                                     \
      type<datatype>                                                           \
    >()

/*!
  @def flecsi_execute_reduction_task

  This macro executes a reduction task.

  @param task      The user task to execute.
  @param nspace    The enclosing namespace of the task.
  @param launch    The launch mode for the task.
  @param type      The reduction operation type.
  @param datatype  The reduction operation data type.
  @param ...       The arguments to pass to the user task during execution.

  @ingroup execution
 */

#define flecsi_execute_reduction_task(task, nspace, launch, type,              \
  datatype, ...)                                                               \
  /* MACRO IMPLEMENTATION */                                                   \
                                                                               \
  flecsi::execution::task_interface_t::execute_task<                           \
    flecsi::execution::launch_type_t::launch,                                  \
    flecsi_internal_hash(nspace::task),                                      \
    flecsi::utils::hash::reduction_hash<                                       \
      flecsi_internal_hash(type),                                            \
      flecsi_internal_hash(datatype)                                         \
    >(),                                                                       \
    flecsi_internal_return_type(task),                                       \
    flecsi_internal_arguments_type(task)>(__VA_ARGS__)

//----------------------------------------------------------------------------//
// Function Interface
//----------------------------------------------------------------------------//

/*!
  @def flecsi_register_function

  This macro registers a user function with the FleCSI runtime, which may
  then be passed as state data and executed in any task address space.

  @param func The function to register. This should be the plain-text

  @ingroup execution
 */

#define flecsi_register_function(func, nspace)                                 \
  /* MACRO IMPLEMENTATION */                                                   \
                                                                               \
  /* Define a delegate function to the user's function that takes a tuple */   \
  /* of the arguments (as opposed to the raw argument pack). This is */        \
  /* necessary because we cannot infer the argument type without using */      \
  /* a tuple. */                                                               \
  inline flecsi_internal_return_type(func)                                   \
    func##_tuple_delegate(flecsi_internal_arguments_type(func) args) {       \
    return flecsi::utils::tuple_function(func, args);                          \
  } /* delegate func */                                                        \
                                                                               \
  using function_handle_##func##_t =                                           \
    flecsi::execution::function_handle_u<flecsi_internal_return_type(func),  \
      flecsi_internal_arguments_type(func)>;                                 \
                                                                               \
  /* Call the execution policy to register the function delegate */            \
  inline bool func##_func_registered =                                         \
    flecsi::execution::function_interface_t::register_function<                \
      flecsi_internal_hash(nspace::func),                                    \
      flecsi_internal_return_type(func),                                     \
      flecsi_internal_arguments_type(func),                                  \
      func##_tuple_delegate                                                    \
    >()

/*!
  @def flecsi_execute_function

  Execute a user function.

  @param handle The function handle.
  @param ...    The function arguments.

  @ingroup execution
 */

#define flecsi_execute_function(handle, ...)                                   \
  /* MACRO IMPLEMENTATION */                                                   \
                                                                               \
  /* Call the execution policy to execute the function */                      \
  flecsi::execution::function_interface_t::execute_function(                   \
    handle, ##__VA_ARGS__)

/*!
  @def flecsi_function_handle

  Create a function handle.

  @param func The function name.

  @ingroup execution
 */

#define flecsi_function_handle(func, nspace)                                   \
  /* MACRO IMPLEMENTATION */                                                   \
                                                                               \
  /* Create a function handle instance */                                      \
  nspace::function_handle_##func##_t(flecsi_internal_hash(nspace::func))

/*!
  @def flecsi_define_function_type

  Define a function handle type.

  @param func The type name to define.
  @param return_type The return type of the function.
  @param ... The input parameters to the function.

  @ingroup execution
 */

#define flecsi_define_function_type(func, return_type, ...)                    \
  /* MACRO IMPLEMENTATION */                                                   \
                                                                               \
  /* Define a function handle type */                                          \
  using func =                                                                 \
    flecsi::execution::function_handle_u<return_type, std::tuple<__VA_ARGS__>><|MERGE_RESOLUTION|>--- conflicted
+++ resolved
@@ -391,16 +391,17 @@
 
 #define flecsi_execute_task_simple(task, launch, ...)                          \
   /* MACRO IMPLEMENTATION */                                                   \
-                                                                               \
-<<<<<<< HEAD
-  /* Execute the user task */                                                  \
-  /* WARNING: This macro returns a future. Don't add terminations! */          \
-  flecsi::execution::task_interface_t::execute_task<                           \
-      flecsi::execution::launch_type_t::launch,                                \
-      0,                                                                       \
-      flecsi::utils::const_string_t{EXPAND_AND_STRINGIFY(task)}.hash(),        \
-      __flecsi_internal_return_type(task),                                     \
-      __flecsi_internal_arguments_type(task)>(__VA_ARGS__)
+flecsi_internal_execute_task(task, launch, 0, ##__VA_ARGS__) 
+                                                                               \
+//<<<<<<< HEAD
+//  /* Execute the user task */                                                  \
+//  /* WARNING: This macro returns a future. Don't add terminations! */          \
+//  flecsi::execution::task_interface_t::execute_task<                           \
+//      flecsi::execution::launch_type_t::launch,                                \
+//      0,                                                                       \
+//      flecsi::utils::const_string_t{EXPAND_AND_STRINGIFY(task)}.hash(),        \
+//      __flecsi_internal_return_type(task),                                     \
+//      __flecsi_internal_arguments_type(task)>(__VA_ARGS__)
 
 #define flecsi_execute_reduction_task_simple(task, launch, redop_id, ...)      \
   /* MACRO IMPLEMENTATION */                                                   \
@@ -413,9 +414,6 @@
       flecsi::utils::const_string_t{EXPAND_AND_STRINGIFY(task)}.hash(),        \
       __flecsi_internal_return_type(task),                                     \
       __flecsi_internal_arguments_type(task)>(__VA_ARGS__)
-=======
-  flecsi_internal_execute_task(task, launch, 0, ##__VA_ARGS__)
->>>>>>> 4cbd137f
 
 /*!
   @def flecsi_execute_task
