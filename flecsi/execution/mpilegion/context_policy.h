--- conflicted
+++ resolved
@@ -213,24 +213,9 @@
       AUTO_GENERATE_ID, TaskConfigOptions(), "size_t_copy_task");
 
     lr_runtime_t::register_legion_task<
-<<<<<<< HEAD
-      flecsi::execution::lax_wendroff::lax_wendroff_task>(
-      task_ids_t::instance().lax_wendroff_task_id,lr_loc, false, true,
-      AUTO_GENERATE_ID, TaskConfigOptions(), "lax_wendroff_task");
-
-    lr_runtime_t::register_legion_task<
       flecsi::execution::sprint::double_copy_task>(
       task_ids_t::instance().double_copy_task_id,lr_loc, true, false,
       AUTO_GENERATE_ID, TaskConfigOptions(), "double_copy_task");
-
-    lr_runtime_t::register_legion_task<
-      flecsi::execution::lax_wendroff::lax_calc_excl_y_task>(
-      task_ids_t::instance().lax_calc_excl_y_task_id,lr_loc, true, false,
-      AUTO_GENERATE_ID, TaskConfigOptions(), "lax_calc_excl_y_task");
-=======
-      flecsi::execution::sprint::double_copy_task>(
-      task_ids_t::instance().double_copy_task_id,lr_loc, true, false);
->>>>>>> 7539ea2d
 
     //register spmd task, that call user's driver
     lr_runtime_t::register_legion_task<
