/*
    @@@@@@@@  @@           @@@@@@   @@@@@@@@ @@
   /@@/////  /@@          @@////@@ @@////// /@@
   /@@       /@@  @@@@@  @@    // /@@       /@@
   /@@@@@@@  /@@ @@///@@/@@       /@@@@@@@@@/@@
   /@@////   /@@/@@@@@@@/@@       ////////@@/@@
   /@@       /@@/@@//// //@@    @@       /@@/@@
   /@@       @@@//@@@@@@ //@@@@@@  @@@@@@@@ /@@
   //       ///  //////   //////  ////////  //

   Copyright (c) 2016, Los Alamos National Security, LLC
   All rights reserved.
                                                                              */
#pragma once

/*! @file */

#include <vector>

#include "mpi.h"
#include <flecsi/data/data.h>
#include <flecsi/data/dense_accessor.h>
#include <flecsi/data/global_accessor.h>
#include <flecsi/data/ragged_accessor.h>
#include <flecsi/data/ragged_mutator.h>
#include <flecsi/data/sparse_accessor.h>
#include <flecsi/data/sparse_mutator.h>
#include <flecsi/execution/context.h>

#include <ristra-utils/utils/tuple_walker.h>

namespace flecsi {
namespace execution {

/*!
 The task_prolog_t type can be called to walk the task args after the
 task launcher is created, but before the task has run. This allows
 synchronization dependencies to be added to the execution flow.

 @ingroup execution
 */

struct task_prolog_t : public utils::tuple_walker__<task_prolog_t> {

  /*!
   Construct a task_prolog_t instance.
   */

  task_prolog_t() = default;

  /*!
   FIXME: Need a description.

   @tparam T                     The data type referenced by the handle.
   @tparam EXCLUSIVE_PERMISSIONS The permissions required on the exclusive
                                 indices of the index partition.
   @tparam SHARED_PERMISSIONS    The permissions required on the shared
                                 indices of the index partition.
   @tparam GHOST_PERMISSIONS     The permissions required on the ghost
                                 indices of the index partition.

   @param runtime The Legion task runtime.
   */

<<<<<<< HEAD
  template<typename T,
    size_t EXCLUSIVE_PERMISSIONS,
    size_t SHARED_PERMISSIONS,
    size_t GHOST_PERMISSIONS>
  void handle(dense_accessor__<T,
    EXCLUSIVE_PERMISSIONS,
    SHARED_PERMISSIONS,
    GHOST_PERMISSIONS> & a) {
    // TODO: move field data allocation here?
  } // handle

  template<typename T, size_t PERMISSIONS>
  void handle(global_accessor__<T, PERMISSIONS> & a) {
    if(a.handle.state >= SPECIALIZATION_SPMD_INIT) {
      clog_assert(PERMISSIONS == size_t(ro),
        "you are not allowed "
        "to modify global data in specialization_spmd_init or driver");
    }
  } // handle

  template<typename T,
    size_t EXCLUSIVE_PERMISSIONS,
    size_t SHARED_PERMISSIONS,
    size_t GHOST_PERMISSIONS>
  void handle(sparse_accessor<T,
    EXCLUSIVE_PERMISSIONS,
    SHARED_PERMISSIONS,
    GHOST_PERMISSIONS> & a) {
=======
  struct task_prolog_t : public ristra::utils::tuple_walker__<task_prolog_t>
  {

    /*!
     Construct a task_prolog_t instance.
     */

    task_prolog_t() = default;

    /*!
     FIXME: Need a description.

     @tparam T                     The data type referenced by the handle.
     @tparam EXCLUSIVE_PERMISSIONS The permissions required on the exclusive
                                   indices of the index partition.
     @tparam SHARED_PERMISSIONS    The permissions required on the shared
                                   indices of the index partition.
     @tparam GHOST_PERMISSIONS     The permissions required on the ghost
                                   indices of the index partition.

     @param runtime The Legion task runtime.
     */

    template<
      typename T,
      size_t EXCLUSIVE_PERMISSIONS,
      size_t SHARED_PERMISSIONS,
      size_t GHOST_PERMISSIONS
    >
    void
    handle(
     dense_accessor__<
       T,
       EXCLUSIVE_PERMISSIONS,
       SHARED_PERMISSIONS,
       GHOST_PERMISSIONS
     > & a
    )
    {
      // TODO: move field data allocation here?
    } // handle

    template<
      typename T,
      size_t PERMISSIONS
    >
    void
    handle(
     global_accessor__<
       T,
       PERMISSIONS
     > & a
    )
    {
      if (a.handle.state >= SPECIALIZATION_SPMD_INIT) {
        clog_assert(PERMISSIONS == size_t(ro), "you are not allowed "
           "to modify global data in specialization_spmd_init or driver");
      }
    } // handle

    template<
      typename T,
      size_t EXCLUSIVE_PERMISSIONS,
      size_t SHARED_PERMISSIONS,
      size_t GHOST_PERMISSIONS
    >
    void
    handle(
      sparse_accessor<
        T,
        EXCLUSIVE_PERMISSIONS,
        SHARED_PERMISSIONS,
        GHOST_PERMISSIONS
      > & a
    )
    {
>>>>>>> 0d0d3bf1
//      // TODO: move field data allocation here?
//      auto& context = context_t::instance();
//      const int my_color = context.color();
//      auto& my_coloring_info =
//        context.coloring_info(h.index_space).at(my_color);
//
//      auto& sparse_field_metadata =
//        context.registered_sparse_field_metadata().at(h.fid);
//
//     for (auto i = my_coloring_info.exclusive;
//          i < my_coloring_info.exclusive + my_coloring_info.shared; ++i) {
//       h()
//     }
#if 0
      MPI_Win win = sparse_field_metadata.win;

      MPI_Win_post(sparse_field_metadata.shared_users_grp, 0, win);
      MPI_Win_start(sparse_field_metadata.ghost_owners_grp, 0, win);

      for (auto ghost_owner : my_coloring_info.ghost_owners) {
        MPI_Get(h.ghost_entries, 1,
                sparse_field_metadata.origin_types[ghost_owner],
                ghost_owner, 0, 1,
                sparse_field_metadata.target_types[ghost_owner],
                win);
      }

      MPI_Win_complete(win);
      MPI_Win_wait(win);
#endif
  } // handle

  template<typename T>
  void handle(sparse_mutator<T> & m) {
    m.h_.init();
  } // handle

  template<typename T>
  void handle(ragged_mutator<T> & m) {
    m.h_.init();
  } // handle

  template<typename T, size_t PERMISSIONS>
  typename std::enable_if_t<
    std::is_base_of<topology::mesh_topology_base_t, T>::value>
  handle(data_client_handle__<T, PERMISSIONS> & h) {
    auto & context_ = context_t::instance();

    // h is partially initialized in client.h
    auto storage = h.set_storage(new typename T::storage_t);

    bool _read{PERMISSIONS == ro || PERMISSIONS == rw};

    int color = context_.color();

    for(size_t i{0}; i < h.num_handle_entities; ++i) {
      data_client_handle_entity_t & ent = h.handle_entities[i];

      const size_t index_space = ent.index_space;
      const size_t dim = ent.dim;
      const size_t domain = ent.domain;

      // get color_info for this field.
      auto & color_info = (context_.coloring_info(index_space)).at(color);
      ent.num_exclusive = color_info.exclusive;
      ent.num_shared = color_info.shared;
      ent.num_ghost = color_info.ghost;

      auto num_entities = ent.num_exclusive + ent.num_shared + ent.num_ghost;

      // see if the field data is registered for this entity field.
      auto & registered_field_data = context_.registered_field_data();
      auto fieldDataIter = registered_field_data.find(ent.fid);
      if(fieldDataIter == registered_field_data.end()) {
        size_t size = ent.size * num_entities;

        execution::context_t::instance().register_field_data(ent.fid, size);
      }
      auto ents = reinterpret_cast<topology::mesh_entity_base_ *>(
        registered_field_data[ent.fid].data());

      fieldDataIter = registered_field_data.find(ent.id_fid);
      if(fieldDataIter == registered_field_data.end()) {
        size_t size = ent.size * num_entities;

        execution::context_t::instance().register_field_data(ent.id_fid, size);
      }
      auto ids = reinterpret_cast<utils::id_t *>(
        registered_field_data[ent.id_fid].data());

      // new allocation every time.
      storage->init_entities(ent.domain, ent.dim, ents, ids, ent.size,
        num_entities, ent.num_exclusive, ent.num_shared, ent.num_ghost, _read);
    } // for

    for(size_t i{0}; i < h.num_handle_adjacencies; ++i) {
      data_client_handle_adjacency_t & adj = h.handle_adjacencies[i];

      const size_t adj_index_space = adj.adj_index_space;
      const size_t from_index_space = adj.from_index_space;
      const size_t to_index_space = adj.to_index_space;

      auto & color_info = (context_.coloring_info(from_index_space)).at(color);
      auto & registered_field_data = context_.registered_field_data();

      adj.num_offsets =
        (color_info.exclusive + color_info.shared + color_info.ghost);
      auto fieldDataIter = registered_field_data.find(adj.offset_fid);
      if(fieldDataIter == registered_field_data.end()) {
        size_t size = sizeof(size_t) * adj.num_offsets;

        execution::context_t::instance().register_field_data(
          adj.offset_fid, size);
      }
      adj.offsets_buf = reinterpret_cast<size_t *>(
        registered_field_data[adj.offset_fid].data());

      auto adj_info = (context_.adjacency_info()).at(adj_index_space);
      adj.num_indices = adj_info.color_sizes[color];
      fieldDataIter = registered_field_data.find(adj.index_fid);
      if(fieldDataIter == registered_field_data.end()) {
        size_t size = sizeof(utils::id_t) * adj.num_indices;
        execution::context_t::instance().register_field_data(
          adj.index_fid, size);
      }
      adj.indices_buf =
        reinterpret_cast<id_t *>(registered_field_data[adj.index_fid].data());

      storage->init_connectivity(adj.from_domain, adj.to_domain, adj.from_dim,
        adj.to_dim, reinterpret_cast<utils::offset_t *>(adj.offsets_buf),
        adj.num_offsets, reinterpret_cast<utils::id_t *>(adj.indices_buf),
        adj.num_indices, _read);
    }

    for(size_t i{0}; i < h.num_index_subspaces; ++i) {
      // get subspace info
      auto & iss = h.handle_index_subspaces[i];
      auto iss_info = (context_.index_subspace_info()).at(iss.index_subspace);
      // the num indices is the capacity (
      auto num_indices = iss_info.capacity;
      // register the field
      auto & registered_field_data = context_.registered_field_data();
      auto fieldDataIter = registered_field_data.find(iss.index_fid);
      if(fieldDataIter == registered_field_data.end()) {
        auto size = sizeof(utils::id_t) * num_indices;
        execution::context_t::instance().register_field_data(
          iss.index_fid, size);
      }
      // assign the storage to the buffer
      iss.indices_buf =
        reinterpret_cast<id_t *>(registered_field_data[iss.index_fid].data());
      // now initialize the index subspace
      storage->init_index_subspace(iss.index_space, iss.index_subspace,
        iss.domain, iss.dim, reinterpret_cast<utils::id_t *>(iss.indices_buf),
        num_indices, _read);
    }

    if(!_read) {
      h.initialize_storage();
    }
  } // handle

  /*!
    This method registers entity data fields as needed and initializes set
    topology index spaces and buffers from the raw MPI buffers. If we are
    writing to this buffer, then it sets up the size information of the index
    space as empty so we can call make<>() to push entities onto this buffer.
    If we are reading, this sets up the size as the size recorded in the
    metadata.
   */
  template<typename T, size_t PERMISSIONS>
  typename std::enable_if_t<
    std::is_base_of<topology::set_topology_base_t, T>::value>
  handle(data_client_handle__<T, PERMISSIONS> & h) {
    auto & context_ = context_t::instance();

    auto & ism = context_.set_index_space_map();

    // h is partially initialized in client.h
    auto storage = h.set_storage(new typename T::storage_t);

    bool _read{PERMISSIONS == ro || PERMISSIONS == rw};

    int color = context_.color();

    for(size_t i{0}; i < h.num_handle_entities; ++i) {
      data_client_handle_entity_t & ent = h.handle_entities[i];

      auto iitr = ism.find(ent.index_space);
      clog_assert(iitr != ism.end(), "invalid index space:" << ent.index_space);

      auto citr = iitr->second.color_info_map.find(color);
      clog_assert(
        citr != iitr->second.color_info_map.end(), "invalid color:" << color);
      auto & color_info = citr->second;

      // see if the field data is registered for this entity field.
      auto & registered_field_data = context_.registered_field_data();
      auto fieldDataIter = registered_field_data.find(ent.fid);
      if(fieldDataIter == registered_field_data.end()) {
        size_t size = ent.size * color_info.main_capacity;
        context_.register_field_data(ent.fid, size);

        size = ent.size * color_info.active_migrate_capacity;
        context_.register_field_data(ent.fid2, size);
        context_.register_field_data(ent.fid3, size);
      }

      auto ents = reinterpret_cast<topology::set_entity_t *>(
        registered_field_data[ent.fid].data());

      auto active_ents = reinterpret_cast<topology::set_entity_t *>(
        registered_field_data[ent.fid2].data());

      auto migrate_ents = reinterpret_cast<topology::set_entity_t *>(
        registered_field_data[ent.fid3].data());

      storage->init_entities(ent.index_space, ent.index_space2, ents, 0,
        active_ents, 0, migrate_ents, 0, ent.size, _read);
    }
  }

  template<typename T>
  static typename std::enable_if_t<
    !std::is_base_of<dense_data_handle_base_t, T>::value>
  handle(T &) {} // handle

}; // struct task_prolog_t

} // namespace execution
} // namespace flecsi<|MERGE_RESOLUTION|>--- conflicted
+++ resolved
@@ -15,6 +15,7 @@
 
 /*! @file */
 
+
 #include <vector>
 
 #include "mpi.h"
@@ -24,74 +25,24 @@
 #include <flecsi/data/ragged_accessor.h>
 #include <flecsi/data/ragged_mutator.h>
 #include <flecsi/data/sparse_accessor.h>
+#include <flecsi/data/sparse_accessor.h>
 #include <flecsi/data/sparse_mutator.h>
 #include <flecsi/execution/context.h>
+#include <flecsi/coloring/mpi_utils.h>
 
 #include <ristra-utils/utils/tuple_walker.h>
 
 namespace flecsi {
 namespace execution {
 
-/*!
- The task_prolog_t type can be called to walk the task args after the
- task launcher is created, but before the task has run. This allows
- synchronization dependencies to be added to the execution flow.
-
- @ingroup execution
- */
-
-struct task_prolog_t : public utils::tuple_walker__<task_prolog_t> {
-
   /*!
-   Construct a task_prolog_t instance.
+   The task_prolog_t type can be called to walk the task args after the
+   task launcher is created, but before the task has run. This allows
+   synchronization dependencies to be added to the execution flow.
+
+   @ingroup execution
    */
 
-  task_prolog_t() = default;
-
-  /*!
-   FIXME: Need a description.
-
-   @tparam T                     The data type referenced by the handle.
-   @tparam EXCLUSIVE_PERMISSIONS The permissions required on the exclusive
-                                 indices of the index partition.
-   @tparam SHARED_PERMISSIONS    The permissions required on the shared
-                                 indices of the index partition.
-   @tparam GHOST_PERMISSIONS     The permissions required on the ghost
-                                 indices of the index partition.
-
-   @param runtime The Legion task runtime.
-   */
-
-<<<<<<< HEAD
-  template<typename T,
-    size_t EXCLUSIVE_PERMISSIONS,
-    size_t SHARED_PERMISSIONS,
-    size_t GHOST_PERMISSIONS>
-  void handle(dense_accessor__<T,
-    EXCLUSIVE_PERMISSIONS,
-    SHARED_PERMISSIONS,
-    GHOST_PERMISSIONS> & a) {
-    // TODO: move field data allocation here?
-  } // handle
-
-  template<typename T, size_t PERMISSIONS>
-  void handle(global_accessor__<T, PERMISSIONS> & a) {
-    if(a.handle.state >= SPECIALIZATION_SPMD_INIT) {
-      clog_assert(PERMISSIONS == size_t(ro),
-        "you are not allowed "
-        "to modify global data in specialization_spmd_init or driver");
-    }
-  } // handle
-
-  template<typename T,
-    size_t EXCLUSIVE_PERMISSIONS,
-    size_t SHARED_PERMISSIONS,
-    size_t GHOST_PERMISSIONS>
-  void handle(sparse_accessor<T,
-    EXCLUSIVE_PERMISSIONS,
-    SHARED_PERMISSIONS,
-    GHOST_PERMISSIONS> & a) {
-=======
   struct task_prolog_t : public ristra::utils::tuple_walker__<task_prolog_t>
   {
 
@@ -168,7 +119,6 @@
       > & a
     )
     {
->>>>>>> 0d0d3bf1
 //      // TODO: move field data allocation here?
 //      auto& context = context_t::instance();
 //      const int my_color = context.color();
@@ -199,204 +149,250 @@
       MPI_Win_complete(win);
       MPI_Win_wait(win);
 #endif
-  } // handle
-
-  template<typename T>
-  void handle(sparse_mutator<T> & m) {
-    m.h_.init();
-  } // handle
-
-  template<typename T>
-  void handle(ragged_mutator<T> & m) {
-    m.h_.init();
-  } // handle
-
-  template<typename T, size_t PERMISSIONS>
-  typename std::enable_if_t<
-    std::is_base_of<topology::mesh_topology_base_t, T>::value>
-  handle(data_client_handle__<T, PERMISSIONS> & h) {
-    auto & context_ = context_t::instance();
-
-    // h is partially initialized in client.h
-    auto storage = h.set_storage(new typename T::storage_t);
-
-    bool _read{PERMISSIONS == ro || PERMISSIONS == rw};
-
-    int color = context_.color();
-
-    for(size_t i{0}; i < h.num_handle_entities; ++i) {
-      data_client_handle_entity_t & ent = h.handle_entities[i];
-
-      const size_t index_space = ent.index_space;
-      const size_t dim = ent.dim;
-      const size_t domain = ent.domain;
-
-      // get color_info for this field.
-      auto & color_info = (context_.coloring_info(index_space)).at(color);
-      ent.num_exclusive = color_info.exclusive;
-      ent.num_shared = color_info.shared;
-      ent.num_ghost = color_info.ghost;
-
-      auto num_entities = ent.num_exclusive + ent.num_shared + ent.num_ghost;
-
-      // see if the field data is registered for this entity field.
-      auto & registered_field_data = context_.registered_field_data();
-      auto fieldDataIter = registered_field_data.find(ent.fid);
-      if(fieldDataIter == registered_field_data.end()) {
-        size_t size = ent.size * num_entities;
-
-        execution::context_t::instance().register_field_data(ent.fid, size);
-      }
-      auto ents = reinterpret_cast<topology::mesh_entity_base_ *>(
-        registered_field_data[ent.fid].data());
-
-      fieldDataIter = registered_field_data.find(ent.id_fid);
-      if(fieldDataIter == registered_field_data.end()) {
-        size_t size = ent.size * num_entities;
-
-        execution::context_t::instance().register_field_data(ent.id_fid, size);
-      }
-      auto ids = reinterpret_cast<utils::id_t *>(
-        registered_field_data[ent.id_fid].data());
-
-      // new allocation every time.
-      storage->init_entities(ent.domain, ent.dim, ents, ids, ent.size,
-        num_entities, ent.num_exclusive, ent.num_shared, ent.num_ghost, _read);
-    } // for
-
-    for(size_t i{0}; i < h.num_handle_adjacencies; ++i) {
-      data_client_handle_adjacency_t & adj = h.handle_adjacencies[i];
-
-      const size_t adj_index_space = adj.adj_index_space;
-      const size_t from_index_space = adj.from_index_space;
-      const size_t to_index_space = adj.to_index_space;
-
-      auto & color_info = (context_.coloring_info(from_index_space)).at(color);
-      auto & registered_field_data = context_.registered_field_data();
-
-      adj.num_offsets =
-        (color_info.exclusive + color_info.shared + color_info.ghost);
-      auto fieldDataIter = registered_field_data.find(adj.offset_fid);
-      if(fieldDataIter == registered_field_data.end()) {
-        size_t size = sizeof(size_t) * adj.num_offsets;
-
-        execution::context_t::instance().register_field_data(
-          adj.offset_fid, size);
-      }
-      adj.offsets_buf = reinterpret_cast<size_t *>(
-        registered_field_data[adj.offset_fid].data());
-
-      auto adj_info = (context_.adjacency_info()).at(adj_index_space);
-      adj.num_indices = adj_info.color_sizes[color];
-      fieldDataIter = registered_field_data.find(adj.index_fid);
-      if(fieldDataIter == registered_field_data.end()) {
-        size_t size = sizeof(utils::id_t) * adj.num_indices;
-        execution::context_t::instance().register_field_data(
-          adj.index_fid, size);
-      }
-      adj.indices_buf =
-        reinterpret_cast<id_t *>(registered_field_data[adj.index_fid].data());
-
-      storage->init_connectivity(adj.from_domain, adj.to_domain, adj.from_dim,
-        adj.to_dim, reinterpret_cast<utils::offset_t *>(adj.offsets_buf),
-        adj.num_offsets, reinterpret_cast<utils::id_t *>(adj.indices_buf),
-        adj.num_indices, _read);
+    } // handle
+
+    template<
+      typename T
+    >
+    void
+    handle(
+      sparse_mutator<
+        T
+      > & m
+    )
+    {
+      m.h_.init();
+    } // handle
+
+    template<
+      typename T
+    >
+    void
+    handle(
+      ragged_mutator<
+        T
+      > & m
+    )
+    {
+      m.h_.init();
+    } // handle
+
+    template<
+      typename T,
+      size_t PERMISSIONS
+    >
+    typename std::enable_if_t<std::is_base_of<topology::mesh_topology_base_t, T>::value>
+    handle(
+      data_client_handle__<T, PERMISSIONS> & h
+    )
+    {
+      auto& context_ = context_t::instance();
+
+      // h is partially initialized in client.h
+      auto storage = h.set_storage(new typename T::storage_t);
+
+      bool _read{ PERMISSIONS == ro || PERMISSIONS == rw };
+
+      int color = context_.color();
+
+      for(size_t i{0}; i<h.num_handle_entities; ++i) {
+        data_client_handle_entity_t & ent = h.handle_entities[i];
+
+        const size_t index_space = ent.index_space;
+        const size_t dim = ent.dim;
+        const size_t domain = ent.domain;
+
+        // get color_info for this field.
+        auto& color_info = (context_.coloring_info(index_space)).at(color);
+        ent.num_exclusive = color_info.exclusive;
+        ent.num_shared = color_info.shared;
+        ent.num_ghost = color_info.ghost;
+
+        auto num_entities = ent.num_exclusive + ent.num_shared + ent.num_ghost;
+
+        // see if the field data is registered for this entity field.
+        auto& registered_field_data = context_.registered_field_data();
+        auto fieldDataIter = registered_field_data.find(ent.fid);
+        if (fieldDataIter == registered_field_data.end()) {
+          size_t size = ent.size * num_entities;
+
+          execution::context_t::instance().register_field_data(ent.fid,
+                                                               size);
+        }
+        auto ents =
+          reinterpret_cast<topology::mesh_entity_base_*>(registered_field_data[ent.fid].data());
+
+        fieldDataIter = registered_field_data.find(ent.id_fid);
+        if (fieldDataIter == registered_field_data.end()) {
+          size_t size = ent.size * num_entities;
+
+          execution::context_t::instance().register_field_data(ent.id_fid,
+                                                               size);
+        }
+        auto ids =
+          reinterpret_cast<utils::id_t *>(registered_field_data[ent.id_fid].data());
+
+        // new allocation every time.
+        storage->init_entities(ent.domain, ent.dim,
+                               ents, ids, ent.size,
+                               num_entities, ent.num_exclusive,
+                               ent.num_shared, ent.num_ghost,
+                               _read);
+      } // for
+
+      for(size_t i{0}; i<h.num_handle_adjacencies; ++i) {
+        data_client_handle_adjacency_t &adj = h.handle_adjacencies[i];
+
+        const size_t adj_index_space = adj.adj_index_space;
+        const size_t from_index_space = adj.from_index_space;
+        const size_t to_index_space = adj.to_index_space;
+
+        auto& color_info = (context_.coloring_info(from_index_space)).at(color);
+        auto& registered_field_data = context_.registered_field_data();
+
+        adj.num_offsets = (color_info.exclusive + color_info.shared + color_info.ghost);
+        auto fieldDataIter = registered_field_data.find(adj.offset_fid);
+        if (fieldDataIter == registered_field_data.end()) {
+          size_t size = sizeof(size_t) * adj.num_offsets;
+
+          execution::context_t::instance().register_field_data(adj.offset_fid,
+                                                               size);
+        }
+        adj.offsets_buf = reinterpret_cast<size_t *>(registered_field_data[adj.offset_fid].data());
+
+        auto adj_info = (context_.adjacency_info()).at(adj_index_space);
+        adj.num_indices = adj_info.color_sizes[color];
+        fieldDataIter = registered_field_data.find(adj.index_fid);
+        if (fieldDataIter == registered_field_data.end()) {
+          size_t size = sizeof(utils::id_t) * adj.num_indices;
+          execution::context_t::instance().register_field_data(adj.index_fid,
+                                                               size);
+        }
+        adj.indices_buf = reinterpret_cast<id_t *>(registered_field_data[adj.index_fid].data());
+
+        storage->init_connectivity(adj.from_domain, adj.to_domain,
+                                   adj.from_dim, adj.to_dim,
+                                   reinterpret_cast<utils::offset_t *>(adj.offsets_buf),
+                                   adj.num_offsets,
+                                   reinterpret_cast<utils::id_t *>(adj.indices_buf),
+                                   adj.num_indices,
+                                   _read);
+      }
+      
+      for(size_t i{0}; i<h.num_index_subspaces; ++i) {
+        // get subspace info
+        auto & iss = h.handle_index_subspaces[i];
+				auto iss_info = (context_.index_subspace_info()).at(iss.index_subspace);
+        // the num indices is the capacity ( 
+				auto num_indices = iss_info.capacity;
+        // register the field
+        auto& registered_field_data = context_.registered_field_data();
+        auto fieldDataIter = registered_field_data.find(iss.index_fid);
+        if (fieldDataIter == registered_field_data.end()) {
+          auto size = sizeof(utils::id_t) * num_indices;
+          execution::context_t::instance().register_field_data(
+						iss.index_fid, size);
+        }
+        // assign the storage to the buffer
+        iss.indices_buf =
+          reinterpret_cast<id_t *>(registered_field_data[iss.index_fid].data());
+      	// now initialize the index subspace
+        storage->init_index_subspace(
+        	iss.index_space,
+        	iss.index_subspace,
+        	iss.domain,
+        	iss.dim,
+        	reinterpret_cast<utils::id_t *>(iss.indices_buf),
+       		num_indices,
+        	_read); 
+      }
+
+      if(!_read){
+        h.initialize_storage();
+      }
+    } // handle
+
+    /*!
+      This method registers entity data fields as needed and initializes set
+      topology index spaces and buffers from the raw MPI buffers. If we are
+      writing to this buffer, then it sets up the size information of the index
+      space as empty so we can call make<>() to push entities onto this buffer.
+      If we are reading, this sets up the size as the size recorded in the
+      metadata.
+     */
+    template<
+      typename T,
+      size_t PERMISSIONS
+    >
+    typename std::enable_if_t<std::is_base_of<topology::set_topology_base_t, T>::value>
+    handle(
+      data_client_handle__<T, PERMISSIONS> & h
+    )
+    {
+      auto& context_ = context_t::instance();
+
+      auto& ism = context_.set_index_space_map();
+
+      // h is partially initialized in client.h
+      auto storage = h.set_storage(new typename T::storage_t);
+
+      bool _read{ PERMISSIONS == ro || PERMISSIONS == rw };
+
+      int color = context_.color();
+
+      for(size_t i{0}; i<h.num_handle_entities; ++i) {
+        data_client_handle_entity_t & ent = h.handle_entities[i];
+
+        auto iitr = ism.find(ent.index_space);
+        clog_assert(iitr != ism.end(), "invalid index space:" << ent.index_space);
+
+        auto citr = iitr->second.color_info_map.find(color);
+        clog_assert(citr != iitr->second.color_info_map.end(),
+                    "invalid color:" << color);
+        auto& color_info = citr->second;
+
+        // see if the field data is registered for this entity field.
+        auto& registered_field_data = context_.registered_field_data();
+        auto fieldDataIter = registered_field_data.find(ent.fid);
+        if (fieldDataIter == registered_field_data.end()) {
+          size_t size = ent.size * color_info.main_capacity;
+          context_.register_field_data(ent.fid, size);
+
+          size = ent.size * color_info.active_migrate_capacity;
+          context_.register_field_data(ent.fid2, size);
+          context_.register_field_data(ent.fid3, size);
+        }
+
+        auto ents =
+          reinterpret_cast<topology::set_entity_t*>(
+          registered_field_data[ent.fid].data());
+
+        auto active_ents =
+          reinterpret_cast<topology::set_entity_t*>(
+          registered_field_data[ent.fid2].data());
+
+        auto migrate_ents =
+          reinterpret_cast<topology::set_entity_t*>(
+          registered_field_data[ent.fid3].data());
+
+        storage->init_entities(ent.index_space, ent.index_space2, ents, 0,
+          active_ents, 0, migrate_ents, 0, ent.size, _read);
+      }
     }
 
-    for(size_t i{0}; i < h.num_index_subspaces; ++i) {
-      // get subspace info
-      auto & iss = h.handle_index_subspaces[i];
-      auto iss_info = (context_.index_subspace_info()).at(iss.index_subspace);
-      // the num indices is the capacity (
-      auto num_indices = iss_info.capacity;
-      // register the field
-      auto & registered_field_data = context_.registered_field_data();
-      auto fieldDataIter = registered_field_data.find(iss.index_fid);
-      if(fieldDataIter == registered_field_data.end()) {
-        auto size = sizeof(utils::id_t) * num_indices;
-        execution::context_t::instance().register_field_data(
-          iss.index_fid, size);
-      }
-      // assign the storage to the buffer
-      iss.indices_buf =
-        reinterpret_cast<id_t *>(registered_field_data[iss.index_fid].data());
-      // now initialize the index subspace
-      storage->init_index_subspace(iss.index_space, iss.index_subspace,
-        iss.domain, iss.dim, reinterpret_cast<utils::id_t *>(iss.indices_buf),
-        num_indices, _read);
-    }
-
-    if(!_read) {
-      h.initialize_storage();
-    }
-  } // handle
-
-  /*!
-    This method registers entity data fields as needed and initializes set
-    topology index spaces and buffers from the raw MPI buffers. If we are
-    writing to this buffer, then it sets up the size information of the index
-    space as empty so we can call make<>() to push entities onto this buffer.
-    If we are reading, this sets up the size as the size recorded in the
-    metadata.
-   */
-  template<typename T, size_t PERMISSIONS>
-  typename std::enable_if_t<
-    std::is_base_of<topology::set_topology_base_t, T>::value>
-  handle(data_client_handle__<T, PERMISSIONS> & h) {
-    auto & context_ = context_t::instance();
-
-    auto & ism = context_.set_index_space_map();
-
-    // h is partially initialized in client.h
-    auto storage = h.set_storage(new typename T::storage_t);
-
-    bool _read{PERMISSIONS == ro || PERMISSIONS == rw};
-
-    int color = context_.color();
-
-    for(size_t i{0}; i < h.num_handle_entities; ++i) {
-      data_client_handle_entity_t & ent = h.handle_entities[i];
-
-      auto iitr = ism.find(ent.index_space);
-      clog_assert(iitr != ism.end(), "invalid index space:" << ent.index_space);
-
-      auto citr = iitr->second.color_info_map.find(color);
-      clog_assert(
-        citr != iitr->second.color_info_map.end(), "invalid color:" << color);
-      auto & color_info = citr->second;
-
-      // see if the field data is registered for this entity field.
-      auto & registered_field_data = context_.registered_field_data();
-      auto fieldDataIter = registered_field_data.find(ent.fid);
-      if(fieldDataIter == registered_field_data.end()) {
-        size_t size = ent.size * color_info.main_capacity;
-        context_.register_field_data(ent.fid, size);
-
-        size = ent.size * color_info.active_migrate_capacity;
-        context_.register_field_data(ent.fid2, size);
-        context_.register_field_data(ent.fid3, size);
-      }
-
-      auto ents = reinterpret_cast<topology::set_entity_t *>(
-        registered_field_data[ent.fid].data());
-
-      auto active_ents = reinterpret_cast<topology::set_entity_t *>(
-        registered_field_data[ent.fid2].data());
-
-      auto migrate_ents = reinterpret_cast<topology::set_entity_t *>(
-        registered_field_data[ent.fid3].data());
-
-      storage->init_entities(ent.index_space, ent.index_space2, ents, 0,
-        active_ents, 0, migrate_ents, 0, ent.size, _read);
-    }
-  }
-
-  template<typename T>
-  static typename std::enable_if_t<
-    !std::is_base_of<dense_data_handle_base_t, T>::value>
-  handle(T &) {} // handle
-
-}; // struct task_prolog_t
+    template<
+      typename T
+    >
+    static
+    typename std::enable_if_t<
+		!std::is_base_of<dense_data_handle_base_t, T>::value>
+    handle(
+      T&
+    )
+    {
+    } // handle
+
+  }; // struct task_prolog_t
 
 } // namespace execution
 } // namespace flecsi