--- conflicted
+++ resolved
@@ -139,16 +139,10 @@
     const std::vector<LegionRuntime::HighLevel::PhysicalRegion> & regions
   )
   {
-<<<<<<< HEAD
     {
     clog_tag_guard(context);
     clog(info) << "Pushing state for " << key << std::endl;
     }
-=======
-#ifndef NDEBUG
-    std::cout << "pushing task state for " << key << std::endl;
-#endif
->>>>>>> 2c25b346
 
     state_[key].push(std::shared_ptr<legion_runtime_state_t>
       (new legion_runtime_state_t(context, runtime, task, regions)));
@@ -163,16 +157,10 @@
     size_t key
   )
   {
-<<<<<<< HEAD
     {
     clog_tag_guard(context);
     clog(info) << "Popping state for " << key << std::endl;
     }
-=======
-#ifndef NDEBUG
-    std::cout << "popping task state for " << key << std::endl;
-#endif
->>>>>>> 2c25b346
 
     state_[key].pop();
   } // set_state
