--- conflicted
+++ resolved
@@ -129,12 +129,9 @@
   } // handle
 
   /*!
-<<<<<<< HEAD
-=======
    Walk the data handles for a flecsi task, store info for ghost copies
    in member variables, and add phase barriers to launcher as needed.
 
->>>>>>> 9d16443e
    Use member variables initialized by the walk to launch 1 copy per owner
    region
 
