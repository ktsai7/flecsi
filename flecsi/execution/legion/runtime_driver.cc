/*~-------------------------------------------------------------------------~~*
 * Copyright (c) 2014 Los Alamos National Security, LLC
 * All rights reserved.
 *~-------------------------------------------------------------------------~~*/

//----------------------------------------------------------------------------//
//! \file
//! \date Initial file creation: Jul 26, 2016
//----------------------------------------------------------------------------//

#include "flecsi/execution/legion/runtime_driver.h"

#include <legion.h>
#include <legion_utilities.h>

#include "flecsi/data/storage.h"
#include "flecsi/execution/context.h"
#include "flecsi/execution/legion/legion_tasks.h"
#include "flecsi/execution/legion/mapper.h"
#include "flecsi/execution/legion/internal_field.h"
#include "flecsi/data/legion/legion_data.h"
#include "flecsi/utils/common.h"

clog_register_tag(runtime_driver);

namespace flecsi {
namespace execution {

//----------------------------------------------------------------------------//
// Implementation of FleCSI runtime driver task.
//----------------------------------------------------------------------------//

void
runtime_driver(
  const Legion::Task * task,
  const std::vector<Legion::PhysicalRegion> & regions,
  Legion::Context ctx,
  Legion::Runtime * runtime
)
{
  {
  clog_tag_guard(runtime_driver);
  clog(info) << "In Legion runtime driver" << std::endl;
  }

  // Get the input arguments from the Legion runtime
  const Legion::InputArgs & args =
    Legion::Runtime::get_input_args();

  // Initialize MPI Interoperability
  context_t & context_ = context_t::instance();
  context_.connect_with_mpi(ctx, runtime);
  context_.wait_on_mpi(ctx, runtime);

  using field_info_t = context_t::field_info_t;

#if defined FLECSI_ENABLE_SPECIALIZATION_TLT_INIT
  {
  clog_tag_guard(runtime_driver);
  clog(info) << "Executing specialization top-level-task init" << std::endl;
  }

#if !defined(ENABLE_LEGION_TLS)
  // Set the current task context to the driver
  context_.push_state(utils::const_string_t{"specialization_tlt_init"}.hash(),
    ctx, runtime, task, regions);
#endif

<<<<<<< HEAD
  // run default or user-defined specialization driver
  specialization_driver(args.argc, args.argv);
=======
  // Invoke the specialization top-level task initialization function.
  specialization_tlt_init(args.argc, args.argv);
>>>>>>> 6c396d97

#if !defined(ENABLE_LEGION_TLS)
  // Set the current task context to the driver
  context_.pop_state( utils::const_string_t{"specialization_tlt_init"}.hash());
#endif

#endif // FLECSI_ENABLE_SPECIALIZATION_TLT_INIT

  //--------------------------------------------------------------------------//
  // Invoke callbacks for entries in the client registry.
  //
  // NOTE: This needs to be called before the field registry below because
  //       The client callbacks register field callbacks with the field
  //       registry.
  //--------------------------------------------------------------------------//

  auto & client_registry =
    flecsi::data::storage_t::instance().client_registry(); 

  for(auto & c: client_registry) {
    for(auto & d: c.second) {
      d.second.second(d.second.first);
    } // for
  } // for

  //--------------------------------------------------------------------------//
  // Invoke callbacks for entries in the field registry.
  //--------------------------------------------------------------------------//

  auto & field_registry =
    flecsi::data::storage_t::instance().field_registry();

  for(auto & c: field_registry) {
    for(auto & f: c.second) {
      f.second.second(f.second.first);
    } // for
  } // for

  int num_colors;
  MPI_Comm_size(MPI_COMM_WORLD, &num_colors);
  {
  clog_tag_guard(runtime_driver);
  clog(info) << "MPI num_colors is " << num_colors << std::endl;
  }

  auto coloring_info = context_.coloring_info_map();


  data::legion_data_t data(ctx, runtime, num_colors);

  data.init_from_coloring_info_map(coloring_info);

  // TODO: register adjacencies before calling this
  data.finalize(coloring_info);

  std::map<size_t, std::vector<Legion::PhaseBarrier>> phase_barriers_map;

  for(auto idx_space : coloring_info){
    for(int color = 0; color < num_colors; color++){
      const flecsi::coloring::coloring_info_t& color_info = 
        idx_space.second[color];

      phase_barriers_map[idx_space.first].push_back(
        runtime->create_phase_barrier(ctx,
          1 + color_info.shared_users.size()));
      
      clog(trace) << "key " << idx_space.first << " phase barrier " << color <<
          " has " << color_info.shared_users.size() + 1 << " arrivers to " <<
          phase_barriers_map[idx_space.first].back() << std::endl;
    }
  }

  // Map between pre-compacted and compacted data placement
  const auto pos_compaction_id =
    context_.task_id<__flecsi_internal_task_key(owner_pos_compaction_task)>();
  
  Legion::IndexLauncher pos_compaction_launcher(pos_compaction_id,
      data.color_domain(), Legion::TaskArgument(nullptr, 0),
      Legion::ArgumentMap());
  
  pos_compaction_launcher.tag = MAPPER_FORCE_RANK_MATCH;

  auto ghost_owner_pos_fid = 
    LegionRuntime::HighLevel::FieldID(internal_field::ghost_owner_pos);

  for(auto idx_space : data.index_spaces()) {
    auto& flecsi_ispace = data.index_space(idx_space);

    Legion::LogicalPartition color_lpart = runtime->get_logical_partition(ctx,
        flecsi_ispace.logical_region, flecsi_ispace.index_partition);
    
    pos_compaction_launcher.add_region_requirement(
        Legion::RegionRequirement(color_lpart, 0/*projection ID*/,
            WRITE_DISCARD, EXCLUSIVE, flecsi_ispace.logical_region))
                .add_field(ghost_owner_pos_fid);
  } // for idx_space
  
  runtime->execute_index_space(ctx, pos_compaction_launcher);

  // Must epoch launch
  Legion::MustEpochLauncher must_epoch_launcher;

  std::vector<Legion::Serializer> args_serializers(num_colors);

  const auto spmd_id =
    context_.task_id<__flecsi_internal_task_key(spmd_task)>();
  clog(trace) << "spmd_task is: " << spmd_id << std::endl;

  // Add colors to must_epoch_launcher
  for(size_t color(0); color<num_colors; ++color) {

    // Serialize PhaseBarriers and set as task arguments
    std::vector<Legion::PhaseBarrier> pbarriers_as_owner;
    std::vector<size_t> num_ghost_owners;
    std::vector<std::vector<Legion::PhaseBarrier>> owners_pbarriers;

    for(auto idx_space : data.index_spaces()) {
      pbarriers_as_owner.push_back(phase_barriers_map[idx_space][color]);
      
      flecsi::coloring::coloring_info_t color_info = 
        coloring_info[idx_space][color];
      
      clog(trace) << " Color " << color << " idx_space " << idx_space << 
        " has " << color_info.ghost_owners.size() << 
        " ghost owners" << std::endl;
      
      num_ghost_owners.push_back(color_info.ghost_owners.size());
      std::vector<Legion::PhaseBarrier> per_color_owners_pbs;
      for(auto owner : color_info.ghost_owners) {
        clog(trace) << owner << std::endl;
        per_color_owners_pbs.push_back(phase_barriers_map[idx_space][owner]);
      }
      
      owners_pbarriers.push_back(per_color_owners_pbs);
    } // for idx_space

    size_t num_idx_spaces = data.index_spaces().size();

    std::vector<size_t> idx_spaces_vec;
    idx_spaces_vec.insert(idx_spaces_vec.begin(),
      data.index_spaces().begin(), data.index_spaces().end());

    args_serializers[color].serialize(&num_idx_spaces, sizeof(size_t));
    args_serializers[color].serialize(&idx_spaces_vec[0], num_idx_spaces
        * sizeof(size_t));
    args_serializers[color].serialize(&pbarriers_as_owner[0], num_idx_spaces
        * sizeof(Legion::PhaseBarrier));
    args_serializers[color].serialize(&num_ghost_owners[0], num_idx_spaces
        * sizeof(size_t));
    for(size_t idx_space : data.index_spaces())
      args_serializers[color].serialize(&owners_pbarriers[idx_space][0],
          num_ghost_owners[idx_space] * sizeof(Legion::PhaseBarrier));

    size_t num_fields = context_.registered_fields().size();
    args_serializers[color].serialize(&num_fields, sizeof(size_t));
    args_serializers[color].serialize(
      &context_.registered_fields()[0], num_fields * sizeof(field_info_t));

    Legion::TaskLauncher spmd_launcher(spmd_id,
        Legion::TaskArgument(args_serializers[color].get_buffer(),
                             args_serializers[color].get_used_bytes()));
    spmd_launcher.tag = MAPPER_FORCE_RANK_MATCH;

    // Add region requirements

    for(auto idx_space : data.index_spaces()){
      auto& flecsi_ispace = data.index_space(idx_space);

      Legion::LogicalPartition color_lpart =
        runtime->get_logical_partition(ctx,
          flecsi_ispace.logical_region, flecsi_ispace.index_partition);
      
      Legion::LogicalRegion color_lregion =
        runtime->get_logical_subregion_by_color(ctx, color_lpart, color);

      Legion::RegionRequirement reg_req(color_lregion, READ_WRITE, SIMULTANEOUS,
        flecsi_ispace.logical_region);

      reg_req.add_field(ghost_owner_pos_fid);

      for(const field_info_t& field_info : context_.registered_fields()){
        if(field_info.index_space == idx_space){
          reg_req.add_field(field_info.fid);
        }
      }

      for(auto& itr : context_.adjacency_info()){
        if(itr.first == idx_space){
          Legion::FieldID adjacency_fid = 
            context_.adjacency_fid(itr.second.from_index_space,
              itr.second.to_index_space);
          
          reg_req.add_field(adjacency_fid);
        }
      }

      spmd_launcher.add_region_requirement(reg_req);

      flecsi::coloring::coloring_info_t color_info = 
        coloring_info[idx_space][color];
      
      for(auto ghost_owner : color_info.ghost_owners) {
        clog(trace) << " Color " << color << " idx_space " << idx_space << 
          " has owner " << ghost_owner << std::endl;
        Legion::LogicalRegion ghost_owner_lregion =
          runtime->get_logical_subregion_by_color(ctx, color_lpart, ghost_owner);

        const LegionRuntime::Arrays::coord_t owner_color = ghost_owner;
        const bool is_mutable = false;
        runtime->attach_semantic_information(ghost_owner_lregion,
          OWNER_COLOR_TAG, (void*)&owner_color,
          sizeof(LegionRuntime::Arrays::coord_t), is_mutable);

        Legion::RegionRequirement owner_reg_req(ghost_owner_lregion, READ_ONLY,
          SIMULTANEOUS, flecsi_ispace.logical_region);
        owner_reg_req.add_flags(NO_ACCESS_FLAG);
        owner_reg_req.add_field(ghost_owner_pos_fid);
        for(const field_info_t& field_info : context_.registered_fields()){
          if(field_info.index_space == idx_space){
            owner_reg_req.add_field(field_info.fid);
          }
        }

        spmd_launcher.add_region_requirement(owner_reg_req);
      } // for ghost_owner

    } // for idx_space

    Legion::DomainPoint point(color);
    must_epoch_launcher.add_single_task(point, spmd_launcher);
  } // for color

  // Launch the spmd tasks
  auto future = runtime->execute_must_epoch(ctx, must_epoch_launcher);
  future.wait_all_results();

  // Finish up Legion runtime and fall back out to MPI.

  for(auto& itr : phase_barriers_map) {
    const size_t handle = itr.first;
    for(size_t color = 0; color < phase_barriers_map[handle].size(); color ++) {
      runtime->destroy_phase_barrier(ctx, phase_barriers_map[handle][color]);
    }
    phase_barriers_map[handle].clear();
  }
  phase_barriers_map.clear();

  context_.unset_call_mpi(ctx, runtime);
  context_.handoff_to_mpi(ctx, runtime);
} // runtime_driver

} // namespace execution
} // namespace flecsi

/*~------------------------------------------------------------------------~--*
 * Formatting options for vim.
 * vim: set tabstop=2 shiftwidth=2 expandtab :
 *~------------------------------------------------------------------------~--*/<|MERGE_RESOLUTION|>--- conflicted
+++ resolved
@@ -66,13 +66,8 @@
     ctx, runtime, task, regions);
 #endif
 
-<<<<<<< HEAD
-  // run default or user-defined specialization driver
-  specialization_driver(args.argc, args.argv);
-=======
   // Invoke the specialization top-level task initialization function.
   specialization_tlt_init(args.argc, args.argv);
->>>>>>> 6c396d97
 
 #if !defined(ENABLE_LEGION_TLS)
   // Set the current task context to the driver
@@ -324,7 +319,7 @@
   context_.handoff_to_mpi(ctx, runtime);
 } // runtime_driver
 
-} // namespace execution
+} // namespace execution 
 } // namespace flecsi
 
 /*~------------------------------------------------------------------------~--*
