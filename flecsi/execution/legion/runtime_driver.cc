--- conflicted
+++ resolved
@@ -1104,21 +1104,10 @@
   driver(args.argc, args.argv);
 
   // Cleanup memory
-<<<<<<< HEAD
   for(auto ipart: primary_ghost_ips)
       runtime->destroy_index_partition(ctx, ipart.second);
   for(auto ipart: exclusive_shared_ips)
       runtime->destroy_index_partition(ctx, ipart.second);
-=======
-  for(auto ipart: primary_ghost_ips) {
-    runtime->destroy_index_partition(ctx, ipart);
-  } // for
-
-  for(auto ipart: exclusive_shared_ips) {
-    runtime->destroy_index_partition(ctx, ipart);
-  } // for
-
->>>>>>> 6aae2890
   delete [] field_info_buf;
   delete [] num_owners;
   delete [] pbarriers_as_owner;
