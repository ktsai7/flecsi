/*~-------------------------------------------------------------------------~~*
 * Copyright (c) 2014 Los Alamos National Security, LLC
 * All rights reserved.
 *~-------------------------------------------------------------------------~~*/

//----------------------------------------------------------------------------//
//! @file
//! @date Initial file creation: Jul 26, 2016
//----------------------------------------------------------------------------//

#include "flecsi/execution/legion/runtime_driver.h"

#include <legion.h>
#include <legion_utilities.h>
#include <limits>

#include "flecsi/data/legion/legion_data.h"
#include "flecsi/data/storage.h"
#include "flecsi/execution/context.h"
#include "flecsi/execution/legion/legion_tasks.h"
#include "flecsi/execution/legion/mapper.h"
#include "flecsi/execution/legion/internal_field.h"
#include "flecsi/runtime/types.h"
#include "flecsi/utils/common.h"
#include "flecsi/data/data_constants.h" 

clog_register_tag(runtime_driver);

namespace flecsi {
namespace execution {

//----------------------------------------------------------------------------//
// Implementation of FleCSI runtime driver task.
//----------------------------------------------------------------------------//

void
runtime_driver(
  const Legion::Task * task,
  const std::vector<Legion::PhysicalRegion> & regions,
  Legion::Context ctx,
  Legion::Runtime * runtime
)
{
  using namespace data;
  //using data::storage_label_type_t;

  {
  clog_tag_guard(runtime_driver);
  clog(info) << "In Legion runtime driver" << std::endl;
  }

  // Get the input arguments from the Legion runtime
  const Legion::InputArgs & args =
    Legion::Runtime::get_input_args();

  // Initialize MPI Interoperability
  context_t & context_ = context_t::instance();
  context_.connect_with_mpi(ctx, runtime);
  context_.wait_on_mpi(ctx, runtime);

  using field_info_t = context_t::field_info_t;

#if defined FLECSI_ENABLE_SPECIALIZATION_TLT_INIT
  {
  clog_tag_guard(runtime_driver);
  clog(info) << "Executing specialization top-level-task init" << std::endl;
  }

#if !defined(ENABLE_LEGION_TLS)
  // Set the current task context to the driver
  context_.push_state(utils::const_string_t{"specialization_tlt_init"}.hash(),
    ctx, runtime, task, regions);
#endif

  // Invoke the specialization top-level task initialization function.
  specialization_tlt_init(args.argc, args.argv);

#if !defined(ENABLE_LEGION_TLS)
  // Set the current task context to the driver
  context_.pop_state( utils::const_string_t{"specialization_tlt_init"}.hash());
#endif

#endif // FLECSI_ENABLE_SPECIALIZATION_TLT_INIT

  //--------------------------------------------------------------------------//
  // Invoke callbacks for entries in the client registry.
  //
  // NOTE: This needs to be called before the field registry below because
  //       The client callbacks register field callbacks with the field
  //       registry.
  //--------------------------------------------------------------------------//

  auto & client_registry =
    flecsi::data::storage_t::instance().client_registry(); 

  for(auto & c: client_registry) {
    for(auto & d: c.second) {
      d.second.second(d.second.first);
    } // for
  } // for

  //--------------------------------------------------------------------------//
  // Invoke callbacks for entries in the field registry.
  //--------------------------------------------------------------------------//

  auto & field_registry =
    flecsi::data::storage_t::instance().field_registry();

  for(auto & c: field_registry) {
    for(auto & f: c.second) {
      f.second.second(f.first, f.second.first);
    } // for
  } // for

  int num_colors;
  MPI_Comm_size(MPI_COMM_WORLD, &num_colors);
  {
  clog_tag_guard(runtime_driver);
  clog(info) << "MPI num_colors is " << num_colors << std::endl;
  }

  //--------------------------------------------------------------------------//
  //  Create Legion index spaces and logical regions
  //-------------------------------------------------------------------------//
  auto coloring_info = context_.coloring_info_map();


  data::legion_data_t data(ctx, runtime, num_colors);

  data.init_from_coloring_info_map(coloring_info);

  for(auto& itr : context_.adjacency_info()){
    data.add_adjacency(itr.second);
  }

  data.finalize(coloring_info);

  //-------------------------------------------------------------------------//
  //  Create Legion reduction 
  //-------------------------------------------------------------------------//

  double min = std::numeric_limits<double>::min();
  Legion::DynamicCollective max_reduction =
  runtime->create_dynamic_collective(ctx, num_colors, MaxReductionOp::redop_id,
             &min, sizeof(min));

  //-------------------------------------------------------------------------//
  // Excute Legion task to maps between pre-compacted and compacted
  // data placement
  //-------------------------------------------------------------------------//
  
  auto ghost_owner_pos_fid =
    LegionRuntime::HighLevel::FieldID(internal_field::ghost_owner_pos);
 
  const auto pos_compaction_id =
    context_.task_id<__flecsi_internal_task_key(owner_pos_compaction_task)>();
  
  Legion::IndexLauncher pos_compaction_launcher(pos_compaction_id,
      data.color_domain(), Legion::TaskArgument(nullptr, 0),
      Legion::ArgumentMap());
  
  pos_compaction_launcher.tag = MAPPER_FORCE_RANK_MATCH;

  for(auto is: context_.coloring_map()) {
    size_t idx_space = is.first;
    auto& flecsi_ispace = data.index_space(idx_space);

    Legion::LogicalPartition color_lpart = runtime->get_logical_partition(ctx,
        flecsi_ispace.logical_region, flecsi_ispace.index_partition);
    
    pos_compaction_launcher.add_region_requirement(
        Legion::RegionRequirement(color_lpart, 0/*projection ID*/,
            WRITE_DISCARD, EXCLUSIVE, flecsi_ispace.logical_region))
                .add_field(ghost_owner_pos_fid);
  } // for idx_space
  
  runtime->execute_index_space(ctx, pos_compaction_launcher);

  //--------------------------------------------------------------------------//
  //  Create Phase barriers per each Field
  //-------------------------------------------------------------------------//

  // map of index space to the field_ids that are mapped to this index space
  std::map<size_t, std::vector<field_id_t>> fields_map;

  //total number of Phase Barriers 
  size_t num_phase_barriers =0;

  size_t number_of_global_fields = 0;
  size_t number_of_color_fields = 0;

  for(auto is: context_.coloring_map()) {
    size_t idx_space = is.first;
    for(const field_info_t& field_info : context_.registered_fields()){
      if((field_info.storage_type != global) &&
        (field_info.storage_type != color)){
        if(field_info.index_space == idx_space){
          fields_map[idx_space].push_back(field_info.fid);
          num_phase_barriers++;
        } // if
      }//if
      else if(field_info.storage_type == global){
        number_of_global_fields++;
      }
      else if(field_info.storage_type == color){
        number_of_color_fields++;
      }
    } // for

    {
      clog_tag_guard(runtime_driver);
      clog(trace) << "fields_map[" <<idx_space<<"] has "<<
        fields_map[idx_space].size()<< " fields"<<std::endl;
    } // scope
  } // for


  // the key is index_space id, internal map key if field id 
  std::map<size_t, std::map<field_id_t, std::vector<Legion::PhaseBarrier>>>
      phase_barriers_map;

  //fill the map
  for(auto idx_space : coloring_info){
    std::map<field_id_t , std::vector<Legion::PhaseBarrier>> inner;
    for (const field_id_t& field_id : fields_map[idx_space.first]){
      for(int color = 0; color < num_colors; color++){
        const flecsi::coloring::coloring_info_t& color_info = 
          idx_space.second[color];

        inner[field_id].push_back(runtime->create_phase_barrier(ctx,
             1 + color_info.shared_users.size()));
      }//color
    }//field_info
    phase_barriers_map[idx_space.first]=inner;
  }//indx_space

  //--------------------------------------------------------------------------//
  //   Create Legion must epoch launcher and add Region requirements
  //-------------------------------------------------------------------------//
  
  // Must epoch launch
  Legion::MustEpochLauncher must_epoch_launcher;

  std::map<size_t,Legion::Serializer> args_serializers;

  const auto spmd_id =
    context_.task_id<__flecsi_internal_task_key(spmd_task)>();

  {
  clog_tag_guard(runtime_driver);
  clog(trace) << "spmd_task is: " << spmd_id << std::endl;
  } // scope


  // Add colors to must_epoch_launcher
  for(size_t color(0); color<num_colors; ++color) {

    // Serialize PhaseBarriers and set as task arguments
    std::vector<Legion::PhaseBarrier> pbarriers_as_owner;
    std::vector<size_t> num_ghost_owners;
    std::map<size_t, std::map<field_id_t, std::vector<Legion::PhaseBarrier>>>
      owners_pbarriers;

    for(auto is: context_.coloring_map()) {
      size_t idx_space = is.first;

      flecsi::coloring::coloring_info_t color_info =
          coloring_info[idx_space][color];

      for (const field_id_t& field_id : fields_map[idx_space]){
        pbarriers_as_owner.push_back(
          phase_barriers_map[idx_space][field_id][color]);
      
        {
        clog_tag_guard(runtime_driver);
        clog(trace) << " Color " << color << " idx_space " << idx_space 
        << ", fid = " << field_id<<
          " has " << color_info.ghost_owners.size() << 
          " ghost owners" << std::endl;
        } // scope

        for(auto owner : color_info.ghost_owners) {
          {
          clog_tag_guard(runtime_driver);
          clog(trace) << owner << std::endl;
          } // scope

          owners_pbarriers[idx_space][field_id].push_back(
            phase_barriers_map[idx_space][field_id][owner]);
       
        }
      
      }//for field_info

      num_ghost_owners.push_back(color_info.ghost_owners.size());
    } // for idx_space

    size_t num_idx_spaces = context_.coloring_map().size();
   
    //-----------------------------------------------------------------------//
    // data serialization:
    //-----------------------------------------------------------------------//
    
    // #1 serialize num_indx_spaces & num_phase_barriers
    args_serializers[color].serialize(&num_idx_spaces, sizeof(size_t));
    args_serializers[color].serialize(&num_phase_barriers, sizeof(size_t));
    args_serializers[color].serialize(&number_of_global_fields, sizeof(size_t));
    args_serializers[color].serialize(&number_of_color_fields, sizeof(size_t));
   

    // #2 serialize field info
    size_t num_fields = context_.registered_fields().size();
    args_serializers[color].serialize(&num_fields, sizeof(size_t));
    args_serializers[color].serialize(
      &context_.registered_fields()[0], num_fields * sizeof(field_info_t));

    // #3 serialize pbarriers_as_owner
    args_serializers[color].serialize(&pbarriers_as_owner[0], 
      num_phase_barriers * sizeof(Legion::PhaseBarrier));

    // #4 serialize num_ghost_owners[
    args_serializers[color].serialize(&num_ghost_owners[0], num_idx_spaces
        * sizeof(size_t));

    // #5 serialize owners_pbarriers
    std::vector <Legion::PhaseBarrier> owners_pbarriers_buf;
    for(auto is: context_.coloring_map()) {
      size_t idx_space = is.first;
      for (const field_id_t& field_id : fields_map[idx_space])
        for(auto pb:owners_pbarriers[idx_space][field_id])
           owners_pbarriers_buf.push_back(pb);
    }//for
  
    size_t num_owners_pbarriers = owners_pbarriers_buf.size();
    args_serializers[color].serialize(&num_owners_pbarriers, sizeof(size_t));
    args_serializers[color].serialize(&owners_pbarriers_buf[0],
      num_owners_pbarriers * sizeof(Legion::PhaseBarrier));

    // #6 serialize reduction
    args_serializers[color].serialize(&max_reduction,
        sizeof(Legion::DynamicCollective));

    // #7 serialize adjacency info
    using adjacency_triple_t = context_t::adjacency_triple_t;
  
    std::vector<adjacency_triple_t> adjacencies_vec;
  
    for(auto& itr : context_.adjacency_info()){
      const coloring::adjacency_info_t& ai = itr.second;
      auto t = std::make_tuple(ai.index_space, ai.from_index_space,
        ai.to_index_space);
      adjacencies_vec.push_back(t);
    }//for

    size_t num_adjacencies = adjacencies_vec.size();

    args_serializers[color].serialize(&num_adjacencies, sizeof(size_t));
    args_serializers[color].serialize(&adjacencies_vec[0], num_adjacencies
      * sizeof(adjacency_triple_t));
   
   //-----------------------------------------------------------------------//
   //add region requirements to the spmd_launcher
   //-----------------------------------------------------------------------//
   
    Legion::TaskLauncher spmd_launcher(spmd_id,
        Legion::TaskArgument(args_serializers[color].get_buffer(),
                             args_serializers[color].get_used_bytes()));
    spmd_launcher.tag = MAPPER_FORCE_RANK_MATCH;

    // Add region requirements
    for(auto is: context_.coloring_map()) {
      size_t idx_space = is.first;
      auto& flecsi_ispace = data.index_space(idx_space);

      Legion::LogicalPartition color_lpart =
        runtime->get_logical_partition(ctx,
          flecsi_ispace.logical_region, flecsi_ispace.index_partition);
      
      Legion::LogicalRegion color_lregion =
        runtime->get_logical_subregion_by_color(ctx, color_lpart, color);

      Legion::RegionRequirement reg_req(color_lregion, READ_WRITE,
          SIMULTANEOUS, flecsi_ispace.logical_region);

      reg_req.add_field(ghost_owner_pos_fid);

      for (const field_id_t& field_id : fields_map[idx_space]){
<<<<<<< HEAD
            reg_req.add_field(field_id);
      }//for
=======
          reg_req.add_field(field_id);
      }//for field_info
>>>>>>> f0629b11

      for(auto& itr : context_.adjacency_info()){
        if(itr.first == idx_space){
          Legion::FieldID adjacency_fid = 
            context_.adjacency_fid(itr.second.from_index_space,
              itr.second.to_index_space);
          
          reg_req.add_field(adjacency_fid);
        }
      }

      spmd_launcher.add_region_requirement(reg_req);

      flecsi::coloring::coloring_info_t color_info = 
        coloring_info[idx_space][color];
      
      for(auto ghost_owner : color_info.ghost_owners) {
        {
        clog_tag_guard(runtime_driver);
        clog(trace) << " Color " << color << " idx_space " << idx_space << 
          " has owner " << ghost_owner << std::endl;
        } // scope

        Legion::LogicalRegion ghost_owner_lregion =
          runtime->get_logical_subregion_by_color(ctx, color_lpart,
            ghost_owner);

        const LegionRuntime::Arrays::coord_t owner_color = ghost_owner;
        const bool is_mutable = false;
        runtime->attach_semantic_information(ghost_owner_lregion,
          OWNER_COLOR_TAG, (void*)&owner_color,
          sizeof(LegionRuntime::Arrays::coord_t), is_mutable);

        Legion::RegionRequirement owner_reg_req(ghost_owner_lregion, READ_ONLY,
          SIMULTANEOUS, flecsi_ispace.logical_region);
        owner_reg_req.add_flags(NO_ACCESS_FLAG);
        owner_reg_req.add_field(ghost_owner_pos_fid);
        for (const field_id_t& field_id : fields_map[idx_space]){
<<<<<<< HEAD
              owner_reg_req.add_field(field_id);
=======
            owner_reg_req.add_field(field_id);
>>>>>>> f0629b11
        }
        spmd_launcher.add_region_requirement(owner_reg_req);

      }// for ghost_owner

    } // for idx_space

    for(size_t adjacency_idx_space : data.adjacencies()){
      auto& adjacency = data.adjacency(adjacency_idx_space);

      Legion::LogicalPartition color_lpart =
        runtime->get_logical_partition(ctx,
          adjacency.logical_region, adjacency.index_partition);
      
      Legion::LogicalRegion color_lregion =
        runtime->get_logical_subregion_by_color(ctx, color_lpart, color);

      Legion::RegionRequirement
        reg_req(color_lregion, READ_WRITE, SIMULTANEOUS,
          adjacency.logical_region);

      for(const field_info_t& fi : context_.registered_fields()){
        if(fi.index_space == adjacency_idx_space){
          reg_req.add_field(fi.fid);
        }
      }

      spmd_launcher.add_region_requirement(reg_req);
    }//adjacency_indx

    auto global_ispace = data.global_index_space();
    Legion::RegionRequirement global_reg_req(global_ispace.logical_region,
          READ_ONLY, SIMULTANEOUS, global_ispace.logical_region);

    global_reg_req.add_flags(NO_ACCESS_FLAG);
    for(const field_info_t& field_info : context_.registered_fields()){
      if(field_info.storage_type == data::global ){
         global_reg_req.add_field(field_info.fid);
       }//if
     }//for

     if (number_of_global_fields>0)
       spmd_launcher.add_region_requirement(global_reg_req);

    auto color_ispace = data.color_index_space();

    Legion::IndexPartition color_ip;
    LegionRuntime::Arrays::Blockify<1> coloring(1);
    color_ip = runtime->create_index_partition(ctx, color_ispace.index_space,
      coloring);
    Legion::LogicalPartition color_lp = runtime->get_logical_partition(ctx,
        color_ispace.logical_region, color_ip);

    Legion::LogicalRegion color_lregion2 =
        runtime->get_logical_subregion_by_color(ctx, color_lp, color);

    Legion::RegionRequirement color_reg_req(color_lregion2,
          READ_ONLY, SIMULTANEOUS, color_ispace.logical_region);

    color_reg_req.add_flags(NO_ACCESS_FLAG);
    for(const field_info_t& field_info : context_.registered_fields()){
       if(field_info.storage_type == data::color ){
         color_reg_req.add_field(field_info.fid);
       }//if
     }//for

     if (number_of_color_fields>0)
       spmd_launcher.add_region_requirement(color_reg_req);

    Legion::DomainPoint point(color);
    must_epoch_launcher.add_single_task(point, spmd_launcher);
  } // for color

  // Launch the spmd tasks
  auto future = runtime->execute_must_epoch(ctx, must_epoch_launcher);
  future.wait_all_results();

  //-----------------------------------------------------------------------//
  // Finish up Legion runtime and fall back out to MPI.
  // ----------------------------------------------------------------------//

  runtime->destroy_dynamic_collective(ctx, max_reduction);

  for(auto& itr_idx : phase_barriers_map) {
    const size_t idx = itr_idx.first;
    for(auto& itr_fid : phase_barriers_map[idx]) {
      const field_id_t fid = itr_fid.first;
      for(size_t color = 0; color < phase_barriers_map[idx][fid].size();
        color ++) {
        runtime->destroy_phase_barrier(ctx,
          phase_barriers_map[idx][fid][color]);
      }
      phase_barriers_map[idx][fid].clear();
    }
    phase_barriers_map[idx].clear();
  }
  phase_barriers_map.clear();

  context_.unset_call_mpi(ctx, runtime);
  context_.handoff_to_mpi(ctx, runtime);
} // runtime_driver

void
spmd_task(
  const Legion::Task * task,
  const std::vector<Legion::PhysicalRegion> & regions,
  Legion::Context ctx,
  Legion::Runtime * runtime
)
{
<<<<<<< HEAD
  using namespace data;

  using field_id_t = Legion::FieldID;

=======
>>>>>>> f0629b11
  const int my_color = task->index_point.point_data[0];

  // spmd_task is an inner task
  runtime->unmap_all_regions(ctx);

  {
  clog_tag_guard(runtime_driver);
  clog(info) << "Executing spmd task " << my_color << std::endl;
  }

  // Add additional setup.
  context_t & context_ = context_t::instance();

  auto& ispace_dmap = context_.index_space_data_map();

  auto ghost_owner_pos_fid = 
    Legion::FieldID(internal_field::ghost_owner_pos);

  clog_assert(task->arglen > 0, "spmd_task called without arguments");

  //---------------------------------------------------------------------//
  // Deserialize task arguments
  // --------------------------------------------------------------------//

  Legion::Deserializer args_deserializer(task->args, task->arglen);
 
  //#1 serialize num_indx_spaces & num_phase_barriers
  size_t num_idx_spaces;
  size_t num_phase_barriers;
  size_t number_of_global_fields;
  size_t number_of_color_fields;
  args_deserializer.deserialize(&num_idx_spaces, sizeof(size_t));
  args_deserializer.deserialize(&num_phase_barriers, sizeof(size_t));
  args_deserializer.deserialize(&number_of_global_fields, sizeof(size_t));
  args_deserializer.deserialize(&number_of_color_fields, sizeof(size_t));

  {
  size_t total_num_idx_spaces = num_idx_spaces;
  if (number_of_global_fields>0) total_num_idx_spaces++;
  if (number_of_color_fields>0) total_num_idx_spaces++;

  clog_assert(regions.size() >= (total_num_idx_spaces),
      "fewer regions than data handles");
  clog_assert(task->regions.size() >= (total_num_idx_spaces),
      "fewer regions than data handles");
  }//scope

  // #2 deserialize field info
  size_t num_fields;
  args_deserializer.deserialize(&num_fields, sizeof(size_t));

  using field_info_t = context_t::field_info_t;
  auto field_info_buf = new field_info_t [num_fields];

  args_deserializer.deserialize(field_info_buf,
                                sizeof(field_info_t) * num_fields);

  // add field_info into the context (map between name, hash, is and field)
  for(size_t i = 0; i < num_fields; ++i){
    field_info_t& fi = field_info_buf[i];
    context_.put_field_info(fi);
  }//end for i

  //if there is no information about fields in the context, add it there
  if (context_.registered_fields().size()==0)
  {
    for(size_t i = 0; i < num_fields; ++i){
      field_info_t& fi = field_info_buf[i];
      context_.register_field_info(fi);
    }
  }

 // map of index space to the field_ids that are mapped to this index space
  std::map<size_t, std::vector<field_id_t>> fields_map;
  for(auto is: context_.coloring_map()) {
    size_t idx_space = is.first;
    for(const field_info_t& field_info : context_.registered_fields()){
      if((field_info.storage_type != global) &&
        (field_info.storage_type != color)){
        if(field_info.index_space == idx_space){
          fields_map[idx_space].push_back(field_info.fid);
        }
      }//if
    }//for
  }//end for is

  // #3 deserialize pbarriers_as_owner
  Legion::PhaseBarrier* pbarriers_as_owner =
    new Legion::PhaseBarrier [num_phase_barriers];
  args_deserializer.deserialize((void*)pbarriers_as_owner,
      sizeof(Legion::PhaseBarrier) * num_phase_barriers);

  for (size_t i=0; i<num_phase_barriers;i++ ) 
    {
    clog_tag_guard(runtime_driver);
    clog(trace) <<my_color <<" has pbarrier_as_owner "<<
			pbarriers_as_owner[i]<<std::endl;
    } // scope

  // #4 deserialize num_ghost_owners[
  size_t* num_owners = new size_t [num_idx_spaces];
  args_deserializer.deserialize((void*)num_owners, sizeof(size_t)
      * num_idx_spaces);

  // fille index_space_data_map with pbarriers_as_owner
  size_t indx = 0;
  for(auto is: context_.coloring_map()) {
    size_t idx_space = is.first;
    for (const field_id_t& field_id : fields_map[idx_space]){
      ispace_dmap[idx_space].pbarriers_as_owner[field_id] =
        pbarriers_as_owner[indx];
      indx++;
    }//end field_info
  }//end for idx_space

  //#5 Deserialize ghost_owners_pbarriers
  size_t num_owners_pbarriers;
  args_deserializer.deserialize(&num_owners_pbarriers, sizeof(size_t));

  Legion::PhaseBarrier* ghost_owners_pbarriers =
    new Legion::PhaseBarrier [num_owners_pbarriers];
  
  args_deserializer.deserialize((void*)ghost_owners_pbarriers,
    sizeof(Legion::PhaseBarrier) * num_owners_pbarriers);

  // fill index_space_data_map with ghost_owners_pbarriers
  indx=0;
  size_t consec_indx = 0;
  for(auto is: context_.coloring_map()) {
    size_t idx_space = is.first;
    size_t n = num_owners[consec_indx];
    for (const field_id_t& field_id : fields_map[idx_space]){
       ispace_dmap[idx_space].ghost_owners_pbarriers[field_id].resize(n);

       for(size_t owner = 0; owner < n; ++owner){
         ispace_dmap[idx_space].ghost_owners_pbarriers[field_id][owner] =
            ghost_owners_pbarriers[indx];
         indx++;
         {
         clog_tag_guard(runtime_driver);
         clog(trace) <<my_color <<" has ghost_owners_pbarrier "<<
             ghost_owners_pbarriers[indx-1]<<std::endl;
         } // scope
      }//owner
    }//field_id
    consec_indx++;
  }//idx_space

  // Prevent these objects destructors being called until after driver()
  std::map<size_t, std::vector<Legion::LogicalRegion>>
    ghost_owners_lregions;
  std::vector<Legion::IndexPartition> primary_ghost_ips(num_idx_spaces);
  std::vector<Legion::IndexPartition> exclusive_shared_ips(num_idx_spaces);

  //fill ispace_dmap with logical regions
  size_t region_index = 0;
  size_t consecutive_index = 0;
  for(auto is: context_.coloring_map()) {
    size_t idx_space = is.first;
    
    ispace_dmap[idx_space].color_region = regions[region_index]
                                                  .get_logical_region();

    const std::unordered_map<size_t, flecsi::coloring::coloring_info_t>
      coloring_info_map = context_.coloring_info(idx_space);

    auto itr = coloring_info_map.find(my_color);
    clog_assert(itr != coloring_info_map.end(),
        "Can't find partition info for my color");
    const flecsi::coloring::coloring_info_t coloring_info = itr->second;

    {
    clog_tag_guard(runtime_driver);
    clog(trace) << my_color << " handle " << idx_space <<
        " exclusive " << coloring_info.exclusive <<
        " shared " << coloring_info.shared <<
        " ghost " << coloring_info.ghost << std::endl;
    } // scope

    Legion::IndexSpace color_ispace = 
      regions[region_index].get_logical_region().get_index_space();
    LegionRuntime::Arrays::Rect<1> color_bounds_1D(0,1);
    Legion::Domain color_domain_1D
    = Legion::Domain::from_rect<1>(color_bounds_1D);

    Legion::DomainColoring primary_ghost_coloring;
    LegionRuntime::Arrays::Rect<2>
    primary_rect(LegionRuntime::Arrays::make_point(my_color, 0),
        LegionRuntime::Arrays::make_point(my_color, coloring_info.exclusive
            + coloring_info.shared - 1));
    primary_ghost_coloring[PRIMARY_PART]
                           = Legion::Domain::from_rect<2>(primary_rect);
    LegionRuntime::Arrays::Rect<2> ghost_rect(
        LegionRuntime::Arrays::make_point(my_color, coloring_info.exclusive
            + coloring_info.shared),
        LegionRuntime::Arrays::make_point(my_color, coloring_info.exclusive
            + coloring_info.shared + coloring_info.ghost - 1));
    primary_ghost_coloring[GHOST_PART]
                           = Legion::Domain::from_rect<2>(ghost_rect);

    Legion::IndexPartition primary_ghost_ip =
      runtime->create_index_partition(ctx, color_ispace, color_domain_1D,
      primary_ghost_coloring, true /*disjoint*/);

    primary_ghost_ips[idx_space] = primary_ghost_ip;

    Legion::LogicalPartition primary_ghost_lp =
      runtime->get_logical_partition(ctx,
        regions[region_index].get_logical_region(), primary_ghost_ip);
    region_index++;

    Legion::LogicalRegion primary_lr =
    runtime->get_logical_subregion_by_color(ctx, primary_ghost_lp, 
                                            PRIMARY_PART);

    ispace_dmap[idx_space].primary_lr = primary_lr;

    ispace_dmap[idx_space].ghost_lr = 
      runtime->get_logical_subregion_by_color(ctx, primary_ghost_lp, 
                                              GHOST_PART);

    Legion::DomainColoring excl_shared_coloring;
    LegionRuntime::Arrays::Rect<2> exclusive_rect(
        LegionRuntime::Arrays::make_point(my_color, 0),
        LegionRuntime::Arrays::make_point(my_color, coloring_info.exclusive - 1));
    excl_shared_coloring[EXCLUSIVE_PART]
                         = Legion::Domain::from_rect<2>(exclusive_rect);
    LegionRuntime::Arrays::Rect<2> shared_rect(
        LegionRuntime::Arrays::make_point(my_color, coloring_info.exclusive),
        LegionRuntime::Arrays::make_point(my_color, coloring_info.exclusive
            + coloring_info.shared - 1));
    excl_shared_coloring[SHARED_PART]
                         = Legion::Domain::from_rect<2>(shared_rect);

    Legion::IndexPartition excl_shared_ip = runtime->create_index_partition(ctx,
        primary_lr.get_index_space(), color_domain_1D, excl_shared_coloring,
        true /*disjoint*/);

    exclusive_shared_ips[idx_space] = excl_shared_ip;

    Legion::LogicalPartition excl_shared_lp
      = runtime->get_logical_partition(ctx, primary_lr, excl_shared_ip);

    ispace_dmap[idx_space].exclusive_lr = 
    runtime->get_logical_subregion_by_color(ctx, excl_shared_lp, 
                                            EXCLUSIVE_PART);

    ispace_dmap[idx_space].shared_lr = 
    runtime->get_logical_subregion_by_color(ctx, excl_shared_lp, SHARED_PART);

    // Add neighbors regions to context_
    for(size_t owner = 0; owner < num_owners[consecutive_index]; owner++) {
      ghost_owners_lregions[idx_space].push_back(regions[region_index]
        .get_logical_region());
      const void* owner_color;
      size_t size;
      const bool can_fail = false;
      const bool wait_until_ready = true;

      clog_assert(region_index < regions.size(),
          "SPMD attempted to access more regions than passed");

      runtime->retrieve_semantic_information(regions[region_index]
          .get_logical_region(), OWNER_COLOR_TAG,
          owner_color, size, can_fail, wait_until_ready);
      clog_assert(size == sizeof(LegionRuntime::Arrays::coord_t),
          "Unable to map gid to lid with Legion semantic tag");
      ispace_dmap[idx_space]
       .global_to_local_color_map[*(LegionRuntime::Arrays::coord_t*)owner_color]
       = owner;

      {
      clog_tag_guard(runtime_driver);
      clog(trace) << my_color << " key " << idx_space << " gid " <<
          *(LegionRuntime::Arrays::coord_t*)owner_color <<
          " maps to " << owner << std::endl;
      } // scope

      region_index++;
      clog_assert(region_index <= regions.size(),
          "SPMD attempted to access more regions than passed");
    } // for owner

    ispace_dmap[idx_space].ghost_owners_lregions
      = ghost_owners_lregions[idx_space];


    // Fix ghost reference/pointer to point to compacted position of
    // shared that it needs
    Legion::TaskLauncher fix_ghost_refs_launcher(context_.task_id<
      __flecsi_internal_task_key(owner_pos_correction_task)>(),
      Legion::TaskArgument(nullptr, 0));

    {
    clog_tag_guard(runtime_driver);
    clog(trace) << "Rank" << my_color << " Index " << idx_space <<
      " RW " << ispace_dmap[idx_space].color_region << std::endl;
    } // scope

    fix_ghost_refs_launcher.add_region_requirement(
        Legion::RegionRequirement(ispace_dmap[idx_space].ghost_lr, READ_WRITE,
            EXCLUSIVE, ispace_dmap[idx_space].color_region)
        .add_field(ghost_owner_pos_fid));

    fix_ghost_refs_launcher.add_future(Legion::Future::from_value(runtime,
            ispace_dmap[idx_space].global_to_local_color_map));

    for(size_t owner = 0; owner < num_owners[consecutive_index]; owner++)
      fix_ghost_refs_launcher.add_region_requirement(
          Legion::RegionRequirement(ghost_owners_lregions[idx_space][owner],
              READ_ONLY, EXCLUSIVE, ghost_owners_lregions[idx_space][owner])
              .add_field(ghost_owner_pos_fid));

    runtime->execute_task(ctx, fix_ghost_refs_launcher);

    consecutive_index++;
  } // for idx_space
  

  // Setup maps from mesh to compacted (local) index space and vice versa
  //
  // This depends on the ordering of the BLIS data structure setup.
  // Currently, this is Exclusive - Shared - Ghost.

  for(auto is: context_.coloring_map()) {
    std::map<size_t, size_t> _map;
    size_t counter(0);

    for(auto index: is.second.exclusive) {
      _map[counter++] = index.id;
    } // for

    for(auto index: is.second.shared) {
      _map[counter++] = index.id;
    } // for

    for(auto index: is.second.ghost) {
      _map[counter++] = index.id;
    } // for

    context_.add_index_map(is.first, _map);
  } // for

  // Get the input arguments from the Legion runtime
  const Legion::InputArgs & args =
    Legion::Runtime::get_input_args();

#if !defined(ENABLE_LEGION_TLS)
  // Set the current task context to the driver
  context_t::instance().push_state(utils::const_string_t{"driver"}.hash(),
    ctx, runtime, task, regions);
#endif

  // #6 deserialize reduction
  Legion::DynamicCollective max_reduction;
  args_deserializer.deserialize((void*)&max_reduction,
    sizeof(Legion::DynamicCollective));
  context_.set_max_reduction(max_reduction);

  // #7 deserialize adjacency info
  size_t num_adjacencies;
  args_deserializer.deserialize(&num_adjacencies, sizeof(size_t));
   
  using adjacency_triple_t = context_t::adjacency_triple_t;
  adjacency_triple_t* adjacencies = 
    (adjacency_triple_t*)malloc(sizeof(adjacency_triple_t) * num_adjacencies);
     
  args_deserializer.deserialize((void*)adjacencies,
    sizeof(adjacency_triple_t) * num_adjacencies);
   
  for(size_t i = 0; i < num_adjacencies; ++i){
    context_.add_adjacency_triple(adjacencies[i]);
  }

  for(auto& itr : context_.adjacencies()) {
    ispace_dmap[itr.first].color_region = 
      regions[region_index].get_logical_region();

    region_index++;
  }

  //adding information for the global and color handles to the ispace_map
  if (number_of_global_fields>0){

    size_t global_index_space =
      execution::internal_index_space::global_is;

    ispace_dmap[global_index_space].color_region =
        regions[region_index].get_logical_region();

    region_index++;
  }//end if

  if(number_of_color_fields>0){

    size_t color_index_space =
      execution::internal_index_space::color_is;

    ispace_dmap[color_index_space].color_region =
      regions[region_index].get_logical_region();  
  }//end if

  // Call the specialization color initialization function.
#if defined(FLECSI_ENABLE_SPECIALIZATION_SPMD_INIT)
  specialization_spmd_init(args.argc, args.argv);
#endif // FLECSI_ENABLE_SPECIALIZATION_SPMD_INIT

  // run default or user-defined driver 
  driver(args.argc, args.argv); 

#if !defined(ENABLE_LEGION_TLS)
  // Set the current task context to the driver
  context_t::instance().pop_state(utils::const_string_t{"driver"}.hash());
#endif

  // Cleanup memory
  for(auto ipart: primary_ghost_ips)
      runtime->destroy_index_partition(ctx, ipart);
  for(auto ipart: exclusive_shared_ips)
      runtime->destroy_index_partition(ctx, ipart);
  delete [] field_info_buf;
  delete [] num_owners;
  delete [] pbarriers_as_owner;
//  delete [] idx_spaces;

} // spmd_task

} // namespace execution 
} // namespace flecsi

/*~------------------------------------------------------------------------~--*
 * Formatting options for vim.
 * vim: set tabstop=2 shiftwidth=2 expandtab :
 *~------------------------------------------------------------------------~--*/<|MERGE_RESOLUTION|>--- conflicted
+++ resolved
@@ -385,13 +385,8 @@
       reg_req.add_field(ghost_owner_pos_fid);
 
       for (const field_id_t& field_id : fields_map[idx_space]){
-<<<<<<< HEAD
-            reg_req.add_field(field_id);
-      }//for
-=======
           reg_req.add_field(field_id);
       }//for field_info
->>>>>>> f0629b11
 
       for(auto& itr : context_.adjacency_info()){
         if(itr.first == idx_space){
@@ -430,11 +425,7 @@
         owner_reg_req.add_flags(NO_ACCESS_FLAG);
         owner_reg_req.add_field(ghost_owner_pos_fid);
         for (const field_id_t& field_id : fields_map[idx_space]){
-<<<<<<< HEAD
-              owner_reg_req.add_field(field_id);
-=======
-            owner_reg_req.add_field(field_id);
->>>>>>> f0629b11
+          owner_reg_req.add_field(field_info.fid);
         }
         spmd_launcher.add_region_requirement(owner_reg_req);
 
@@ -545,13 +536,8 @@
   Legion::Runtime * runtime
 )
 {
-<<<<<<< HEAD
   using namespace data;
 
-  using field_id_t = Legion::FieldID;
-
-=======
->>>>>>> f0629b11
   const int my_color = task->index_point.point_data[0];
 
   // spmd_task is an inner task
