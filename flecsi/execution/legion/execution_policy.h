--- conflicted
+++ resolved
@@ -100,16 +100,15 @@
   template <size_t KEY, typename RETURN,
             RETURN (*TASK)(const Legion::Task *,
                            const std::vector<Legion::PhysicalRegion> &,
-                           Legion::Context, Legion::Runtime *), 
-		 	   size_t REDUCTION =0 >
+                           Legion::Context, Legion::Runtime *),
+                           size_t REDUCTION =0>
   static bool register_legion_task(processor_type_t processor, launch_t launch,
                                    std::string name) {
     clog(info) << "Registering legion task " << KEY << " " << name << std::endl;
 
     if (!context_t::instance().register_task(
             KEY, processor, launch, name,
-            pure_task_wrapper__<RETURN, TASK,
-	      REDUCTION>::registration_callback)) {
+            pure_task_wrapper__<RETURN, TASK, REDUCTION>::registration_callback)) {
       clog(fatal) << "callback registration failed for " << name << std::endl;
     } // if
 
@@ -267,18 +266,9 @@
             launcher.add_future(future);
           }
 
-<<<<<<< HEAD
-        Legion::MustEpochLauncher must_epoch_launcher;
-        must_epoch_launcher.launch_domain =
-            Legion::Domain::from_rect<1>(context_.all_processes());
-        must_epoch_launcher.add_index_task(launcher);
-        auto future = legion_runtime->execute_must_epoch(
-          legion_context, must_epoch_launcher);
-=======
         launcher.tag = MAPPER_FORCE_RANK_MATCH;
         auto future = legion_runtime->execute_index_space(
 	  legion_context,launcher);
->>>>>>> aac9bc5d
         future.wait_all_results(true);
 
           // Handoff to the MPI runtime.
@@ -343,22 +333,9 @@
 
           Legion::FutureMap future_map;
 
-<<<<<<< HEAD
-          if (redop_id == 0) {
-            Legion::MustEpochLauncher must_epoch_launcher;
-            must_epoch_launcher.add_index_task(index_task_launcher);
-            must_epoch_launcher.launch_domain = launch_domain;
-            future_map = legion_runtime->execute_must_epoch(legion_context,
-                must_epoch_launcher);
-          }
-          else
-            future = legion_runtime->execute_index_space(legion_context,
-                index_task_launcher, redop_id);
-=======
            index_task_launcher.tag = MAPPER_FORCE_RANK_MATCH;
            future_map = legion_runtime->execute_index_space(
 	    legion_context, index_task_launcher);
->>>>>>> aac9bc5d
 
           // Enqueue the epilog.
           task_epilog_t task_epilog(legion_runtime, legion_context);
