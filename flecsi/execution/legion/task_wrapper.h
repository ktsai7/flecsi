--- conflicted
+++ resolved
@@ -117,21 +117,14 @@
  @ingroup legion-execution
  */
 
-<<<<<<< HEAD
-template <typename RETURN,
-          RETURN (*TASK)(const Legion::Task *,
-                         const std::vector<Legion::PhysicalRegion> &,
-                         Legion::Context, Legion::Runtime *),
-			 size_t REDUCTION>
-=======
 template<
     typename RETURN,
     RETURN (*TASK)(
         const Legion::Task *,
         const std::vector<Legion::PhysicalRegion> &,
         Legion::Context,
-        Legion::Runtime *)>
->>>>>>> aac9bc5d
+        Legion::Runtime *),
+        size_t REDUCTION>
 struct pure_task_wrapper__ {
 
   /*!
@@ -166,40 +159,13 @@
         launch_leaf(launch), launch_inner(launch), launch_idempotent(launch)};
 
     switch (processor) {
-<<<<<<< HEAD
-    case processor_type_t::loc: {
-      clog_tag_guard(wrapper);
-      clog(info) << "Registering PURE loc task: " << task_name << " " << launch
-                 << std::endl
-                 << std::endl;
-    }
-      registration_wrapper__<RETURN, TASK, REDUCTION>::register_task(
-          tid, Legion::Processor::LOC_PROC, config_options, task_name);
-      break;
-    case processor_type_t::toc: {
-      clog_tag_guard(wrapper);
-      clog(info) << "Registering PURE toc task: " << task_name << std::endl
-                 << std::endl;
-    }
-      registration_wrapper__<RETURN, TASK, REDUCTION>::register_task(
-          tid, Legion::Processor::TOC_PROC, config_options, task_name);
-      break;
-    case processor_type_t::mpi:
-      clog(fatal) << "MPI type passed to pure legion registration" << std::endl;
-      break;
-    default:
-      clog(fatal) <<
-        "wrong processor type is specified for the task registration" <<
-        std::endl;
-      break;
-=======
       case processor_type_t::loc: {
         clog_tag_guard(wrapper);
         clog(info) << "Registering PURE loc task: " << task_name << " "
                    << launch << std::endl
                    << std::endl;
       }
-        registration_wrapper__<RETURN, TASK>::register_task(
+        registration_wrapper__<RETURN, TASK, REDUCTION>::register_task(
             tid, Legion::Processor::LOC_PROC, config_options, task_name);
         break;
       case processor_type_t::toc: {
@@ -207,7 +173,7 @@
         clog(info) << "Registering PURE toc task: " << task_name << std::endl
                    << std::endl;
       }
-        registration_wrapper__<RETURN, TASK>::register_task(
+        registration_wrapper__<RETURN, TASK, REDUCTION>::register_task(
             tid, Legion::Processor::TOC_PROC, config_options, task_name);
         break;
       case processor_type_t::mpi:
@@ -219,7 +185,6 @@
             << "wrong processor type is specified for the task registration"
             << std::endl;
         break;
->>>>>>> aac9bc5d
     } // switch
   } // registration_callback
 
@@ -237,16 +202,11 @@
  @ingroup legion-execution
  */
 
-<<<<<<< HEAD
-template <size_t KEY, typename RETURN, typename ARG_TUPLE,
-          RETURN (*DELEGATE)(ARG_TUPLE), size_t REDUCTION>
-=======
 template<
     size_t KEY,
     typename RETURN,
     typename ARG_TUPLE,
-    RETURN (*DELEGATE)(ARG_TUPLE)>
->>>>>>> aac9bc5d
+    RETURN (*DELEGATE)(ARG_TUPLE), size_t REDUCTION>
 struct task_wrapper__ {
 
   /*!
@@ -279,43 +239,12 @@
         launch_leaf(launch), launch_inner(launch), launch_idempotent(launch)};
 
     switch (processor) {
-<<<<<<< HEAD
-    case processor_type_t::loc: {
-      clog_tag_guard(wrapper);
-      clog(info) << "Registering loc task: " << name << std::endl << std::endl;
-    }
-      registration_wrapper__<RETURN, execute_user_task,
-	REDUCTION>::register_task(
-          tid, Legion::Processor::LOC_PROC, config_options, name);
-      break;
-    case processor_type_t::toc: {
-      clog_tag_guard(wrapper);
-      clog(info) << "Registering toc task: " << name << std::endl << std::endl;
-    }
-      registration_wrapper__<RETURN, execute_user_task,
-	REDUCTION>::register_task(
-          tid, Legion::Processor::TOC_PROC, config_options, name);
-      break;
-    case processor_type_t::mpi: {
-      clog_tag_guard(wrapper);
-      clog(info) << "Registering MPI task: " << name << std::endl << std::endl;
-    }
-      registration_wrapper__<void, execute_mpi_task, 
-	REDUCTION>::register_task(
-          tid, Legion::Processor::LOC_PROC, config_options, name);
-      break;
-    default:
-      clog(fatal) <<
-      "wrong processor type is specified for the task registration"
-       << std::endl;
-      break;
-=======
       case processor_type_t::loc: {
         clog_tag_guard(wrapper);
         clog(info) << "Registering loc task: " << name << std::endl
                    << std::endl;
       }
-        registration_wrapper__<RETURN, execute_user_task>::register_task(
+        registration_wrapper__<RETURN, execute_user_task, REDUCTION>::register_task(
             tid, Legion::Processor::LOC_PROC, config_options, name);
         break;
       case processor_type_t::toc: {
@@ -323,7 +252,7 @@
         clog(info) << "Registering toc task: " << name << std::endl
                    << std::endl;
       }
-        registration_wrapper__<RETURN, execute_user_task>::register_task(
+        registration_wrapper__<RETURN, execute_user_task, REDUCTION>::register_task(
             tid, Legion::Processor::TOC_PROC, config_options, name);
         break;
       case processor_type_t::mpi: {
@@ -331,7 +260,7 @@
         clog(info) << "Registering MPI task: " << name << std::endl
                    << std::endl;
       }
-        registration_wrapper__<void, execute_mpi_task>::register_task(
+        registration_wrapper__<void, execute_mpi_task, REDUCTION>::register_task(
             tid, Legion::Processor::LOC_PROC, config_options, name);
         break;
       default:
@@ -339,7 +268,6 @@
             << "wrong processor type is specified for the task registration"
             << std::endl;
         break;
->>>>>>> aac9bc5d
     } // switch
   } // registration_callback
 
