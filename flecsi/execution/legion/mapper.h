/*
    @@@@@@@@  @@           @@@@@@   @@@@@@@@ @@
   /@@/////  /@@          @@////@@ @@////// /@@
   /@@       /@@  @@@@@  @@    // /@@       /@@
   /@@@@@@@  /@@ @@///@@/@@       /@@@@@@@@@/@@
   /@@////   /@@/@@@@@@@/@@       ////////@@/@@
   /@@       /@@/@@//// //@@    @@       /@@/@@
   /@@       @@@//@@@@@@ //@@@@@@  @@@@@@@@ /@@
   //       ///  //////   //////  ////////  //

   Copyright (c) 2016, Los Alamos National Security, LLC
   All rights reserved.
                                                                              */
#pragma once

/*! @file */

#include <flecsi-config.h>

#if !defined(FLECSI_ENABLE_LEGION)
#error FLECSI_ENABLE_LEGION not defined! This file depends on Legion!
#endif

#include <default_mapper.h>
#include <legion.h>
#include <legion_mapping.h>
#include <mappers/default_mapper.h>

#include <flecsi/execution/context.h>
#include <flecsi/execution/legion/legion_tasks.h>


clog_register_tag(legion_mapper);

/*!
 Mapper ID

 @ingroup legion-execution
 */

enum {
  MPI_MAPPER_ID = 1,
};

namespace flecsi {
namespace execution {

/*
 The mpi_mapper_t - is a custom mapper that handles mpi-legion
 interoperability in FLeCSI

 @ingroup legion-execution
*/

class mpi_mapper_t : public Legion::Mapping::DefaultMapper
{
public:
  /*!
   Contructor. Derives from the Legion's Default Mapper

   @param machine Machine type for Legion's Realm
   @param _runtime Legion runtime
   @param local processor type: currently supports only
           LOC_PROC and TOC_PROC
   */

  mpi_mapper_t(Legion::Machine machine,
    Legion::Runtime * _runtime,
    Legion::Processor local)
    : Legion::Mapping::DefaultMapper(_runtime->get_mapper_runtime(),
        machine,
        local,
        "default"),
      machine(machine) {
    using legion_machine = Legion::Machine;
    using legion_proc = Legion::Processor;
    legion_machine::ProcessorQuery pq =
      legion_machine::ProcessorQuery(machine).same_address_space_as(local);
    for(legion_machine::ProcessorQuery::iterator pqi = pq.begin();
        pqi != pq.end(); ++pqi) {
      legion_proc p = *pqi;
      if(p.kind() == legion_proc::LOC_PROC)
        local_cpus.push_back(p);
      else if(p.kind() == legion_proc::TOC_PROC)
        local_gpus.push_back(p);
      else
        continue;

      std::map<Realm::Memory::Kind, Realm::Memory> & mem_map = proc_mem_map[p];

      legion_machine::MemoryQuery mq =
        legion_machine::MemoryQuery(machine).has_affinity_to(p);
      for(legion_machine::MemoryQuery::iterator mqi = mq.begin();
          mqi != mq.end(); ++mqi) {
        Realm::Memory m = *mqi;
        mem_map[m.kind()] = m;

        if(m.kind() == Realm::Memory::SYSTEM_MEM)
          local_sysmem = m;
      } // end for
    } // end for

    {
      clog_tag_guard(legion_mapper);
      clog(info) << "Mapper constuctor: local=" << local
                 << " cpus=" << local_cpus.size()
                 << " gpus=" << local_gpus.size() << " sysmem=" << local_sysmem
                 << std::endl;
    }
  } // end mpi_mapper_t

  /*!
    Destructor
   */
  virtual ~mpi_mapper_t(){};

  Legion::LayoutConstraintID default_policy_select_layout_constraints(
      Legion::Mapping::MapperContext ctx,
      Realm::Memory target_memory,
      const Legion::RegionRequirement &req,
      Legion::Mapping::DefaultMapper::MappingKind mapping_kind,
      bool needs_field_constraint_check,
      bool &force_new_instances)
  {


      std::vector<Legion::DimensionKind> ordering;
      ordering.push_back(Legion::DimensionKind::DIM_Y);
      ordering.push_back(Legion::DimensionKind::DIM_X);
      ordering.push_back(Legion::DimensionKind::DIM_F);  // SOA
      Legion::OrderingConstraint ordering_constraint(ordering, true /*contiguous*/);

      // Do something special for reductions and 
      // it is not an explicit region-to-region copy
      if ((req.privilege == REDUCE) && (mapping_kind != COPY_MAPPING))
      {


        // Always make new reduction instances
        force_new_instances = true;
        std::pair<Realm::Memory::Kind,Realm::ReductionOpID> constraint_key(
            target_memory.kind(), req.redop);
        std::map<std::pair<Realm::Memory::Kind,Realm::ReductionOpID>,
                        Legion::LayoutConstraintID>::
          const_iterator finder = reduction_constraint_cache.find(
                                                            constraint_key);
        // No need to worry about field constraint checks here
        // since we don't actually have any field constraints
        if (finder != reduction_constraint_cache.end())
          return finder->second;

        Legion::LayoutConstraintSet layout_constraint;
//        layout_constraint.add_constraint(ordering_constraint);

        layout_constraint.add_constraint(Legion::SpecializedConstraint(
                            REDUCTION_FOLD_SPECIALIZE, req.redop))
          .add_constraint(Legion::MemoryConstraint(target_memory.kind()));

        // Do the registration
        Legion::LayoutConstraintID result =
                   runtime->register_layout(ctx, layout_constraint);

        // Save the result
        reduction_constraint_cache[constraint_key] = result;
        return result;
      }

      // We always set force_new_instances to false since we are
      // deciding to optimize for minimizing memory usage instead
      // of avoiding Write-After-Read (WAR) dependences
      force_new_instances = false;
      Legion::LayoutConstraintSet layout_constraint;
      layout_constraint.add_constraint(ordering_constraint);

      // Do the registration
      Legion::LayoutConstraintID result =
        runtime->register_layout(ctx, layout_constraint);
      return result;
  }

  /*!
   Specialization of the map_task funtion for FLeCSI
   By default, map_task will execute Legions map_task from DefaultMapper.
   In the case the launcher has been tagged with the
   "MAPPER_COMPACTED_STORAGE" tag, mapper will create single physical
   instance for exclusive, shared and ghost partitions for each data handle

    @param ctx Mapper Context
    @param task Legion's task
    @param input Input information about task mapping
    @param output Output information about task mapping
   */

  virtual void map_task(const Legion::Mapping::MapperContext ctx,
    const Legion::Task & task,
    const Legion::Mapping::Mapper::MapTaskInput & input,
    Legion::Mapping::Mapper::MapTaskOutput & output) {

    if((task.tag == MAPPER_COMPACTED_STORAGE) && (task.regions.size() > 0)) {

      Legion::Memory target_mem =
        DefaultMapper::default_policy_select_target_memory(
          ctx, task.target_proc, task.regions[0]);

      // check if we get region requirements for "exclusive, shared and ghost"
      // logical regions for each data handle

      // Filling out "layout_constraints" with the defaults
      Legion::LayoutConstraintSet layout_constraints;
      // No specialization
      layout_constraints.add_constraint(Legion::SpecializedConstraint());
      layout_constraints.add_constraint(Legion::OrderingConstraint());
      // Constrained for the target memory kind
      layout_constraints.add_constraint(
        Legion::MemoryConstraint(target_mem.kind()));
      // Have all the field for the instance available
      std::vector<Legion::FieldID> all_fields;
      layout_constraints.add_constraint(Legion::FieldConstraint());

      // FIXME:: add colocation_constraints
      Legion::ColocationConstraint colocation_constraints;

      for(size_t indx = 0; indx < task.regions.size(); indx++) {

        Legion::Mapping::PhysicalInstance result;
        std::vector<Legion::LogicalRegion> regions;
        bool created;

        if(task.regions[indx].tag == EXCLUSIVE_LR) {

          clog_assert((task.regions.size() >= (indx + 2)),
            "ERROR:: wrong number of regions passed to the task wirth \
               the  tag = MAPPER_COMPACTED_STORAGE");
          
          clog_assert((!task.regions[indx].region.exists()),
            "ERROR:: pasing not existing REGION to the mapper"
            );
          regions.push_back(task.regions[indx].region);
          regions.push_back(task.regions[indx + 1].region);
          regions.push_back(task.regions[indx + 2].region);

          clog_assert(runtime->find_or_create_physical_instance(ctx, target_mem,
                        layout_constraints, regions, result, created,
                        true /*acquire*/, GC_NEVER_PRIORITY),
            "FLeCSI mapper failed to allocate instance");

          for(size_t j = 0; j < 3; j++) {
            output.chosen_instances[indx + j].push_back(result);
          } // for

          indx = indx + 2;
        }
        else {

          regions.push_back(task.regions[indx].region);

          clog_assert(runtime->find_or_create_physical_instance(ctx, target_mem,
                        layout_constraints, regions, result, created,
                        true /*acquire*/, GC_NEVER_PRIORITY),
            "FLeCSI mapper failed to allocate instance");

          output.chosen_instances[indx].push_back(result);

        } // end if
      } // end for

<<<<<<< HEAD
    }else{
      DefaultMapper::map_task(ctx, task, input, output);
    } // end if
=======
    } else {
      DefaultMapper::map_task(ctx, task, input, output);
    }// end if
>>>>>>> ba2c426f

  } // map_task

  virtual void slice_task(const Legion::Mapping::MapperContext ctx,
    const Legion::Task & task,
    const Legion::Mapping::Mapper::SliceTaskInput & input,
    Legion::Mapping::Mapper::SliceTaskOutput & output) {
    using legion_proc = Legion::Processor;
    context_t & context_ = context_t::instance();

    if(task.tag == MAPPER_SUBRANK_LAUNCH) {
      // expect a 1-D index domain
      assert(input.domain.get_dim() == 1);
      // send the whole domain to our local processor
      output.slices.resize(1);
      output.slices[0].domain = input.domain;
      output.slices[0].proc = task.target_proc;
      return;
    } //end if MAPPER_SUBRANK_LAUNCH

    if(task.tag == MAPPER_FORCE_RANK_MATCH){
    // expect a 1-D index domain - each point goes to the corresponding node
      assert(input.domain.get_dim() == 1);
      LegionRuntime::Arrays::Rect<1> r = input.domain.get_rect<1>();

      // go through all the CPU processors and find a representative for each
      //  node (i.e. address space)
      std::map<int, Legion::Processor> targets;

      Legion::Machine::ProcessorQuery pq =
	Legion::Machine::ProcessorQuery(machine).only_kind(
		Legion::Processor::LOC_PROC);
      for(Legion::Machine::ProcessorQuery::iterator it = pq.begin();
    	it != pq.end(); ++it) {
        Legion::Processor p = *it;
        int a = p.address_space();
        if(targets.count(a) == 0)
	  targets[a] = p;
      }

      output.slices.resize(1);
      for(int a = r.lo[0]; a <= r.hi[0]; a++) {
        assert(targets.count(a) > 0);
        output.slices[0].domain = //Legion::Domain::from_rect<1>(
          Legion::Rect<1>(a, a);
        output.slices[0].proc = targets[a];
      }
      return;
    } // MAPPER_FORCE_RANK_MATCH

    DefaultMapper::slice_task(ctx, task, input, output);
    // end else
  }

private:
  std::map<Legion::Processor, std::map<Realm::Memory::Kind, Realm::Memory>>
    proc_mem_map;
  Realm::Memory local_sysmem;
  Realm::Machine machine;
};

/*!
 mapper_registration is used to replace DefaultMapper with mpi_mapper_t in
 FLeCSI

 @ingroup legion-execution
 */

inline void
mapper_registration(Legion::Machine machine,
  Legion::HighLevelRuntime * rt,
  const std::set<Legion::Processor> & local_procs) {
  for(std::set<Legion::Processor>::const_iterator it = local_procs.begin();
      it != local_procs.end(); it++) {
    mpi_mapper_t * mapper = new mpi_mapper_t(machine, rt, *it);
    rt->replace_default_mapper(mapper, *it);
  }
} // mapper registration

} // namespace execution
} // namespace flecsi<|MERGE_RESOLUTION|>--- conflicted
+++ resolved
@@ -264,15 +264,9 @@
         } // end if
       } // end for
 
-<<<<<<< HEAD
-    }else{
-      DefaultMapper::map_task(ctx, task, input, output);
-    } // end if
-=======
     } else {
       DefaultMapper::map_task(ctx, task, input, output);
     }// end if
->>>>>>> ba2c426f
 
   } // map_task
 
