--- conflicted
+++ resolved
@@ -156,18 +156,9 @@
 
     context_t & context_ = context_t::instance();
 
-<<<<<<< HEAD
-    // tag-based decisions below
-    
-    // the case when one want's to make sure legion's shard is executed in the
-    // same memory space as an MPI task
-    if(context_.task_id(__flecsi_internal_task_key(handoff_to_mpi_task, loc)) ||
-      context_.task_id(__flecsi_internal_task_key(wait_on_mpi_task, loc)) ||
-=======
     // tag-based decisions here
     if(context_.task_id<__flecsi_internal_task_key(handoff_to_mpi_task)>() ||
       context_.task_id<__flecsi_internal_task_key(wait_on_mpi_task)>() ||
->>>>>>> a8256b2f
       (task.tag & MAPPER_FORCE_RANK_MATCH) != 0) {
 
       // expect a 1-D index domain
