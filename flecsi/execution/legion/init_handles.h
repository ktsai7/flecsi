/*
    @@@@@@@@  @@           @@@@@@   @@@@@@@@ @@
   /@@/////  /@@          @@////@@ @@////// /@@
   /@@       /@@  @@@@@  @@    // /@@       /@@
   /@@@@@@@  /@@ @@///@@/@@       /@@@@@@@@@/@@
   /@@////   /@@/@@@@@@@/@@       ////////@@/@@
   /@@       /@@/@@//// //@@    @@       /@@/@@
   /@@       @@@//@@@@@@ //@@@@@@  @@@@@@@@ /@@
   //       ///  //////   //////  ////////  //

   Copyright (c) 2016, Los Alamos National Security, LLC
   All rights reserved.
                                                                              */
#pragma once

/*! @file */

#include <type_traits>
#include <vector>

#include <flecsi-config.h>

#if !defined(FLECSI_ENABLE_LEGION)
#error FLECSI_ENABLE_LEGION not defined! This file depends on Legion!
#endif

#include <legion.h>
#include <legion/arrays.h>

#ifdef ENABLE_CALIPER
#include <caliper/cali.h>
#endif

#include <flecsi/data/common/data_reference.h>
#include <flecsi/data/common/privilege.h>
#include <flecsi/data/data_client_handle.h>
#include <flecsi/data/dense_accessor.h>
#include <flecsi/data/global_accessor.h>
#include <flecsi/data/ragged_accessor.h>
#include <flecsi/data/ragged_mutator.h>
#include <flecsi/data/sparse_accessor.h>
#include <flecsi/data/sparse_mutator.h>
#include <flecsi/topology/mesh_topology.h>
#include <flecsi/topology/mesh_types.h>
#include <flecsi/topology/set_topology.h>

#include <flecsi/utils/tuple_walker.h>

namespace flecsi {
namespace execution {

/*!
  The init_handles_t type can be called to walk task args after task
  launch. This allows us to map physical regions to internal handle
  buffers/accessors.

  @ingroup execution
 */

struct init_handles_t : public flecsi::utils::tuple_walker_u<init_handles_t> {

  /*!
    Construct an init_handles_t instance.

    @param runtime The Legion task runtime.
    @param context The Legion task runtime context.
   */

  init_handles_t(Legion::Runtime * runtime,
    Legion::Context & context,
    const std::vector<Legion::PhysicalRegion> & regions,
    const std::vector<Legion::Future> & futures)
    : runtime(runtime), context(context), regions(regions), futures(futures),
      region(0), future_id(0) {} // init_handles

  template<typename T,
    size_t EXCLUSIVE_PERMISSIONS,
    size_t SHARED_PERMISSIONS,
    size_t GHOST_PERMISSIONS>
  void handle(dense_accessor_u<T,
    EXCLUSIVE_PERMISSIONS,
    SHARED_PERMISSIONS,
    GHOST_PERMISSIONS> & a) {
    auto & h = a.handle;

    constexpr size_t num_regions = 3;

    h.context = context;
    h.runtime = runtime;
<<<<<<< HEAD
#ifdef ENABLE_CALIPER
CALI_MARK_BEGIN(" FleCSI init_handles");
#endif 
    Legion::PhysicalRegion prs[num_regions];
    T * data[num_regions];
    size_t sizes[num_regions];
=======
>>>>>>> 535db130
    h.combined_size = 0;

    const int my_color = runtime->find_local_MPI_rank();

    size_t permissions[] = {
      EXCLUSIVE_PERMISSIONS, SHARED_PERMISSIONS, GHOST_PERMISSIONS};

    Legion::LogicalRegion lr = regions[region].get_logical_region();
    Legion::IndexSpace is = lr.get_index_space();

<<<<<<< HEAD
        auto ac = prs[r].get_field_accessor(h.fid).template typeify<T>();

        Legion::Domain domain = runtime->get_index_space_domain(context, is);

        LegionRuntime::Arrays::Rect<2> dr = domain.get_rect<2>();
        LegionRuntime::Arrays::Rect<2> sr;
        LegionRuntime::Accessor::ByteOffset bo[2];
        data[r] = ac.template raw_rect_ptr<2>(dr, sr, bo);
        // data[r] += bo[1];
        sizes[r] = sr.hi[1] - sr.lo[1] + 1;
        h.combined_size += sizes[r];
      } // if
    } // for
#ifdef ENABLE_CALIPER
CALI_MARK_END(" FleCSI init_handles");
#endif
    // region += num_regions;

#ifndef MAPPER_COMPACTION
    // Create the concatenated buffer E+S+G
    h.combined_data = new T[h.combined_size];
=======
    // we need to get Rect for the parent index space in purpose to loop
    // over  compacted physical instance
>>>>>>> 535db130

    Legion::Domain dom = runtime->get_index_space_domain(context, is);
    LegionRuntime::Arrays::Rect<2> rect = dom.get_rect<2>();

<<<<<<< HEAD
    for(size_t r{0}; r < num_regions; ++r) {
      switch(r) {
        case 0: // Exclusive
          h.exclusive_size = sizes[r];
          h.exclusive_pr = prs[r];
          h.exclusive_data =
            h.exclusive_size == 0 ? nullptr : h.combined_data + pos;
          h.exclusive_buf = data[r];
          h.exclusive_priv = EXCLUSIVE_PERMISSIONS;
          break;
        case 1: // Shared
          h.shared_size = sizes[r];
          h.shared_pr = prs[r];
          h.shared_data = h.shared_size == 0 ? nullptr : h.combined_data + pos;
          h.shared_buf = data[r];
          h.shared_priv = SHARED_PERMISSIONS;
          break;
        case 2: // Ghost
          h.ghost_size = sizes[r];
          h.ghost_pr = prs[r];
          h.ghost_data = h.ghost_size == 0 ? nullptr : h.combined_data + pos;
          h.ghost_buf = data[r];
          h.ghost_priv = GHOST_PERMISSIONS;
          break;
        default:
          clog_fatal("invalid permissions case");
      } // switch

      std::memcpy(h.combined_data + pos, data[r], sizes[r] * sizeof(T));
      pos += sizes[r];
    } // for
#ifdef COMPACTED_STORAGE_SORT
    h.combined_data_sort = new T[h.combined_size];

    context_t & context_ = context_t::instance();

    auto & gis_to_cis = context_.gis_to_cis_map(h.index_space);

    size_t indx = 0;
    for(auto & citr : gis_to_cis) {
      size_t c = citr.second;
      assert(c < h.combined_size);
      h.combined_data_sort[indx] = h.combined_data[c];
      indx++;
    }

#endif

#else
    {
#ifdef ENABLE_CALIPER
CALI_MARK_BEGIN("FleCSI_init_handles LogicalRegion");
#endif
      Legion::LogicalRegion lr = regions[region].get_logical_region();
      Legion::IndexSpace is = lr.get_index_space();

      // we need to get Rect for the parent index space in purpose to loop
      // over  compacted physical instance

      Legion::Domain dom = runtime->get_index_space_domain(context, is);
      LegionRuntime::Arrays::Rect<2> rect = dom.get_rect<2>();

      LegionRuntime::Arrays::Rect<2> sr;
      LegionRuntime::Accessor::ByteOffset bo[2];

      // get an accessor to the first element in exclusive LR:
      auto ac = prs[0].get_field_accessor(h.fid).template typeify<T>();
      h.combined_data = ac.template raw_rect_ptr<2>(rect, sr, bo);
    } // scope
#ifdef ENABLE_CALIPER
CALI_MARK_END("FleCSI_init_handles LogicalRegion");
#endif
    size_t pos{0};
#ifdef ENABLE_CALIPER
CALI_MARK_BEGIN("FleCSI_init_handles LogicalRegion loop");
#endif

    for(size_t r{0}; r < num_regions; ++r) {
      switch(r) {
        case 0: // Exclusive
          h.exclusive_size = sizes[r];
          h.exclusive_pr = prs[r];
          h.exclusive_data = h.exclusive_size == 0 ? nullptr : h.combined_data;
          h.exclusive_buf = data[r];
          h.exclusive_priv = EXCLUSIVE_PERMISSIONS;
          break;
        case 1: // Shared
          h.shared_size = sizes[r];
          h.shared_pr = prs[r];
          h.shared_data = h.shared_size == 0 ? nullptr : h.combined_data + pos;
          h.shared_buf = data[r];
          h.shared_priv = SHARED_PERMISSIONS;
          break;
        case 2: // Ghost
          h.ghost_size = sizes[r];
          h.ghost_pr = prs[r];
          h.ghost_data = h.ghost_size == 0 ? nullptr : h.combined_data + pos;
          h.ghost_buf = data[r];
          h.ghost_priv = GHOST_PERMISSIONS;
          break;
        default:
          clog_fatal("invalid permissions case");
      } // switch

      pos += sizes[r];
    } // for
#ifdef ENABLE_CALIPER
CALI_MARK_END("FleCSI_init_handles LogicalRegion loop");
#endif

#endif
=======
    LegionRuntime::Arrays::Rect<2> sr;
    LegionRuntime::Accessor::ByteOffset bo[2];

    // get an accessor to the first element in exclusive LR:
    auto ac = regions[region].get_field_accessor(h.fid).template typeify<T>();
    h.combined_data = ac.template raw_rect_ptr<2>(rect, sr, bo);
    
    //Exclusive
    h.exclusive_size = rect.hi[1]-rect.lo[1]+1;
    h.exclusive_data = h.exclusive_size == 0 ? nullptr : h.combined_data;
     h.exclusive_priv = EXCLUSIVE_PERMISSIONS;
    // Shared
    LegionRuntime::Arrays::Rect<2> rect_sh = runtime->get_index_space_domain(context, regions[region+1].get_logical_region().get_index_space()).get_rect<2>();
    h.shared_size = rect_sh.hi[1]-rect_sh.lo[1]+1;
    h.shared_data = h.shared_size == 0 ? nullptr : h.combined_data + h.exclusive_size;
    h.shared_priv = SHARED_PERMISSIONS;
    // Ghost
    LegionRuntime::Arrays::Rect<2> rect_gh = runtime->get_index_space_domain(context, regions[region+2].get_logical_region().get_index_space()).get_rect<2>();
    h.ghost_size = rect_gh.hi[1]-rect_gh.lo[1]+1;
    h.ghost_data = h.ghost_size == 0 ? nullptr : h.combined_data + h.exclusive_size + h.shared_size;
     h.ghost_priv = GHOST_PERMISSIONS;

     h.combined_size = h.exclusive_size + h.shared_size + h.ghost_size;
>>>>>>> 535db130

    region += num_regions;
  } // handle

  template<typename T, size_t PERMISSIONS>
  void handle(global_accessor_u<T, PERMISSIONS> & a) {
    auto & h = a.handle;

    constexpr size_t num_regions = 1;

    h.context = context;
    h.runtime = runtime;

    Legion::PhysicalRegion prs[num_regions];
    T * data[num_regions];
    size_t sizes[num_regions];
    h.combined_size = 0;

    size_t permissions[] = {PERMISSIONS};

    // Get sizes, physical regions, and raw rect buffer for each of ex/sh/gh
    for(size_t r = 0; r < num_regions; ++r) {
      if(permissions[r] == size_t(reserved)) {
        clog(error) << "reserved permissions mode used on region " << r
                    << std::endl;
      }
      else {
        prs[r] = regions[region + r];
        Legion::LogicalRegion lr = prs[r].get_logical_region();
        Legion::IndexSpace is = lr.get_index_space();

        auto ac = prs[r].get_field_accessor(h.fid).template typeify<T>();

        Legion::Domain domain = runtime->get_index_space_domain(context, is);

        LegionRuntime::Arrays::Rect<1> dr = domain.get_rect<1>();
        LegionRuntime::Arrays::Rect<1> sr;
        LegionRuntime::Accessor::ByteOffset bo[2];
        data[r] = ac.template raw_rect_ptr<1>(dr, sr, bo);
        // data[r] += bo[1];
        sizes[r] = sr.hi[1] - sr.lo[1] + 1;
        h.combined_size += sizes[r];
        h.combined_data = data[r];
        h.color_priv = PERMISSIONS;
        h.color_buf = data[r];
        // h.color_size = sizes[r];
        h.color_pr = prs[r];
      } // if
    } // for
    region += num_regions;
  } // global_handle

  template<typename T, size_t PERMISSIONS>
  void handle(color_accessor_u<T, PERMISSIONS> & a) {
    auto & h = a.handle;

    constexpr size_t num_regions = 1;

    h.context = context;
    h.runtime = runtime;

    Legion::PhysicalRegion prs[num_regions];
    T * data[num_regions];
    size_t sizes[num_regions];
    h.combined_size = 0;

    size_t permissions[] = {PERMISSIONS};

    // Get sizes, physical regions, and raw rect buffer for each of ex/sh/gh
    for(size_t r = 0; r < num_regions; ++r) {
      if(permissions[r] == size_t(reserved)) {
        clog(error) << "reserved permissions mode used on region " << r
                    << std::endl;
      }
      else {
        prs[r] = regions[region + r];
        Legion::LogicalRegion lr = prs[r].get_logical_region();
        Legion::IndexSpace is = lr.get_index_space();

        auto ac = prs[r].get_field_accessor(h.fid).template typeify<T>();

        Legion::Domain domain = runtime->get_index_space_domain(context, is);

        LegionRuntime::Arrays::Rect<1> dr = domain.get_rect<1>();
        LegionRuntime::Arrays::Rect<1> sr;
        LegionRuntime::Accessor::ByteOffset bo[2];
        data[r] = ac.template raw_rect_ptr<1>(dr, sr, bo);
        // data[r] += bo[1];
        sizes[r] = sr.hi[1] - sr.lo[1] + 1;
        h.combined_size += sizes[r];
        h.combined_data = data[r];
        h.color_priv = PERMISSIONS;
        h.color_buf = data[r];
        // h.color_size = sizes[r];
        h.color_pr = prs[r];
      } // if
    } // for
    region += num_regions;
  } // color_handle

  /*!
   Initialize arguments for future handle
   */
  template<typename T, launch_type_t launch>
  void handle(legion_future_u<T, launch> & h) {
    h.data_ = Legion::Future(futures[future_id]).get_result<T>();
    future_id++;
  } // handle

  template<typename T, size_t PERMISSIONS>
  typename std::enable_if_t<
    std::is_base_of<topology::mesh_topology_base_t, T>::value>
  handle(data_client_handle_u<T, PERMISSIONS> & h) {
    auto & context_ = context_t::instance();

    auto storage = h.set_storage(new typename T::storage_t);

    //------------------------------------------------------------------------//
    // Mapping entity data from Legion and initializing mesh storage.
    //------------------------------------------------------------------------//

    std::unordered_map<size_t, size_t> region_map;

    bool _read{PERMISSIONS == ro || PERMISSIONS == rw};

    LegionRuntime::Arrays::Rect<2> dr;
    LegionRuntime::Arrays::Rect<2> sr;
    LegionRuntime::Accessor::ByteOffset bo[2];

    for(size_t i{0}; i < h.num_handle_entities; ++i) {
      data_client_handle_entity_t & ent = h.handle_entities[i];

      region_map[ent.index_space] = region;

      Legion::LogicalRegion lr = regions[region].get_logical_region();
      Legion::IndexSpace is = lr.get_index_space();

      auto ac = regions[region].get_field_accessor(ent.fid);

      Legion::Domain d = runtime->get_index_space_domain(context, is);

      dr = d.get_rect<2>();

      auto ents_raw =
        static_cast<uint8_t *>(ac.template raw_rect_ptr<2>(dr, sr, bo));
      auto ents = reinterpret_cast<topology::mesh_entity_base_ *>(ents_raw);

      size_t num_ents = sr.hi[1] - sr.lo[1] + 1;

      auto ac2 = regions[region]
                   .get_field_accessor(ent.id_fid)
                   .template typeify<utils::id_t>();
      auto ids = ac2.template raw_rect_ptr<2>(dr, sr, bo);

      // calculating exclusive, shared and ghost sizes fro the entity
      auto coloring = context_.coloring(ent.index_space);
      ent.num_exclusive = coloring.exclusive.size();
      ent.num_shared = coloring.shared.size();
      ent.num_ghost = coloring.ghost.size();

      storage->init_entities(ent.domain, ent.dim, ents, ids, ent.size, num_ents,
        ent.num_exclusive, ent.num_shared, ent.num_ghost, _read);

      ++region;
    } // for

    //------------------------------------------------------------------------//
    // Mapping adjacency data from Legion and initializing mesh storage.
    //------------------------------------------------------------------------//

    for(size_t i{0}; i < h.num_handle_adjacencies; ++i) {
      data_client_handle_adjacency_t & adj = h.handle_adjacencies[i];

      Legion::PhysicalRegion pr = regions[region_map[adj.from_index_space]];
      Legion::LogicalRegion lr = pr.get_logical_region();
      Legion::IndexSpace is = lr.get_index_space();

      auto ac = pr.get_field_accessor(adj.offset_fid)
                  .template typeify<utils::offset_t>();

      Legion::Domain d = runtime->get_index_space_domain(context, is);

      dr = d.get_rect<2>();

      utils::offset_t * offsets = ac.template raw_rect_ptr<2>(dr, sr, bo);

      size_t num_offsets = sr.hi[1] - sr.lo[1] + 1;

      // Store these for translation to CRS
      adj.num_offsets = num_offsets;

      clog(trace) << "num_offsets: " << num_offsets << std::endl;

      lr = regions[region].get_logical_region();
      is = lr.get_index_space();

      auto ac3 = regions[region]
                   .get_field_accessor(adj.index_fid)
                   .template typeify<utils::id_t>();

      d = runtime->get_index_space_domain(context, is);

      dr = d.get_rect<2>();

      utils::id_t * indices = ac3.template raw_rect_ptr<2>(dr, sr, bo);

      size_t num_indices = sr.hi[1] - sr.lo[1] + 1;

      adj.num_indices = num_indices;

      storage->init_connectivity(adj.from_domain, adj.to_domain, adj.from_dim,
        adj.to_dim, offsets, num_offsets, indices, num_indices, _read);

      ++region;
    } // for

    for(size_t i{0}; i < h.num_index_subspaces; ++i) {
      data_client_handle_index_subspace_t & iss = h.handle_index_subspaces[i];

      Legion::PhysicalRegion pr = regions[region];
      Legion::LogicalRegion lr = pr.get_logical_region();
      Legion::IndexSpace is = lr.get_index_space();

      auto ac = regions[region]
                  .get_field_accessor(iss.index_fid)
                  .template typeify<utils::id_t>();

      Legion::Domain d = runtime->get_index_space_domain(context, is);

      dr = d.get_rect<2>();

      utils::id_t * ids = ac.template raw_rect_ptr<2>(dr, sr, bo);

      size_t num_indices = sr.hi[1] - sr.lo[1] + 1;

      storage->init_index_subspace(iss.index_space, iss.index_subspace,
        iss.domain, iss.dim, ids, num_indices, _read);

      ++region;
    }

    if(!_read) {
      h.initialize_storage();
    }
  }

  template<typename T, size_t PERMISSIONS>
  typename std::enable_if_t<
    std::is_base_of<topology::set_topology_base_t, T>::value>
  handle(data_client_handle_u<T, PERMISSIONS> & h) {
    auto & context_ = context_t::instance();

    auto storage = h.set_storage(new typename T::storage_t);

    //------------------------------------------------------------------------//
    // Mapping entity data from Legion and initializing set storage.
    //------------------------------------------------------------------------//

    bool _read{PERMISSIONS == ro || PERMISSIONS == rw};

    for(size_t i{0}; i < h.num_handle_entities; ++i) {
      data_client_handle_entity_t & ent = h.handle_entities[i];

      Legion::PhysicalRegion pr = regions[region];
      Legion::LogicalRegion lr = pr.get_logical_region();
      Legion::IndexSpace is = lr.get_index_space();

      auto ac = pr.get_field_accessor(ent.fid);
      Legion::Domain domain = runtime->get_index_space_domain(context, is);
      LegionRuntime::Arrays::Rect<1> r = domain.get_rect<1>();
      LegionRuntime::Arrays::Rect<1> sr;
      LegionRuntime::Accessor::ByteOffset bo[1];

      auto ents_raw =
        static_cast<uint8_t *>(ac.template raw_rect_ptr<1>(r, sr, bo));
      auto ents = reinterpret_cast<topology::set_entity_t *>(ents_raw);

      size_t num_ents = sr.hi[0] - sr.lo[0] + 1;

      storage->init_entities(ent.index_space, ents, ent.size, num_ents, _read);

      ++region;
    } // for
  } // handle

  //-----------------------------------------------------------------------//
  // If this is not a data handle, then simply skip it.
  //-----------------------------------------------------------------------//
  template<typename T>
  static typename std::enable_if_t<
    !std::is_base_of<dense_accessor_base_t, T>::value &&
    !std::is_base_of<data_client_handle_base_t, T>::value>
  handle(T &) {} // handle

  template<typename T,
    size_t EXCLUSIVE_PERMISSIONS,
    size_t SHARED_PERMISSIONS,
    size_t GHOST_PERMISSIONS>
  void handle(ragged_accessor<T,
    EXCLUSIVE_PERMISSIONS,
    SHARED_PERMISSIONS,
    GHOST_PERMISSIONS> & a) {
    auto & h = a.handle;

    constexpr size_t num_regions = 3;

    using value_t = T;
    using sparse_field_data_t = context_t::sparse_field_data_t;
    using offset_t = data::sparse_data_offset_t;

    sparse_field_data_t * md;

    {
      Legion::PhysicalRegion pr = regions[region];

      Legion::LogicalRegion lr = pr.get_logical_region();
      Legion::IndexSpace is = lr.get_index_space();

      auto ac =
        pr.get_field_accessor(h.fid).template typeify<sparse_field_data_t>();

      Legion::Domain domain = runtime->get_index_space_domain(context, is);

      LegionRuntime::Arrays::Rect<2> dr = domain.get_rect<2>();
      LegionRuntime::Arrays::Rect<2> sr;
      LegionRuntime::Accessor::ByteOffset bo[2];
      md = ac.template raw_rect_ptr<2>(dr, sr, bo);
      h.metadata = md;
      h.reserve = md->reserve;

      h.init(md->num_exclusive, md->num_shared, md->num_ghost);
    }

    ++region;

    context_t & context_ = context_t::instance();
    // auto &md = context_.sparse_metadata();
    //     h.metadata =& context_.sparse_metadata();;
    //     h.reserve= h.metadata->reserve;
    //     h.init( h.metadata->num_exclusive, h.metadata->num_shared,
    //			 h.metadata->num_ghost);

    Legion::PhysicalRegion offsets_prs[num_regions];
    offset_t * offsets_data[num_regions];
    size_t offsets_sizes[num_regions];

    // Get sizes, physical regions, and raw rect buffer for each of ex/sh/gh
    for(size_t r = 0; r < num_regions; ++r) {
      offsets_prs[r] = regions[region + r];
      Legion::LogicalRegion lr = offsets_prs[r].get_logical_region();
      Legion::IndexSpace is = lr.get_index_space();

      auto ac =
        offsets_prs[r].get_field_accessor(h.fid).template typeify<offset_t>();

      Legion::Domain domain = runtime->get_index_space_domain(context, is);

      LegionRuntime::Arrays::Rect<2> dr = domain.get_rect<2>();
      LegionRuntime::Arrays::Rect<2> sr;
      LegionRuntime::Accessor::ByteOffset bo[2];
      offsets_data[r] = ac.template raw_rect_ptr<2>(dr, sr, bo);
      offsets_sizes[r] = sr.hi[1] - sr.lo[1] + 1;
      h.offsets_size += offsets_sizes[r];
    } // for

#ifndef MAPPER_COMPACTION
    h.offsets = new offset_t[h.offsets_size];

    size_t pos = 0;

    assert(md->initialized);

    for(size_t r{0}; r < num_regions; ++r) {
      std::memcpy(
        h.offsets + pos, offsets_data[r], offsets_sizes[r] * sizeof(offset_t));
      pos += offsets_sizes[r];
    }

#else
    assert(md->initialized);

    Legion::LogicalRegion lr_s = regions[region].get_logical_region();
    Legion::IndexSpace is_s = lr_s.get_index_space();
    auto ac =
      regions[region].get_field_accessor(h.fid).template typeify<offset_t>();
    Legion::Domain domain_s = runtime->get_index_space_domain(context, is_s);
    LegionRuntime::Arrays::Rect<2> dr = domain_s.get_rect<2>();
    LegionRuntime::Arrays::Rect<2> sr;
    LegionRuntime::Accessor::ByteOffset bo[2];
    h.offsets = ac.template raw_rect_ptr<2>(dr, sr, bo);

#endif

    region += num_regions;

    Legion::PhysicalRegion entries_prs[num_regions];
    value_t * entries_data[num_regions];
    size_t entries_sizes[num_regions];

    // Get sizes, physical regions, and raw rect buffer for each of ex/sh/gh
    for(size_t r = 0; r < num_regions; ++r) {
      entries_prs[r] = regions[region + r];
      Legion::LogicalRegion lr = entries_prs[r].get_logical_region();
      Legion::IndexSpace is = lr.get_index_space();

      auto ac =
        entries_prs[r].get_field_accessor(h.fid).template typeify<value_t>();

      Legion::Domain domain = runtime->get_index_space_domain(context, is);

      LegionRuntime::Arrays::Rect<2> dr = domain.get_rect<2>();
      LegionRuntime::Arrays::Rect<2> sr;
      LegionRuntime::Accessor::ByteOffset bo[2];
      h.entries_data[r] = entries_data[r] =
        ac.template raw_rect_ptr<2>(dr, sr, bo);
      entries_sizes[r] = sr.hi[1] - sr.lo[1] + 1;
      h.entries_size += entries_sizes[r];
    } // for

#ifndef MAPPER_COMPACTION
    value_t * entries = new value_t[h.entries_size];

    pos = 0;

    for(size_t r{0}; r < num_regions; ++r) {
      std::memcpy(
        entries + pos, entries_data[r], entries_sizes[r] * sizeof(value_t));
      pos += entries_sizes[r];
    }

    h.entries = entries;
#else
    h.entries = reinterpret_cast<value_t *>(h.entries_data[0]);
#endif
    region += num_regions;
  } // handle

  template<typename T,
    size_t EXCLUSIVE_PERMISSIONS,
    size_t SHARED_PERMISSIONS,
    size_t GHOST_PERMISSIONS>
  void handle(sparse_accessor<T,
    EXCLUSIVE_PERMISSIONS,
    SHARED_PERMISSIONS,
    GHOST_PERMISSIONS> & a) {
    using base_t = typename sparse_accessor<T, EXCLUSIVE_PERMISSIONS,
      SHARED_PERMISSIONS, GHOST_PERMISSIONS>::base_t;
    handle(static_cast<base_t &>(a));
  } // handle

  template<typename T>
  void handle(ragged_mutator<T> & m) {
    auto & h = m.h_;

    constexpr size_t num_regions = 3;

    using value_t = T;
    using sparse_field_data_t = context_t::sparse_field_data_t;
    using offset_t = data::sparse_data_offset_t;

    sparse_field_data_t * md;

    {
      Legion::PhysicalRegion pr = regions[region];

      Legion::LogicalRegion lr = pr.get_logical_region();
      Legion::IndexSpace is = lr.get_index_space();

      auto ac =
        pr.get_field_accessor(h.fid).template typeify<sparse_field_data_t>();

      Legion::Domain domain = runtime->get_index_space_domain(context, is);

      LegionRuntime::Arrays::Rect<2> dr = domain.get_rect<2>();
      LegionRuntime::Arrays::Rect<2> sr;
      LegionRuntime::Accessor::ByteOffset bo[2];
      md = ac.template raw_rect_ptr<2>(dr, sr, bo);

      h.metadata = md;
      h.reserve = md->reserve;

      h.init(md->num_exclusive, md->num_shared,
        md->num_ghost); //, md->max_entries_per_index, h.slots);
    }

    ++region;

    context_t & context_ = context_t::instance();
    // auto &md = context_.sparse_metadata();
    //     h.metadata=&context_.sparse_metadata();
    // auto md = h.metadata;
    //     h.reserve=h.metadata->reserve;
    //     h.init(h.metadata->num_exclusive, h.metadata->num_shared,
    //			h.metadata->num_ghost);
    Legion::PhysicalRegion offsets_prs[num_regions];
    offset_t * offsets_data[num_regions];
    size_t offsets_sizes[num_regions];

    // Get sizes, physical regions, and raw rect buffer for each of ex/sh/gh
    for(size_t r = 0; r < num_regions; ++r) {
      offsets_prs[r] = regions[region + r];
      Legion::LogicalRegion lr = offsets_prs[r].get_logical_region();
      Legion::IndexSpace is = lr.get_index_space();

      auto ac =
        offsets_prs[r].get_field_accessor(h.fid).template typeify<offset_t>();

      Legion::Domain domain = runtime->get_index_space_domain(context, is);

      LegionRuntime::Arrays::Rect<2> dr = domain.get_rect<2>();
      LegionRuntime::Arrays::Rect<2> sr;
      LegionRuntime::Accessor::ByteOffset bo[2];
      h.offsets_data[r] = offsets_data[r] =
        ac.template raw_rect_ptr<2>(dr, sr, bo);
      offsets_sizes[r] = sr.hi[1] - sr.lo[1] + 1;
      h.offsets_size += offsets_sizes[r];
    } // for

#ifndef MAPPER_COMPACTION
    h.offsets = new offset_t[h.offsets_size];

    size_t pos = 0;

    if(md->initialized) {
      for(size_t r{0}; r < num_regions; ++r) {
        std::memcpy(h.offsets + pos, offsets_data[r],
          offsets_sizes[r] * sizeof(offset_t));
        pos += offsets_sizes[r];
      }
    }
    else {
      size_t n = md->num_shared + md->num_ghost;

      for(size_t i = 0; i < n; ++i) {
        h.offsets[md->num_exclusive + i].set_offset(
          h.reserve + i * md->max_entries_per_index);
      }
    }
#else

    Legion::LogicalRegion lr_s = regions[region].get_logical_region();
    Legion::IndexSpace is_s = lr_s.get_index_space();
    auto ac =
      regions[region].get_field_accessor(h.fid).template typeify<offset_t>();
    Legion::Domain domain_s = runtime->get_index_space_domain(context, is_s);
    LegionRuntime::Arrays::Rect<2> dr = domain_s.get_rect<2>();
    LegionRuntime::Arrays::Rect<2> sr;
    LegionRuntime::Accessor::ByteOffset bo[2];
    h.offsets = ac.template raw_rect_ptr<2>(dr, sr, bo);

    if(!md->initialized) {
      size_t n = md->num_shared + md->num_ghost;

      for(size_t i = 0; i < n; ++i) {
        h.offsets[md->num_exclusive + i].set_offset(
          h.reserve + i * md->max_entries_per_index);
      }
    }

#endif

    region += num_regions;

    Legion::PhysicalRegion entries_prs[num_regions];
    value_t * entries_data[num_regions];
    size_t entries_sizes[num_regions];

    // Get sizes, physical regions, and raw rect buffer for each of ex/sh/gh
    for(size_t r = 0; r < num_regions; ++r) {
      entries_prs[r] = regions[region + r];
      Legion::LogicalRegion lr = entries_prs[r].get_logical_region();
      Legion::IndexSpace is = lr.get_index_space();

      auto ac =
        entries_prs[r].get_field_accessor(h.fid).template typeify<value_t>();

      Legion::Domain domain = runtime->get_index_space_domain(context, is);

      LegionRuntime::Arrays::Rect<2> dr = domain.get_rect<2>();
      LegionRuntime::Arrays::Rect<2> sr;
      LegionRuntime::Accessor::ByteOffset bo[2];
      h.entries_data[r] = entries_data[r] =
        ac.template raw_rect_ptr<2>(dr, sr, bo);
      entries_sizes[r] = sr.hi[1] - sr.lo[1] + 1;
      h.entries_size += entries_sizes[r];
    } // for

#ifndef MAPPER_COMPACTION
    value_t * entries = new value_t[h.entries_size];

    std::memcpy(
      entries, entries_data[0], md->num_exclusive_filled * sizeof(value_t));

    pos = entries_sizes[0];

    for(size_t r{1}; r < num_regions; ++r) {
      std::memcpy(
        entries + pos, entries_data[r], entries_sizes[r] * sizeof(value_t));
      pos += entries_sizes[r];
    }

    h.entries = reinterpret_cast<uint8_t *>(entries);
    h.entries_ = entries;
#else
    h.entries = reinterpret_cast<uint8_t *>(h.entries_data[0]);
    h.entries_ = reinterpret_cast<value_t *>(h.entries_data[0]);
#endif
    region += num_regions;

    h.offsets_ = h.offsets;
  } // handle

  template<typename T>
  void handle(sparse_mutator<T> & m) {
    using base_t = typename sparse_mutator<T>::base_t;
    handle(static_cast<base_t &>(m));
  }

  /*!
   Handle individual list items
   */
  template<typename T,
    std::size_t N,
    template<typename, std::size_t>
    typename Container,
    typename =
      std::enable_if_t<std::is_base_of<data::data_reference_base_t, T>::value>>
  void handle(Container<T, N> & list) {
    for(auto & item : list)
      handle(item);
  }

  Legion::Runtime * runtime;
  Legion::Context & context;
  const std::vector<Legion::PhysicalRegion> & regions;
  size_t region;
  const std::vector<Legion::Future> & futures;
  size_t future_id;
}; // struct init_handles_t

} // namespace execution
} // namespace flecsi<|MERGE_RESOLUTION|>--- conflicted
+++ resolved
@@ -87,15 +87,9 @@
 
     h.context = context;
     h.runtime = runtime;
-<<<<<<< HEAD
 #ifdef ENABLE_CALIPER
 CALI_MARK_BEGIN(" FleCSI init_handles");
 #endif 
-    Legion::PhysicalRegion prs[num_regions];
-    T * data[num_regions];
-    size_t sizes[num_regions];
-=======
->>>>>>> 535db130
     h.combined_size = 0;
 
     const int my_color = runtime->find_local_MPI_rank();
@@ -106,149 +100,12 @@
     Legion::LogicalRegion lr = regions[region].get_logical_region();
     Legion::IndexSpace is = lr.get_index_space();
 
-<<<<<<< HEAD
-        auto ac = prs[r].get_field_accessor(h.fid).template typeify<T>();
-
-        Legion::Domain domain = runtime->get_index_space_domain(context, is);
-
-        LegionRuntime::Arrays::Rect<2> dr = domain.get_rect<2>();
-        LegionRuntime::Arrays::Rect<2> sr;
-        LegionRuntime::Accessor::ByteOffset bo[2];
-        data[r] = ac.template raw_rect_ptr<2>(dr, sr, bo);
-        // data[r] += bo[1];
-        sizes[r] = sr.hi[1] - sr.lo[1] + 1;
-        h.combined_size += sizes[r];
-      } // if
-    } // for
-#ifdef ENABLE_CALIPER
-CALI_MARK_END(" FleCSI init_handles");
-#endif
-    // region += num_regions;
-
-#ifndef MAPPER_COMPACTION
-    // Create the concatenated buffer E+S+G
-    h.combined_data = new T[h.combined_size];
-=======
     // we need to get Rect for the parent index space in purpose to loop
     // over  compacted physical instance
->>>>>>> 535db130
 
     Legion::Domain dom = runtime->get_index_space_domain(context, is);
     LegionRuntime::Arrays::Rect<2> rect = dom.get_rect<2>();
 
-<<<<<<< HEAD
-    for(size_t r{0}; r < num_regions; ++r) {
-      switch(r) {
-        case 0: // Exclusive
-          h.exclusive_size = sizes[r];
-          h.exclusive_pr = prs[r];
-          h.exclusive_data =
-            h.exclusive_size == 0 ? nullptr : h.combined_data + pos;
-          h.exclusive_buf = data[r];
-          h.exclusive_priv = EXCLUSIVE_PERMISSIONS;
-          break;
-        case 1: // Shared
-          h.shared_size = sizes[r];
-          h.shared_pr = prs[r];
-          h.shared_data = h.shared_size == 0 ? nullptr : h.combined_data + pos;
-          h.shared_buf = data[r];
-          h.shared_priv = SHARED_PERMISSIONS;
-          break;
-        case 2: // Ghost
-          h.ghost_size = sizes[r];
-          h.ghost_pr = prs[r];
-          h.ghost_data = h.ghost_size == 0 ? nullptr : h.combined_data + pos;
-          h.ghost_buf = data[r];
-          h.ghost_priv = GHOST_PERMISSIONS;
-          break;
-        default:
-          clog_fatal("invalid permissions case");
-      } // switch
-
-      std::memcpy(h.combined_data + pos, data[r], sizes[r] * sizeof(T));
-      pos += sizes[r];
-    } // for
-#ifdef COMPACTED_STORAGE_SORT
-    h.combined_data_sort = new T[h.combined_size];
-
-    context_t & context_ = context_t::instance();
-
-    auto & gis_to_cis = context_.gis_to_cis_map(h.index_space);
-
-    size_t indx = 0;
-    for(auto & citr : gis_to_cis) {
-      size_t c = citr.second;
-      assert(c < h.combined_size);
-      h.combined_data_sort[indx] = h.combined_data[c];
-      indx++;
-    }
-
-#endif
-
-#else
-    {
-#ifdef ENABLE_CALIPER
-CALI_MARK_BEGIN("FleCSI_init_handles LogicalRegion");
-#endif
-      Legion::LogicalRegion lr = regions[region].get_logical_region();
-      Legion::IndexSpace is = lr.get_index_space();
-
-      // we need to get Rect for the parent index space in purpose to loop
-      // over  compacted physical instance
-
-      Legion::Domain dom = runtime->get_index_space_domain(context, is);
-      LegionRuntime::Arrays::Rect<2> rect = dom.get_rect<2>();
-
-      LegionRuntime::Arrays::Rect<2> sr;
-      LegionRuntime::Accessor::ByteOffset bo[2];
-
-      // get an accessor to the first element in exclusive LR:
-      auto ac = prs[0].get_field_accessor(h.fid).template typeify<T>();
-      h.combined_data = ac.template raw_rect_ptr<2>(rect, sr, bo);
-    } // scope
-#ifdef ENABLE_CALIPER
-CALI_MARK_END("FleCSI_init_handles LogicalRegion");
-#endif
-    size_t pos{0};
-#ifdef ENABLE_CALIPER
-CALI_MARK_BEGIN("FleCSI_init_handles LogicalRegion loop");
-#endif
-
-    for(size_t r{0}; r < num_regions; ++r) {
-      switch(r) {
-        case 0: // Exclusive
-          h.exclusive_size = sizes[r];
-          h.exclusive_pr = prs[r];
-          h.exclusive_data = h.exclusive_size == 0 ? nullptr : h.combined_data;
-          h.exclusive_buf = data[r];
-          h.exclusive_priv = EXCLUSIVE_PERMISSIONS;
-          break;
-        case 1: // Shared
-          h.shared_size = sizes[r];
-          h.shared_pr = prs[r];
-          h.shared_data = h.shared_size == 0 ? nullptr : h.combined_data + pos;
-          h.shared_buf = data[r];
-          h.shared_priv = SHARED_PERMISSIONS;
-          break;
-        case 2: // Ghost
-          h.ghost_size = sizes[r];
-          h.ghost_pr = prs[r];
-          h.ghost_data = h.ghost_size == 0 ? nullptr : h.combined_data + pos;
-          h.ghost_buf = data[r];
-          h.ghost_priv = GHOST_PERMISSIONS;
-          break;
-        default:
-          clog_fatal("invalid permissions case");
-      } // switch
-
-      pos += sizes[r];
-    } // for
-#ifdef ENABLE_CALIPER
-CALI_MARK_END("FleCSI_init_handles LogicalRegion loop");
-#endif
-
-#endif
-=======
     LegionRuntime::Arrays::Rect<2> sr;
     LegionRuntime::Accessor::ByteOffset bo[2];
 
@@ -272,10 +129,9 @@
      h.ghost_priv = GHOST_PERMISSIONS;
 
      h.combined_size = h.exclusive_size + h.shared_size + h.ghost_size;
->>>>>>> 535db130
 
     region += num_regions;
-  } // handle
+} // handle
 
   template<typename T, size_t PERMISSIONS>
   void handle(global_accessor_u<T, PERMISSIONS> & a) {
