--- conflicted
+++ resolved
@@ -346,14 +346,9 @@
       bool _read{ PERMISSIONS == ro || PERMISSIONS == rw };
 
       // TODO: fix
-<<<<<<< HEAD
-      if((PERMISSIONS == dro) || (PERMISSIONS == drw)) {
+      if(_read) {
         storage->init_connectivity(adj.from_domain, adj.to_domain,
-=======
-      if(_read) {
-        storage->init_connectivity(all, adj.from_domain, adj.to_domain,
->>>>>>> e92bc1f0
-        adj.from_dim, adj.to_dim, offsets, indices, num_offsets);
+          adj.from_dim, adj.to_dim, offsets, indices, num_offsets);
       } // if
 
       ++region;
