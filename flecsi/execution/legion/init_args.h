/*
    @@@@@@@@  @@           @@@@@@   @@@@@@@@ @@
   /@@/////  /@@          @@////@@ @@////// /@@
   /@@       /@@  @@@@@  @@    // /@@       /@@
   /@@@@@@@  /@@ @@///@@/@@       /@@@@@@@@@/@@
   /@@////   /@@/@@@@@@@/@@       ////////@@/@@
   /@@       /@@/@@//// //@@    @@       /@@/@@
   /@@       @@@//@@@@@@ //@@@@@@  @@@@@@@@ /@@
   //       ///  //////   //////  ////////  //

   Copyright (c) 2016, Los Alamos National Security, LLC
   All rights reserved.
                                                                              */
#pragma once

/*! @file */

#include <vector>

#include <flecsi-config.h>

#if !defined(FLECSI_ENABLE_LEGION)
#error FLECSI_ENABLE_LEGION not defined! This file depends on Legion!
#endif

#include <legion.h>

#include <flecsi/data/common/privilege.h>
#include <flecsi/data/data_client_handle.h>
#include <flecsi/data/dense_accessor.h>
#include <flecsi/data/sparse_accessor.h>
#include <flecsi/data/ragged_accessor.h>
#include <flecsi/data/sparse_mutator.h>
#include <flecsi/data/ragged_mutator.h>
#include <flecsi/data/global_accessor.h>
#include <flecsi/execution/common/execution_state.h>
#include <flecsi/topology/mesh_types.h>
#include <flecsi/topology/set_types.h>
#include <flecsi/utils/tuple_walker.h>

namespace flecsi {
namespace execution {

/*!
  The init_args_t type can be called to walk task args before the
  task launcher is created. This allows us to gather region requirements
  and to set state on the associated data handles \em before Legion gets
  the task arguments tuple.

  @ingroup execution
*/

struct init_args_t : public utils::tuple_walker__<init_args_t> {

  /*!
    Construct an init_args_t instance.

    @param runtime The Legion task runtime.
    @param context The Legion task runtime context.
   */

  init_args_t(Legion::Runtime * runtime, Legion::Context & context)
      : runtime(runtime), context(context) {} // init_args

  /*!
    Convert the template privileges to proper Legion privileges.

    @param mode privilege
   */

  static Legion::PrivilegeMode privilege_mode(size_t mode) {
    switch (mode) {
      case size_t(reserved):
        return NO_ACCESS;
      case size_t(ro):
        return READ_ONLY;
      case size_t(wo):
        return WRITE_DISCARD;
      case size_t(rw):
        return READ_WRITE;
      default:
        clog_fatal("invalid privilege mode");
    } // switch
    // should never get here, but this is needed
    // to avoid compiler warnings
    return NO_ACCESS;
  } // privilege_mode

  /*!
    FIXME
   */

  template<
      typename T,
      size_t EXCLUSIVE_PERMISSIONS,
      size_t SHARED_PERMISSIONS,
      size_t GHOST_PERMISSIONS>
  void handle(dense_accessor__<
              T,
              EXCLUSIVE_PERMISSIONS,
              SHARED_PERMISSIONS,
              GHOST_PERMISSIONS> & a) {
    auto & h = a.handle;

    clog_assert(
        h.state > SPECIALIZATION_TLT_INIT,
        "accessing  data "
        "handle from specialization_tlt_init is not supported");

    Legion::MappingTagID tag = EXCLUSIVE_LR;

    Legion::RegionRequirement ex_rr(
        h.exclusive_lr, privilege_mode(EXCLUSIVE_PERMISSIONS), EXCLUSIVE,
        h.color_region, tag);
    ex_rr.add_field(h.fid);
    region_reqs.push_back(ex_rr);

    Legion::RegionRequirement sh_rr(
        h.shared_lr, privilege_mode(SHARED_PERMISSIONS), EXCLUSIVE,
        h.color_region);
    sh_rr.add_field(h.fid);
    region_reqs.push_back(sh_rr);

    Legion::RegionRequirement gh_rr(
        h.ghost_lr, privilege_mode(GHOST_PERMISSIONS), EXCLUSIVE,
        h.color_region);
    gh_rr.add_field(h.fid);
    region_reqs.push_back(gh_rr);
  } // handle

  template<typename T, size_t PERMISSIONS>
  void handle(global_accessor__<T, PERMISSIONS> & a) {
    auto & h = a.handle;

    if (h.state < SPECIALIZATION_SPMD_INIT) {
      Legion::RegionRequirement rr(
          h.color_region, privilege_mode(PERMISSIONS), EXCLUSIVE,
          h.color_region);
      rr.add_field(h.fid);
      region_reqs.push_back(rr);
    } else {
<<<<<<< HEAD
      clog_assert(PERMISSIONS == size_t(ro), "you are not allowed "
            "to modify global data in specialization_spmd_init or driver");
      Legion::RegionRequirement rr(h.color_region, READ_ONLY, EXCLUSIVE,
                                   h.color_region);
=======
      clog_assert(PERMISSIONS == size_t(ro), "you are not allowed  \
            to modify global data in specialization_spmd_init or driver");
      Legion::RegionRequirement rr(
          h.color_region, READ_ONLY, EXCLUSIVE, h.color_region);
>>>>>>> 32a1acf9
      rr.add_field(h.fid);
      region_reqs.push_back(rr);
    } // if
  }

  template<typename T, size_t PERMISSIONS>
  void handle(color_accessor__<T, PERMISSIONS> & a) {
    auto & h = a.handle;
    clog_assert(h.state > SPECIALIZATION_TLT_INIT, "accessing color data    \
         handle from specialization_tlt_init is not supported");
    Legion::RegionRequirement rr(
        h.color_region, privilege_mode(PERMISSIONS), EXCLUSIVE, h.color_region);
    rr.add_field(h.fid);
    region_reqs.push_back(rr);
  } // handle

  /*!
    FIXME
   */

  template<typename T, size_t PERMISSIONS>
  typename std::enable_if_t<
      std::is_base_of<topology::mesh_topology_base_t, T>::value>
  handle(data_client_handle__<T, PERMISSIONS> & h) {

    std::unordered_map<size_t, size_t> region_map;

    for (size_t i{0}; i < h.num_handle_entities; ++i) {
      data_client_handle_entity_t & ent = h.handle_entities[i];

      region_map[ent.index_space] = region_reqs.size();

      Legion::RegionRequirement rr(
          ent.color_region, privilege_mode(PERMISSIONS), EXCLUSIVE,
          ent.color_region);

      Legion::IndexSpace is = ent.exclusive_region.get_index_space();

      Legion::Domain d = runtime->get_index_space_domain(context, is);

      auto dr = d.get_rect<2>();

      ent.num_exclusive = dr.hi[1] - dr.lo[1] + 1;

      is = ent.shared_region.get_index_space();

      d = runtime->get_index_space_domain(context, is);

      dr = d.get_rect<2>();

      ent.num_shared = dr.hi[1] - dr.lo[1] + 1;

      is = ent.ghost_region.get_index_space();

      d = runtime->get_index_space_domain(context, is);

      dr = d.get_rect<2>();

      ent.num_ghost = dr.hi[1] - dr.lo[1] + 1;

      rr.add_field(ent.fid);
      rr.add_field(ent.id_fid);
      region_reqs.push_back(rr);
    } // for

    for (size_t i{0}; i < h.num_handle_adjacencies; ++i) {
      data_client_handle_adjacency_t & adj = h.handle_adjacencies[i];

      region_reqs[region_map[adj.from_index_space]].add_field(adj.offset_fid);

      Legion::RegionRequirement adj_rr(
          adj.adj_region, privilege_mode(PERMISSIONS), EXCLUSIVE,
          adj.adj_region);

      adj_rr.add_field(adj.index_fid);

      region_reqs.push_back(adj_rr);
    }

    for (size_t i{0}; i < h.num_index_subspaces; ++i) {
      data_client_handle_index_subspace_t & iss = h.handle_index_subspaces[i];

      Legion::RegionRequirement iss_rr(
          iss.region, privilege_mode(PERMISSIONS), EXCLUSIVE, iss.region);

      iss_rr.add_field(iss.index_fid);

      region_reqs.push_back(iss_rr);
    }

  } // handle

  ///
  // Initialize arguments for future handle
  ///
  template<typename T, launch_type_t launch>
  void handle(legion_future__<T, launch> & h) {
    futures.push_back(std::make_shared<legion_future__<T, launch>>(h));
  }

  template<
    typename T,
    size_t EXCLUSIVE_PERMISSIONS,
    size_t SHARED_PERMISSIONS,
    size_t GHOST_PERMISSIONS
  >
  void
  handle(
    sparse_accessor <
    T,
    EXCLUSIVE_PERMISSIONS,
    SHARED_PERMISSIONS,
    GHOST_PERMISSIONS
    > &a
  )
  {
    // TODO: implement
  }

  template<
    typename T
  >
  void
  handle(
    sparse_mutator<
    T
    > &m
  )
  {
    // TODO: implement
  }

  /*!
    FIXME
   */

  template<typename T, size_t PERMISSIONS>
  typename std::enable_if_t<
      std::is_base_of<topology::set_topology_base_t, T>::value>
  handle(data_client_handle__<T, PERMISSIONS> & h) {

    for (size_t i{0}; i < h.num_handle_entities; ++i) {
      data_client_handle_entity_t & ent = h.handle_entities[i];

      Legion::RegionRequirement rr(
          ent.color_region, privilege_mode(PERMISSIONS), EXCLUSIVE,
          ent.color_region);
      rr.add_field(ent.fid);
      region_reqs.push_back(rr);
    } // for
  }

  //-----------------------------------------------------------------------//
  // If this is not a data handle, then simply skip it.
  //-----------------------------------------------------------------------//

  template<typename T>
  static typename std::enable_if_t<
      !std::is_base_of<dense_accessor_base_t, T>::value &&
      !std::is_base_of<data_client_handle_base_t, T>::value>
  handle(T &) {} // handle

  Legion::Runtime * runtime;
  Legion::Context & context;
  std::vector<Legion::RegionRequirement> region_reqs;
  std::vector<std::shared_ptr<future_base_t>> futures;

}; // struct init_args_t

} // namespace execution
} // namespace flecsi<|MERGE_RESOLUTION|>--- conflicted
+++ resolved
@@ -139,17 +139,10 @@
       rr.add_field(h.fid);
       region_reqs.push_back(rr);
     } else {
-<<<<<<< HEAD
       clog_assert(PERMISSIONS == size_t(ro), "you are not allowed "
             "to modify global data in specialization_spmd_init or driver");
       Legion::RegionRequirement rr(h.color_region, READ_ONLY, EXCLUSIVE,
                                    h.color_region);
-=======
-      clog_assert(PERMISSIONS == size_t(ro), "you are not allowed  \
-            to modify global data in specialization_spmd_init or driver");
-      Legion::RegionRequirement rr(
-          h.color_region, READ_ONLY, EXCLUSIVE, h.color_region);
->>>>>>> 32a1acf9
       rr.add_field(h.fid);
       region_reqs.push_back(rr);
     } // if
