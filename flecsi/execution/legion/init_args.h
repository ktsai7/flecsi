/*
    @@@@@@@@  @@           @@@@@@   @@@@@@@@ @@
   /@@/////  /@@          @@////@@ @@////// /@@
   /@@       /@@  @@@@@  @@    // /@@       /@@
   /@@@@@@@  /@@ @@///@@/@@       /@@@@@@@@@/@@
   /@@////   /@@/@@@@@@@/@@       ////////@@/@@
   /@@       /@@/@@//// //@@    @@       /@@/@@
   /@@       @@@//@@@@@@ //@@@@@@  @@@@@@@@ /@@
   //       ///  //////   //////  ////////  //

   Copyright (c) 2016, Los Alamos National Security, LLC
   All rights reserved.
                                                                              */
#pragma once

/*! @file */

#include <vector>

#include <flecsi-config.h>

#if !defined(FLECSI_ENABLE_LEGION)
#error FLECSI_ENABLE_LEGION not defined! This file depends on Legion!
#endif

#include <legion.h>

#include <flecsi/data/common/privilege.h>
#include <flecsi/data/data_client_handle.h>
#include <flecsi/data/dense_accessor.h>
#include <flecsi/data/global_accessor.h>
#include <flecsi/data/ragged_accessor.h>
#include <flecsi/data/ragged_mutator.h>
#include <flecsi/data/sparse_accessor.h>
#include <flecsi/data/sparse_mutator.h>
#include <flecsi/execution/common/execution_state.h>
#include <flecsi/topology/mesh_types.h>
#include <flecsi/topology/set_types.h>

#include <flecsi/utils/tuple_walker.h>

namespace flecsi {
namespace execution {

/*!
  The init_args_t type can be called to walk task args before the
  task launcher is created. This allows us to gather region requirements
  and to set state on the associated data handles \em before Legion gets
  the task arguments tuple.

  @ingroup execution
*/

struct init_args_t : public flecsi::utils::tuple_walker_u<init_args_t> {

  /*!
    Construct an init_args_t instance.

    @param runtime The Legion task runtime.
    @param context The Legion task runtime context.
   */
  init_args_t(Legion::Runtime * runtime, Legion::Context & context)
    : runtime(runtime), context(context) {} // init_args

  /*!
    Convert the template privileges to proper Legion privileges.

    @param mode privilege
   */

  static Legion::PrivilegeMode privilege_mode(size_t mode) {
    switch(mode) {
      case size_t(reserved):
        return NO_ACCESS;
      case size_t(ro):
        return READ_ONLY;
      case size_t(wo):
        return WRITE_DISCARD;
      case size_t(rw):
        return READ_WRITE;
      default:
        clog_fatal("invalid privilege mode");
    } // switch
    // should never get here, but this is needed
    // to avoid compiler warnings
    return NO_ACCESS;
  } // privilege_mode

  /*!
    FIXME
   */

  template<typename T,
    size_t EXCLUSIVE_PERMISSIONS,
    size_t SHARED_PERMISSIONS,
    size_t GHOST_PERMISSIONS>
  void handle(dense_accessor_u<T,
    EXCLUSIVE_PERMISSIONS,
    SHARED_PERMISSIONS,
    GHOST_PERMISSIONS> & a) {
    auto & h = a.handle;

<<<<<<< HEAD
      clog_assert(
          h.state > SPECIALIZATION_TLT_INIT,
          "accessing  data "
          "handle from specialization_tlt_init is not supported");

      Legion::MappingTagID tag = EXCLUSIVE_LR;

      Legion::RegionRequirement ex_rr(
          h.exclusive_lp, 0/*projection ID*/,
          privilege_mode(EXCLUSIVE_PERMISSIONS), EXCLUSIVE,
          h.entire_region, tag);
      ex_rr.add_field(h.fid);
      region_reqs.push_back(ex_rr);

      Legion::RegionRequirement sh_rr(
          h.shared_lp, 0/*projection ID*/,
          privilege_mode(SHARED_PERMISSIONS), EXCLUSIVE,
          h.entire_region);
      sh_rr.add_field(h.fid);
      region_reqs.push_back(sh_rr);

      Legion::RegionRequirement gh_rr(
          h.ghost_lp, 0/*projection ID*/,
          privilege_mode(GHOST_PERMISSIONS), EXCLUSIVE,
          h.entire_region);
      gh_rr.add_field(h.fid);
      region_reqs.push_back(gh_rr);
 }//handle

template<
      typename T,
      size_t PERMISSIONS>
  void handle(global_accessor__<
              T,
              PERMISSIONS> & a)
  {
    auto & h = a.handle;

      // FIXME this no longer does anything under control replication
      if (h.state < SPECIALIZATION_SPMD_INIT) {
        Legion::RegionRequirement rr(
            h.entire_region,
            privilege_mode(PERMISSIONS), EXCLUSIVE,
            h.entire_region);
        rr.add_field(h.fid);
        region_reqs.push_back(rr);
      } else {
        clog_assert(
            PERMISSIONS == size_t(ro), "you are not allowed  \
            to modify global data in specialization_spmd_init or driver");
        Legion::RegionRequirement rr(
            h.entire_region, READ_ONLY, EXCLUSIVE, h.entire_region);
        rr.add_field(h.fid);
        region_reqs.push_back(rr);
      } // if
  }

  template<
      typename T,
      size_t PERMISSIONS>
  void handle(color_accessor__<
              T,
              PERMISSIONS> & a)
  {
=======
    clog_assert(h.state > SPECIALIZATION_TLT_INIT,
      "accessing  data "
      "handle from specialization_tlt_init is not supported");

    Legion::MappingTagID tag = EXCLUSIVE_LR;

    Legion::RegionRequirement ex_rr(h.exclusive_lr,
      privilege_mode(EXCLUSIVE_PERMISSIONS), EXCLUSIVE, h.color_region, tag);
    ex_rr.add_field(h.fid);
    region_reqs.push_back(ex_rr);

    Legion::RegionRequirement sh_rr(h.shared_lr,
      privilege_mode(SHARED_PERMISSIONS), EXCLUSIVE, h.color_region);
    sh_rr.add_field(h.fid);
    region_reqs.push_back(sh_rr);

    Legion::RegionRequirement gh_rr(
      h.ghost_lr, privilege_mode(GHOST_PERMISSIONS), EXCLUSIVE, h.color_region);
    gh_rr.add_field(h.fid);
    region_reqs.push_back(gh_rr);
  } // handle

  template<typename T, size_t PERMISSIONS>
  void handle(global_accessor_u<T, PERMISSIONS> & a) {
    auto & h = a.handle;

    if(h.state < SPECIALIZATION_SPMD_INIT) {
      Legion::RegionRequirement rr(
        h.color_region, privilege_mode(PERMISSIONS), EXCLUSIVE, h.color_region);
      rr.add_field(h.fid);
      region_reqs.push_back(rr);
    }
    else {
      clog_assert(PERMISSIONS == size_t(ro),
        "you are not allowed "
        "to modify global data in specialization_spmd_init or driver");
      Legion::RegionRequirement rr(
        h.color_region, READ_ONLY, EXCLUSIVE, h.color_region);
      rr.add_field(h.fid);
      region_reqs.push_back(rr);
    } // if
  }

  template<typename T, size_t PERMISSIONS>
  void handle(color_accessor_u<T, PERMISSIONS> & a) {
>>>>>>> 4cbd137f
    auto & h = a.handle;
    Legion::RegionRequirement rr(
<<<<<<< HEAD
         h.color_partition, 0/*projection ID*/, privilege_mode(PERMISSIONS),
         EXCLUSIVE, h.entire_region);

=======
      h.color_region, privilege_mode(PERMISSIONS), EXCLUSIVE, h.color_region);
>>>>>>> 4cbd137f
    rr.add_field(h.fid);
    region_reqs.push_back(rr);
  } // handle

  /*!
    FIXME
   */

  template<typename T, size_t PERMISSIONS>
  typename std::enable_if_t<
<<<<<<< HEAD
      std::is_base_of<topology::mesh_topology_base_t, T>::value>
  handle(data_client_handle__<T, PERMISSIONS> & h) {
    
    std::unordered_map<size_t, size_t> region_map;

    for (size_t i{0}; i < h.num_handle_entities; ++i) {
      data_client_handle_entity_t &ent = h.handle_entities[i];

      region_map[ent.index_space] = region_reqs.size();

      Legion::RegionRequirement rr(
          ent.color_partition, 0 /*PROJECTION*/, privilege_mode(PERMISSIONS), EXCLUSIVE,
          ent.entire_region);
=======
    std::is_base_of<topology::mesh_topology_base_t, T>::value>
  handle(data_client_handle_u<T, PERMISSIONS> & h) {

    std::unordered_map<size_t, size_t> region_map;

    for(size_t i{0}; i < h.num_handle_entities; ++i) {
      data_client_handle_entity_t & ent = h.handle_entities[i];

      region_map[ent.index_space] = region_reqs.size();

      Legion::RegionRequirement rr(ent.color_region,
        privilege_mode(PERMISSIONS), EXCLUSIVE, ent.color_region);

      Legion::IndexSpace is = ent.exclusive_region.get_index_space();

      Legion::Domain d = runtime->get_index_space_domain(context, is);

      auto dr = d.get_rect<2>();

      ent.num_exclusive = dr.hi[1] - dr.lo[1] + 1;

      is = ent.shared_region.get_index_space();

      d = runtime->get_index_space_domain(context, is);

      dr = d.get_rect<2>();

      ent.num_shared = dr.hi[1] - dr.lo[1] + 1;

      is = ent.ghost_region.get_index_space();

      d = runtime->get_index_space_domain(context, is);

      dr = d.get_rect<2>();

      ent.num_ghost = dr.hi[1] - dr.lo[1] + 1;
>>>>>>> 4cbd137f

      rr.add_field(ent.fid);
      rr.add_field(ent.id_fid);
      region_reqs.push_back(rr);
    } // for

<<<<<<< HEAD
    for (size_t i{0}; i < h.num_handle_adjacencies; ++i) {
      data_client_handle_adjacency_t &adj = h.handle_adjacencies[i];
=======
    for(size_t i{0}; i < h.num_handle_adjacencies; ++i) {
      data_client_handle_adjacency_t & adj = h.handle_adjacencies[i];
>>>>>>> 4cbd137f

      region_reqs[region_map[adj.from_index_space]].add_field(adj.offset_fid);

      Legion::RegionRequirement adj_rr(
<<<<<<< HEAD
          adj.adj_color_partition, 0 /*PROJECTION*/, privilege_mode(PERMISSIONS), EXCLUSIVE,
          adj.adj_region);
=======
        adj.adj_region, privilege_mode(PERMISSIONS), EXCLUSIVE, adj.adj_region);
>>>>>>> 4cbd137f

      adj_rr.add_field(adj.index_fid);

      region_reqs.push_back(adj_rr);
    }

<<<<<<< HEAD
    for (size_t i{0}; i < h.num_index_subspaces; ++i) {
      data_client_handle_index_subspace_t &iss = h.handle_index_subspaces[i];

      Legion::RegionRequirement iss_rr(iss.logical_partition, 0 /*PROJECTION*/, privilege_mode(PERMISSIONS),
                                       EXCLUSIVE, iss.logical_region);
=======
    for(size_t i{0}; i < h.num_index_subspaces; ++i) {
      data_client_handle_index_subspace_t & iss = h.handle_index_subspaces[i];

      Legion::RegionRequirement iss_rr(
        iss.region, privilege_mode(PERMISSIONS), EXCLUSIVE, iss.region);
>>>>>>> 4cbd137f

      iss_rr.add_field(iss.index_fid);

      region_reqs.push_back(iss_rr);
    }

  } // handle

  ///
  // Initialize arguments for future handle
  ///
<<<<<<< HEAD
  template <typename T, launch_type_t launch>
  void handle(legion_future__<T, launch> &h) {
    futures.push_back (h.raw_future());
    h.init_future();
=======
  template<typename T, launch_type_t launch>
  void handle(legion_future_u<T, launch> & h) {
    futures.push_back(std::make_shared<legion_future_u<T, launch>>(h));
>>>>>>> 4cbd137f
  }

  template<typename T,
    size_t EXCLUSIVE_PERMISSIONS,
    size_t SHARED_PERMISSIONS,
    size_t GHOST_PERMISSIONS>
  void handle(sparse_accessor<T,
    EXCLUSIVE_PERMISSIONS,
    SHARED_PERMISSIONS,
    GHOST_PERMISSIONS> & a) {
    auto & h = a.handle;

    Legion::MappingTagID tag = EXCLUSIVE_LR;

    Legion::RegionRequirement md_rr(
<<<<<<< HEAD
        h.metadata_lp, 0, READ_WRITE, EXCLUSIVE,
        h.metadata_entire_region);
    md_rr.add_field(h.fid);
    region_reqs.push_back(md_rr);

    Legion::RegionRequirement ex_rr(
        h.offsets_exclusive_lp, 0, privilege_mode(EXCLUSIVE_PERMISSIONS),
	EXCLUSIVE,
        h.offsets_entire_region, tag);
    ex_rr.add_field(h.fid);
    region_reqs.push_back(ex_rr);

    Legion::RegionRequirement sh_rr(
        h.offsets_shared_lp, 0, privilege_mode(SHARED_PERMISSIONS), EXCLUSIVE,
        h.offsets_entire_region);
    sh_rr.add_field(h.fid);
    region_reqs.push_back(sh_rr);

    Legion::RegionRequirement gh_rr(
        h.offsets_ghost_lp, 0, privilege_mode(GHOST_PERMISSIONS), EXCLUSIVE,
        h.offsets_entire_region);
    gh_rr.add_field(h.fid);
    region_reqs.push_back(gh_rr);

    Legion::RegionRequirement ex_rr2(
        h.entries_exclusive_lp, 0, privilege_mode(EXCLUSIVE_PERMISSIONS),
        EXCLUSIVE,
        h.entries_entire_region, tag);
    ex_rr2.add_field(h.fid);
    region_reqs.push_back(ex_rr2);

    Legion::RegionRequirement sh_rr2(
        h.entries_shared_lp, 0, privilege_mode(SHARED_PERMISSIONS), EXCLUSIVE,
        h.entries_entire_region);
    sh_rr2.add_field(h.fid);
    region_reqs.push_back(sh_rr2);

    Legion::RegionRequirement gh_rr2(
        h.entries_ghost_lp, 0, privilege_mode(GHOST_PERMISSIONS), EXCLUSIVE,
        h.entries_entire_region);
=======
      h.metadata_color_region, READ_WRITE, EXCLUSIVE, h.metadata_color_region);
    md_rr.add_field(h.fid);
    region_reqs.push_back(md_rr);

    Legion::RegionRequirement ex_rr(h.offsets_exclusive_lr,
      privilege_mode(EXCLUSIVE_PERMISSIONS), EXCLUSIVE, h.offsets_color_region,
      tag);
    ex_rr.add_field(h.fid);
    region_reqs.push_back(ex_rr);

    Legion::RegionRequirement sh_rr(h.offsets_shared_lr,
      privilege_mode(SHARED_PERMISSIONS), EXCLUSIVE, h.offsets_color_region);
    sh_rr.add_field(h.fid);
    region_reqs.push_back(sh_rr);

    Legion::RegionRequirement gh_rr(h.offsets_ghost_lr,
      privilege_mode(GHOST_PERMISSIONS), EXCLUSIVE, h.offsets_color_region);
    gh_rr.add_field(h.fid);
    region_reqs.push_back(gh_rr);

    Legion::RegionRequirement ex_rr2(h.entries_exclusive_lr,
      privilege_mode(EXCLUSIVE_PERMISSIONS), EXCLUSIVE, h.entries_color_region,
      tag);
    ex_rr2.add_field(h.fid);
    region_reqs.push_back(ex_rr2);

    Legion::RegionRequirement sh_rr2(h.entries_shared_lr,
      privilege_mode(SHARED_PERMISSIONS), EXCLUSIVE, h.entries_color_region);
    sh_rr2.add_field(h.fid);
    region_reqs.push_back(sh_rr2);

    Legion::RegionRequirement gh_rr2(h.entries_ghost_lr,
      privilege_mode(GHOST_PERMISSIONS), EXCLUSIVE, h.entries_color_region);
>>>>>>> 4cbd137f
    gh_rr2.add_field(h.fid);
    region_reqs.push_back(gh_rr2);
  }

  template<typename T,
    size_t EXCLUSIVE_PERMISSIONS,
    size_t SHARED_PERMISSIONS,
    size_t GHOST_PERMISSIONS>
  void handle(ragged_accessor<T,
    EXCLUSIVE_PERMISSIONS,
    SHARED_PERMISSIONS,
    GHOST_PERMISSIONS> & a) {
    handle(reinterpret_cast<sparse_accessor<T, EXCLUSIVE_PERMISSIONS,
        SHARED_PERMISSIONS, GHOST_PERMISSIONS> &>(a));
  } // handle

  template<typename T>
  void handle(sparse_mutator<T> & m) {
    auto & h = m.h_;

    Legion::MappingTagID tag = EXCLUSIVE_LR;

    Legion::RegionRequirement md_rr(
<<<<<<< HEAD
        h.metadata_lp,0, READ_WRITE, EXCLUSIVE,
        h.metadata_entire_region);
    md_rr.add_field(h.fid);
    region_reqs.push_back(md_rr);

    Legion::RegionRequirement ex_rr(
        h.offsets_exclusive_lp, 0, READ_WRITE, EXCLUSIVE,
        h.offsets_entire_region, tag);
=======
      h.metadata_color_region, READ_WRITE, EXCLUSIVE, h.metadata_color_region);
    md_rr.add_field(h.fid);
    region_reqs.push_back(md_rr);

    Legion::RegionRequirement ex_rr(h.offsets_exclusive_lr, READ_WRITE,
      EXCLUSIVE, h.offsets_color_region, tag);
>>>>>>> 4cbd137f
    ex_rr.add_field(h.fid);
    region_reqs.push_back(ex_rr);

    Legion::RegionRequirement sh_rr(
<<<<<<< HEAD
        h.offsets_shared_lp, 0, READ_WRITE, EXCLUSIVE,
        h.offsets_entire_region);
=======
      h.offsets_shared_lr, READ_WRITE, EXCLUSIVE, h.offsets_color_region);
>>>>>>> 4cbd137f
    sh_rr.add_field(h.fid);
    region_reqs.push_back(sh_rr);

    Legion::RegionRequirement gh_rr(
<<<<<<< HEAD
        h.offsets_ghost_lp, 0, READ_WRITE, EXCLUSIVE,
        h.offsets_entire_region);
    gh_rr.add_field(h.fid);
    region_reqs.push_back(gh_rr);

    Legion::RegionRequirement ex_rr2(
        h.entries_exclusive_lp, 0, READ_WRITE, EXCLUSIVE,
        h.entries_entire_region, tag);
=======
      h.offsets_ghost_lr, READ_WRITE, EXCLUSIVE, h.offsets_color_region);
    gh_rr.add_field(h.fid);
    region_reqs.push_back(gh_rr);

    Legion::RegionRequirement ex_rr2(h.entries_exclusive_lr, READ_WRITE,
      EXCLUSIVE, h.entries_color_region, tag);
>>>>>>> 4cbd137f
    ex_rr2.add_field(h.fid);
    region_reqs.push_back(ex_rr2);

    Legion::RegionRequirement sh_rr2(
<<<<<<< HEAD
        h.entries_shared_lp, 0, READ_WRITE, EXCLUSIVE,
        h.entries_entire_region);
=======
      h.entries_shared_lr, READ_WRITE, EXCLUSIVE, h.entries_color_region);
>>>>>>> 4cbd137f
    sh_rr2.add_field(h.fid);
    region_reqs.push_back(sh_rr2);

    Legion::RegionRequirement gh_rr2(
<<<<<<< HEAD
        h.entries_ghost_lp, 0, READ_WRITE, EXCLUSIVE,
        h.entries_entire_region);
=======
      h.entries_ghost_lr, READ_WRITE, EXCLUSIVE, h.entries_color_region);
>>>>>>> 4cbd137f
    gh_rr2.add_field(h.fid);
    region_reqs.push_back(gh_rr2);
  }

  template<typename T>
  void handle(ragged_mutator<T> & m) {
    handle(reinterpret_cast<sparse_mutator<T> &>(m));
  }

  /*!
    FIXME
   */

  template<typename T, size_t PERMISSIONS>
  typename std::enable_if_t<
    std::is_base_of<topology::set_topology_base_t, T>::value>
  handle(data_client_handle_u<T, PERMISSIONS> & h) {

    for(size_t i{0}; i < h.num_handle_entities; ++i) {
      data_client_handle_entity_t & ent = h.handle_entities[i];

<<<<<<< HEAD
      Legion::RegionRequirement rr(
          ent.color_partition, 0/*PROJECTION*/, privilege_mode(PERMISSIONS), EXCLUSIVE,
          ent.entire_region);
=======
      Legion::RegionRequirement rr(ent.color_region,
        privilege_mode(PERMISSIONS), EXCLUSIVE, ent.color_region);
>>>>>>> 4cbd137f
      rr.add_field(ent.fid);
      region_reqs.push_back(rr);
    } // for
  }

  //-----------------------------------------------------------------------//
  // If this is not a data handle, then simply skip it.
  //-----------------------------------------------------------------------//

  template<typename T>
  static typename std::enable_if_t<
    !std::is_base_of<dense_accessor_base_t, T>::value &&
    !std::is_base_of<data_client_handle_base_t, T>::value>
  handle(T &) {} // handle

  Legion::Runtime * runtime;
  Legion::Context & context;
  std::vector<Legion::RegionRequirement> region_reqs;
  std::vector<Legion::Future> futures;

}; // struct init_args_t

} // namespace execution
} // namespace flecsi<|MERGE_RESOLUTION|>--- conflicted
+++ resolved
@@ -100,7 +100,6 @@
     GHOST_PERMISSIONS> & a) {
     auto & h = a.handle;
 
-<<<<<<< HEAD
       clog_assert(
           h.state > SPECIALIZATION_TLT_INIT,
           "accessing  data "
@@ -133,7 +132,7 @@
 template<
       typename T,
       size_t PERMISSIONS>
-  void handle(global_accessor__<
+  void handle(global_accessor_u<
               T,
               PERMISSIONS> & a)
   {
@@ -161,66 +160,15 @@
   template<
       typename T,
       size_t PERMISSIONS>
-  void handle(color_accessor__<
+  void handle(color_accessor_u<
               T,
               PERMISSIONS> & a)
   {
-=======
-    clog_assert(h.state > SPECIALIZATION_TLT_INIT,
-      "accessing  data "
-      "handle from specialization_tlt_init is not supported");
-
-    Legion::MappingTagID tag = EXCLUSIVE_LR;
-
-    Legion::RegionRequirement ex_rr(h.exclusive_lr,
-      privilege_mode(EXCLUSIVE_PERMISSIONS), EXCLUSIVE, h.color_region, tag);
-    ex_rr.add_field(h.fid);
-    region_reqs.push_back(ex_rr);
-
-    Legion::RegionRequirement sh_rr(h.shared_lr,
-      privilege_mode(SHARED_PERMISSIONS), EXCLUSIVE, h.color_region);
-    sh_rr.add_field(h.fid);
-    region_reqs.push_back(sh_rr);
-
-    Legion::RegionRequirement gh_rr(
-      h.ghost_lr, privilege_mode(GHOST_PERMISSIONS), EXCLUSIVE, h.color_region);
-    gh_rr.add_field(h.fid);
-    region_reqs.push_back(gh_rr);
-  } // handle
-
-  template<typename T, size_t PERMISSIONS>
-  void handle(global_accessor_u<T, PERMISSIONS> & a) {
-    auto & h = a.handle;
-
-    if(h.state < SPECIALIZATION_SPMD_INIT) {
-      Legion::RegionRequirement rr(
-        h.color_region, privilege_mode(PERMISSIONS), EXCLUSIVE, h.color_region);
-      rr.add_field(h.fid);
-      region_reqs.push_back(rr);
-    }
-    else {
-      clog_assert(PERMISSIONS == size_t(ro),
-        "you are not allowed "
-        "to modify global data in specialization_spmd_init or driver");
-      Legion::RegionRequirement rr(
-        h.color_region, READ_ONLY, EXCLUSIVE, h.color_region);
-      rr.add_field(h.fid);
-      region_reqs.push_back(rr);
-    } // if
-  }
-
-  template<typename T, size_t PERMISSIONS>
-  void handle(color_accessor_u<T, PERMISSIONS> & a) {
->>>>>>> 4cbd137f
     auto & h = a.handle;
     Legion::RegionRequirement rr(
-<<<<<<< HEAD
          h.color_partition, 0/*projection ID*/, privilege_mode(PERMISSIONS),
          EXCLUSIVE, h.entire_region);
 
-=======
-      h.color_region, privilege_mode(PERMISSIONS), EXCLUSIVE, h.color_region);
->>>>>>> 4cbd137f
     rr.add_field(h.fid);
     region_reqs.push_back(rr);
   } // handle
@@ -231,9 +179,8 @@
 
   template<typename T, size_t PERMISSIONS>
   typename std::enable_if_t<
-<<<<<<< HEAD
       std::is_base_of<topology::mesh_topology_base_t, T>::value>
-  handle(data_client_handle__<T, PERMISSIONS> & h) {
+  handle(data_client_handle_u<T, PERMISSIONS> & h) {
     
     std::unordered_map<size_t, size_t> region_map;
 
@@ -245,86 +192,31 @@
       Legion::RegionRequirement rr(
           ent.color_partition, 0 /*PROJECTION*/, privilege_mode(PERMISSIONS), EXCLUSIVE,
           ent.entire_region);
-=======
-    std::is_base_of<topology::mesh_topology_base_t, T>::value>
-  handle(data_client_handle_u<T, PERMISSIONS> & h) {
-
-    std::unordered_map<size_t, size_t> region_map;
-
-    for(size_t i{0}; i < h.num_handle_entities; ++i) {
-      data_client_handle_entity_t & ent = h.handle_entities[i];
-
-      region_map[ent.index_space] = region_reqs.size();
-
-      Legion::RegionRequirement rr(ent.color_region,
-        privilege_mode(PERMISSIONS), EXCLUSIVE, ent.color_region);
-
-      Legion::IndexSpace is = ent.exclusive_region.get_index_space();
-
-      Legion::Domain d = runtime->get_index_space_domain(context, is);
-
-      auto dr = d.get_rect<2>();
-
-      ent.num_exclusive = dr.hi[1] - dr.lo[1] + 1;
-
-      is = ent.shared_region.get_index_space();
-
-      d = runtime->get_index_space_domain(context, is);
-
-      dr = d.get_rect<2>();
-
-      ent.num_shared = dr.hi[1] - dr.lo[1] + 1;
-
-      is = ent.ghost_region.get_index_space();
-
-      d = runtime->get_index_space_domain(context, is);
-
-      dr = d.get_rect<2>();
-
-      ent.num_ghost = dr.hi[1] - dr.lo[1] + 1;
->>>>>>> 4cbd137f
 
       rr.add_field(ent.fid);
       rr.add_field(ent.id_fid);
       region_reqs.push_back(rr);
     } // for
 
-<<<<<<< HEAD
     for (size_t i{0}; i < h.num_handle_adjacencies; ++i) {
       data_client_handle_adjacency_t &adj = h.handle_adjacencies[i];
-=======
-    for(size_t i{0}; i < h.num_handle_adjacencies; ++i) {
-      data_client_handle_adjacency_t & adj = h.handle_adjacencies[i];
->>>>>>> 4cbd137f
 
       region_reqs[region_map[adj.from_index_space]].add_field(adj.offset_fid);
 
       Legion::RegionRequirement adj_rr(
-<<<<<<< HEAD
           adj.adj_color_partition, 0 /*PROJECTION*/, privilege_mode(PERMISSIONS), EXCLUSIVE,
           adj.adj_region);
-=======
-        adj.adj_region, privilege_mode(PERMISSIONS), EXCLUSIVE, adj.adj_region);
->>>>>>> 4cbd137f
 
       adj_rr.add_field(adj.index_fid);
 
       region_reqs.push_back(adj_rr);
     }
 
-<<<<<<< HEAD
     for (size_t i{0}; i < h.num_index_subspaces; ++i) {
       data_client_handle_index_subspace_t &iss = h.handle_index_subspaces[i];
 
       Legion::RegionRequirement iss_rr(iss.logical_partition, 0 /*PROJECTION*/, privilege_mode(PERMISSIONS),
                                        EXCLUSIVE, iss.logical_region);
-=======
-    for(size_t i{0}; i < h.num_index_subspaces; ++i) {
-      data_client_handle_index_subspace_t & iss = h.handle_index_subspaces[i];
-
-      Legion::RegionRequirement iss_rr(
-        iss.region, privilege_mode(PERMISSIONS), EXCLUSIVE, iss.region);
->>>>>>> 4cbd137f
 
       iss_rr.add_field(iss.index_fid);
 
@@ -336,16 +228,10 @@
   ///
   // Initialize arguments for future handle
   ///
-<<<<<<< HEAD
   template <typename T, launch_type_t launch>
-  void handle(legion_future__<T, launch> &h) {
+  void handle(legion_future_u<T, launch> &h) {
     futures.push_back (h.raw_future());
     h.init_future();
-=======
-  template<typename T, launch_type_t launch>
-  void handle(legion_future_u<T, launch> & h) {
-    futures.push_back(std::make_shared<legion_future_u<T, launch>>(h));
->>>>>>> 4cbd137f
   }
 
   template<typename T,
@@ -361,7 +247,6 @@
     Legion::MappingTagID tag = EXCLUSIVE_LR;
 
     Legion::RegionRequirement md_rr(
-<<<<<<< HEAD
         h.metadata_lp, 0, READ_WRITE, EXCLUSIVE,
         h.metadata_entire_region);
     md_rr.add_field(h.fid);
@@ -402,41 +287,6 @@
     Legion::RegionRequirement gh_rr2(
         h.entries_ghost_lp, 0, privilege_mode(GHOST_PERMISSIONS), EXCLUSIVE,
         h.entries_entire_region);
-=======
-      h.metadata_color_region, READ_WRITE, EXCLUSIVE, h.metadata_color_region);
-    md_rr.add_field(h.fid);
-    region_reqs.push_back(md_rr);
-
-    Legion::RegionRequirement ex_rr(h.offsets_exclusive_lr,
-      privilege_mode(EXCLUSIVE_PERMISSIONS), EXCLUSIVE, h.offsets_color_region,
-      tag);
-    ex_rr.add_field(h.fid);
-    region_reqs.push_back(ex_rr);
-
-    Legion::RegionRequirement sh_rr(h.offsets_shared_lr,
-      privilege_mode(SHARED_PERMISSIONS), EXCLUSIVE, h.offsets_color_region);
-    sh_rr.add_field(h.fid);
-    region_reqs.push_back(sh_rr);
-
-    Legion::RegionRequirement gh_rr(h.offsets_ghost_lr,
-      privilege_mode(GHOST_PERMISSIONS), EXCLUSIVE, h.offsets_color_region);
-    gh_rr.add_field(h.fid);
-    region_reqs.push_back(gh_rr);
-
-    Legion::RegionRequirement ex_rr2(h.entries_exclusive_lr,
-      privilege_mode(EXCLUSIVE_PERMISSIONS), EXCLUSIVE, h.entries_color_region,
-      tag);
-    ex_rr2.add_field(h.fid);
-    region_reqs.push_back(ex_rr2);
-
-    Legion::RegionRequirement sh_rr2(h.entries_shared_lr,
-      privilege_mode(SHARED_PERMISSIONS), EXCLUSIVE, h.entries_color_region);
-    sh_rr2.add_field(h.fid);
-    region_reqs.push_back(sh_rr2);
-
-    Legion::RegionRequirement gh_rr2(h.entries_ghost_lr,
-      privilege_mode(GHOST_PERMISSIONS), EXCLUSIVE, h.entries_color_region);
->>>>>>> 4cbd137f
     gh_rr2.add_field(h.fid);
     region_reqs.push_back(gh_rr2);
   }
@@ -460,7 +310,6 @@
     Legion::MappingTagID tag = EXCLUSIVE_LR;
 
     Legion::RegionRequirement md_rr(
-<<<<<<< HEAD
         h.metadata_lp,0, READ_WRITE, EXCLUSIVE,
         h.metadata_entire_region);
     md_rr.add_field(h.fid);
@@ -469,29 +318,16 @@
     Legion::RegionRequirement ex_rr(
         h.offsets_exclusive_lp, 0, READ_WRITE, EXCLUSIVE,
         h.offsets_entire_region, tag);
-=======
-      h.metadata_color_region, READ_WRITE, EXCLUSIVE, h.metadata_color_region);
-    md_rr.add_field(h.fid);
-    region_reqs.push_back(md_rr);
-
-    Legion::RegionRequirement ex_rr(h.offsets_exclusive_lr, READ_WRITE,
-      EXCLUSIVE, h.offsets_color_region, tag);
->>>>>>> 4cbd137f
     ex_rr.add_field(h.fid);
     region_reqs.push_back(ex_rr);
 
     Legion::RegionRequirement sh_rr(
-<<<<<<< HEAD
         h.offsets_shared_lp, 0, READ_WRITE, EXCLUSIVE,
         h.offsets_entire_region);
-=======
-      h.offsets_shared_lr, READ_WRITE, EXCLUSIVE, h.offsets_color_region);
->>>>>>> 4cbd137f
     sh_rr.add_field(h.fid);
     region_reqs.push_back(sh_rr);
 
     Legion::RegionRequirement gh_rr(
-<<<<<<< HEAD
         h.offsets_ghost_lp, 0, READ_WRITE, EXCLUSIVE,
         h.offsets_entire_region);
     gh_rr.add_field(h.fid);
@@ -500,34 +336,18 @@
     Legion::RegionRequirement ex_rr2(
         h.entries_exclusive_lp, 0, READ_WRITE, EXCLUSIVE,
         h.entries_entire_region, tag);
-=======
-      h.offsets_ghost_lr, READ_WRITE, EXCLUSIVE, h.offsets_color_region);
-    gh_rr.add_field(h.fid);
-    region_reqs.push_back(gh_rr);
-
-    Legion::RegionRequirement ex_rr2(h.entries_exclusive_lr, READ_WRITE,
-      EXCLUSIVE, h.entries_color_region, tag);
->>>>>>> 4cbd137f
     ex_rr2.add_field(h.fid);
     region_reqs.push_back(ex_rr2);
 
     Legion::RegionRequirement sh_rr2(
-<<<<<<< HEAD
         h.entries_shared_lp, 0, READ_WRITE, EXCLUSIVE,
         h.entries_entire_region);
-=======
-      h.entries_shared_lr, READ_WRITE, EXCLUSIVE, h.entries_color_region);
->>>>>>> 4cbd137f
     sh_rr2.add_field(h.fid);
     region_reqs.push_back(sh_rr2);
 
     Legion::RegionRequirement gh_rr2(
-<<<<<<< HEAD
         h.entries_ghost_lp, 0, READ_WRITE, EXCLUSIVE,
         h.entries_entire_region);
-=======
-      h.entries_ghost_lr, READ_WRITE, EXCLUSIVE, h.entries_color_region);
->>>>>>> 4cbd137f
     gh_rr2.add_field(h.fid);
     region_reqs.push_back(gh_rr2);
   }
@@ -549,14 +369,9 @@
     for(size_t i{0}; i < h.num_handle_entities; ++i) {
       data_client_handle_entity_t & ent = h.handle_entities[i];
 
-<<<<<<< HEAD
       Legion::RegionRequirement rr(
           ent.color_partition, 0/*PROJECTION*/, privilege_mode(PERMISSIONS), EXCLUSIVE,
           ent.entire_region);
-=======
-      Legion::RegionRequirement rr(ent.color_region,
-        privilege_mode(PERMISSIONS), EXCLUSIVE, ent.color_region);
->>>>>>> 4cbd137f
       rr.add_field(ent.fid);
       region_reqs.push_back(rr);
     } // for
