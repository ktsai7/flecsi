/*
    @@@@@@@@  @@           @@@@@@   @@@@@@@@ @@
   /@@/////  /@@          @@////@@ @@////// /@@
   /@@       /@@  @@@@@  @@    // /@@       /@@
   /@@@@@@@  /@@ @@///@@/@@       /@@@@@@@@@/@@
   /@@////   /@@/@@@@@@@/@@       ////////@@/@@
   /@@       /@@/@@//// //@@    @@       /@@/@@
   /@@       @@@//@@@@@@ //@@@@@@  @@@@@@@@ /@@
   //       ///  //////   //////  ////////  //

   Copyright (c) 2016, Los Alamos National Security, LLC
   All rights reserved.
                                                                              */
#pragma once

/*! @file */

#include <algorithm>
#include <cstddef>
#include <functional>
#include <map>
#include <unordered_map>

#include <cinchlog.h>

#include <flecsi/utils/const_string.h>

#include <flecsi/coloring/adjacency_types.h>
#include <flecsi/coloring/coloring_types.h>
#include <flecsi/coloring/index_coloring.h>
#include <flecsi/execution/common/execution_state.h>
#include <flecsi/execution/global_object_wrapper.h>
#include <flecsi/runtime/types.h>
#include <flecsi/utils/hash.h>
#include <flecsi/utils/simple_id.h>

clog_register_tag(context);

namespace flecsi {
namespace execution {

/*!
  The context_u type provides a high-level runtime context interface that
  is implemented by the given context policy.

  @tparam CONTEXT_POLICY The backend context policy.

  @ingroup execution
 */

template<class CONTEXT_POLICY>
struct context_u : public CONTEXT_POLICY {
  using index_coloring_t = flecsi::coloring::index_coloring_t;
  using coloring_info_t = flecsi::coloring::coloring_info_t;
  using set_coloring_info_t = flecsi::coloring::set_coloring_info_t;
  using adjacency_info_t = flecsi::coloring::adjacency_info_t;

  /*!
    Adjacency triple: index space, from index space, to index space
   */

  using adjacency_triple_t = std::tuple<size_t, size_t, size_t>;

  /*!
    Gathers info about registered data fields.
   */

  struct field_info_t {
    size_t data_client_hash;
    size_t storage_class = 0;
    size_t size;
    size_t namespace_hash;
    size_t name_hash;
    size_t versions;
    field_id_t fid;
    size_t index_space;
    size_t key;
  }; // struct field_info_t

  /*!
    Gathers info about sparse index spaces.
   */

  struct sparse_index_space_info_t {
    size_t index_space;
    size_t exclusive_reserve;
    size_t max_entries_per_index;
    // flecsi internal variable, do not set it up
    size_t sparse_fields_registered_ = 0;
  };

  struct index_subspace_info_t {
    size_t index_subspace;
    size_t capacity;
    size_t size = 0;
  };

  /*!
    Structure needed to initialize a set topology.
   */

  struct set_index_space_info_t {

    /*!
      Gathers info about set topology index spaces per color.
     */

    struct color_info_t {
      size_t main_capacity;
      size_t active_migrate_capacity;
    };

    // key = color
    using color_info_map_t = std::unordered_map<size_t, color_info_t>;

    color_info_map_t color_info_map;
  };

  //--------------------------------------------------------------------------//
  // Field info map for fields in SPMD task, key1 =
  //   (data client hash, index space), key2 = fid
  //--------------------------------------------------------------------------//

  using field_info_map_t =
    std::map<std::pair<size_t, size_t>, std::map<field_id_t, field_info_t>>;

  //--------------------------------------------------------------------------//
  // Top-level driver interface.
  //--------------------------------------------------------------------------//

  using tlt_driver_t = std::function<int(int, char **)>;

  bool register_top_level_driver(tlt_driver_t const & driver) {
    tlt_driver_ = driver;
    return true;
  } // register_top_level_driver

  tlt_driver_t const & top_level_driver() const {
    return tlt_driver_;
  }

  //--------------------------------------------------------------------------//
  // Reduction interface.
  //--------------------------------------------------------------------------//

  bool register_reduction_operation(size_t key,
    const std::function<void()> & callback) {
    reduction_registry_[key] = callback;
    return true;
  } // register_reduction_operation

  std::map<size_t, std::function<void()>> & reduction_registry() {
    return reduction_registry_;
  } // reduction_registry

  std::map<size_t, std::function<void()>> reduction_registry_;

  //--------------------------------------------------------------------------//
  // Object interface.
  //--------------------------------------------------------------------------//

  template<size_t NAMESPACE_HASH, size_t INDEX, typename OBJECT_TYPE>
  bool register_global_object() {
    size_t KEY = NAMESPACE_HASH ^ INDEX;

    using wrapper_t = global_object_wrapper_u<OBJECT_TYPE>;

    std::get<0>(global_object_registry_[KEY]) = {};
    std::get<1>(global_object_registry_[KEY]) = &wrapper_t::cleanup;

    return true;
  } // register_global_object

  template<size_t NAMESPACE_HASH, typename OBJECT_TYPE>
  bool set_global_object(size_t index, OBJECT_TYPE * obj) {
    size_t KEY = NAMESPACE_HASH ^ index;
    assert(global_object_registry_.find(KEY) != global_object_registry_.end());
    std::get<0>(global_object_registry_[KEY]) =
      reinterpret_cast<uintptr_t>(obj);
    return true;
  } // set_global_object

  template<size_t NAMESPACE_HASH, typename OBJECT_TYPE, typename... ARGS>
  bool initialize_global_object(size_t index, ARGS &&... args) {
    size_t KEY = NAMESPACE_HASH ^ index;
    assert(global_object_registry_.find(KEY) != global_object_registry_.end());
    std::get<0>(global_object_registry_[KEY]) =
      reinterpret_cast<uintptr_t>(new OBJECT_TYPE(std::forward<ARGS>(args)...));
    return true;
  } // new_global_object

  template<size_t NAMESPACE_HASH, typename OBJECT_TYPE>
  OBJECT_TYPE * get_global_object(size_t index) {
    size_t KEY = NAMESPACE_HASH ^ index;
    assert(global_object_registry_.find(KEY) != global_object_registry_.end());
    return reinterpret_cast<OBJECT_TYPE *>(
      std::get<0>(global_object_registry_[KEY]));
  } // get_global_object

  //--------------------------------------------------------------------------//
  // Function interface.
  //--------------------------------------------------------------------------//

  /*!
    FIXME: This interface needs to be updated.
   */

  template<size_t KEY,
    typename RETURN,
    typename ARG_TUPLE,
    RETURN (*FUNCTION)(ARG_TUPLE)>
  bool register_function() {
    clog_assert(function_registry_.find(KEY) == function_registry_.end(),
      "function has already been registered");

    const std::size_t addr = reinterpret_cast<std::size_t>(FUNCTION);
    clog(info) << "Registering function: " << addr << std::endl;

    function_registry_[KEY] = reinterpret_cast<void *>(FUNCTION);
    return true;
  } // register_function

  /*!
    FIXME: Add description.
   */

  void * function(size_t key) {
    return function_registry_[key];
  } // function

  /*!
    Meyer's singleton instance.

    @return The single instance of this type.
   */

  static context_u & instance() {
    static context_u context;
    return context;
  } // instance

  /*!
    Return the color for which the context was initialized.
   */

  size_t color() const {
    return CONTEXT_POLICY::color();
  } // color

  /*!
    Return the number of colors.
   */

  size_t colors() const {
    return CONTEXT_POLICY::colors();
  } // color

  /*!
    Add an index map. This map can be used to go between mesh and locally
    compacted index spaces.

    @param index_space The map key.
    @param index_map   The map to add.
   */

  void add_index_map(size_t index_space, std::map<size_t, size_t> & index_map) {
    index_map_[index_space] = index_map;

    for(auto i : index_map) {
      reverse_index_map_[index_space][i.second] = i.first;
    } // for
  } // add_index_map

  /*!
    Return the index map associated with the given index space.

    @param index_space The map key.
   */

  auto & index_map(size_t index_space) {
    auto it = index_map_.find(index_space);
    clog_assert(it != index_map_.end(), "invalid index space");

    return it->second;
  } // index_map

  /*!
    \todo DOCUMENT!
   */

  const auto & index_map(size_t index_space) const {
    auto it = index_map_.find(index_space);
    clog_assert(it != index_map_.end(), "invalid index space");

    return it->second;
  } // index_map

  /*!
    Register set topology index space sizes and other needed metadata.
   */

  void add_set_index_space(size_t index_space,
    const set_index_space_info_t & info) {
    auto itr = set_index_space_map_.insert({index_space, info});
    clog_assert(itr->second, "set index space exists: " << index_space);
  }

  const auto & set_index_space_map() const {
    return set_index_space_map_;
  }

  void set_sparse_index_space_info(const sparse_index_space_info_t & info) {
    sparse_index_space_info_map_[info.index_space] = info;
  }

  /*!
    Return the map of sparse index space info.
   */

  const auto & sparse_index_space_info_map() const {
    return sparse_index_space_info_map_;
  }

  void increment_sparse_fields(size_t sparse_idx_space) {
    auto iterator = sparse_index_space_info_map_.find(sparse_idx_space);
    clog_assert(iterator != sparse_index_space_info_map_.end(),
      "sparse data map doesn't have this index space");
    iterator->second.sparse_fields_registered_++;
  }

  bool sparse_fields(size_t sparse_idx_space) {
    auto iterator = sparse_index_space_info_map_.find(sparse_idx_space);
    clog_assert(iterator != sparse_index_space_info_map_.end(),
      "sparse data map doesn't have this index space");
    if(iterator->second.sparse_fields_registered_ > 0)
      return true;
    else
      return false;
  }

  const auto & cis_to_gis_map(size_t index_space) const {
    return cis_to_gis_map_.at(index_space);
  }

  /*!
    \todo DOCUMENT!
   */

  auto & cis_to_gis_map(size_t index_space) {
    return cis_to_gis_map_[index_space];
  }

  /*!
    \todo DOCUMENT!
   */

  const auto & gis_to_cis_map(size_t index_space) const {
    return gis_to_cis_map_.at(index_space);
  }

  /*!
    \todo DOCUMENT!
   */

  auto & gis_to_cis_map(size_t index_space) {
    return gis_to_cis_map_[index_space];
  }

  /*!
    Return the index map associated with the given index space.

    @param index_space The map key.
   */

  auto & reverse_index_map(size_t index_space) {
    auto it = reverse_index_map_.find(index_space);
    clog_assert(it != reverse_index_map_.end(), "invalid index space");

    return it->second;
  } // reverse_index_map

  /*!
    \todo DOCUMENT!
   */

  const auto & reverse_index_map(size_t index_space) const {
    auto it = reverse_index_map_.find(index_space);
    clog_assert(it != reverse_index_map_.end(), "invalid index space");

    return it->second;
  } // reverse_index_map

  //--------------------------------------------------------------------------//
  // Intermediate mapping interface.
  //--------------------------------------------------------------------------//

  /*!
    Return a reference to the intermediate mapping.
    This map can be used to go between mesh and
    locally compacted index spaces for intermediate entities.

    @param dimension        The entity dimension.
    @param domain           The entity domain.
    @return The map to add.
   */

  auto & intermediate_map(size_t dimension, size_t domain) {

    const auto key = utils::hash::intermediate_hash(dimension, domain);
    return intermediate_map_[key];
  } // intermediate_map

  /*!
    Return a const reference to the reverse intermediate mapping.

    @param dimension The entity dimension.
    @param domain    The entity domain.
   */

  auto const & reverse_intermediate_map(size_t dimension, size_t domain) const {
    const auto key = utils::hash::intermediate_hash(dimension, domain);

    auto it = reverse_intermediate_map_.find(key);

    clog_assert(
      it != reverse_intermediate_map_.end(), "invalid intermediate mapping");

    return it->second;
  } // reverse_intermediate_map

  /*!
    Return a modifyable reference to the reverse intermediate mapping.

    This lets the user create the reverse intermediate mapping themselves.
    Or they can build it by calling build_reverse_intermediate_map.

    @param dimension The entity dimension.
    @param domain    The entity domain.
   */

  auto & reverse_intermediate_map(size_t dimension, size_t domain) {
    const auto key = utils::hash::intermediate_hash(dimension, domain);
    return reverse_intermediate_map_[key];
  } // reverse_intermediate_map

  /*!
    A utility to automatically flip the intermediate maps.

    @param reset  If true, clear the map before proceding.
    @param sort  If true, assume the entries are unsorted.
   */
  void build_reverse_intermediate_maps(bool reset = false, bool sort = false) {

    // clear the map for safety
    if(reset)
      reverse_intermediate_map_.clear();

    // now flip all the mappings
    for(const auto & forward_map : intermediate_map_) {
      auto key = forward_map.first;
      auto & reverse_map = reverse_intermediate_map_[key];
      // it will be empty if never set, or reset==true
      if(reverse_map.empty()) {

        // assume unsorted
        if(sort) {
          for(auto & entry : forward_map.second) {
            std::sort(entry.second.begin(), entry.second.end());
            reverse_map[entry.second] = entry.first;
          }
        }
        // assume sorted
        else {
          for(const auto & entry : forward_map.second)
            reverse_map[entry.second] = entry.first;
        }
      }
    }
  }

  /*!
    Add an intermediate binding map. This map can be used to go between mesh and
    locally compacted index spaces for intermediate entities.

    @param dimension        The entity dimension.
    @param domain           The entity domain.
    @return A reference to the map.
   */

  auto & intermediate_binding_map(size_t from_dimension, size_t from_domain) {
    const auto key =
      utils::hash::intermediate_hash(from_dimension, from_domain);
    return intermediate_binding_map_[key];
  } // add_intermediate_binding_map

  /*!
    Return a const reference to the reverse intermediate mapping.

    @param dimension The entity dimension.
    @param domain    The entity domain.
   */

  auto const & reverse_intermediate_binding_map(size_t dimension,
    size_t domain) const {
    const auto key = utils::hash::intermediate_hash(dimension, domain);

    auto it = reverse_intermediate_binding_map_.find(key);
    clog_assert(
      it != reverse_intermediate_binding_map_.end(), "invalid index space");

    return it->second;
  } // reverse_intermediate_map

  /*!
    Return a modifyable reference to the reverse intermediate mapping.

    This lets the user create the reverse intermediate mapping themselves.
    Or they can build it by calling build_reverse_intermediate_map.

    @param dimension The entity dimension.
    @param domain    The entity domain.
   */

  auto & reverse_intermediate_binding_map(size_t dimension, size_t domain) {
    const auto key = utils::hash::intermediate_hash(dimension, domain);
    return reverse_intermediate_binding_map_[key];
  } // reverse_intermediate_map

  /*!
    A utility to automatically flip the intermediate maps.

    @param reset  If true, clear the map before proceding.
    @param sort  If true, assume the entries are unsorted.
   */
  void build_reverse_intermediate_binding_maps(bool reset = false,
    bool sort = false) {

    // clear the map for safety
    if(reset)
      reverse_intermediate_binding_map_.clear();

    // now flip all the mappings
    for(const auto & forward_map : intermediate_binding_map_) {
      auto key = forward_map.first;
      auto & reverse_map = reverse_intermediate_binding_map_[key];
      // it will be empty if never set, or reset==true
      if(reverse_map.empty()) {

        // assume unsorted
        if(sort) {
          for(auto & entry : forward_map.second) {
            std::sort(entry.second.begin(), entry.second.end());
            reverse_map[entry.second] = entry.first;
          }
        }
        // assume sorted
        else {
          for(const auto & entry : forward_map.second)
            reverse_map[entry.second] = entry.first;
        }
      }
    }
  }

  //--------------------------------------------------------------------------//
  // Coloring interface.
  //--------------------------------------------------------------------------//

  /*!
    Add an index coloring.

    @param index_space The map key.
    @param coloring The index coloring to add.
    @param coloring The index coloring information to add.
   */

<<<<<<< HEAD
  void add_coloring(
      size_t index_space,
      index_coloring_t & coloring,
      std::unordered_map<size_t, coloring_info_t> & coloring_info) {
 /*   clog_assert(
        colorings_.find(index_space) == colorings_.end(),
        "color index already exists");
*/
=======
  void add_coloring(size_t index_space,
    index_coloring_t & coloring,
    std::unordered_map<size_t, coloring_info_t> & coloring_info) {
    clog_assert(colorings_.find(index_space) == colorings_.end(),
      "color index already exists");

>>>>>>> 69eefa58
    colorings_[index_space] = coloring;
    coloring_info_[index_space] = coloring_info;
  } // add_coloring

  /*!
    Return the index coloring referenced by key.

    @param index_space The key associated with the coloring to be returned.
   */

  index_coloring_t & coloring(size_t index_space) {
    auto it = colorings_.find(index_space);
    clog_assert(it != colorings_.end(), "invalid index space: " << index_space);
    return it->second;
  } // coloring

  /*!
    Return the index coloring information referenced by key.

    @param index_space The key associated with the coloring information
                       to be returned.
   */

  const std::unordered_map<size_t, coloring_info_t> & coloring_info(
    size_t index_space) {
    auto it = coloring_info_.find(index_space);
    clog_assert(
      it != coloring_info_.end(), "invalid index space: " << index_space);
    return it->second;
  } // coloring_info

  /*!
    Return the coloring map (convenient for iterating through all
    of the colorings.

    @return The map of index colorings.
   */

  const std::map<size_t, index_coloring_t> & coloring_map() const {
    return colorings_;
  } // colorings

  /*!
    Return the coloring info map (convenient for iterating through all
    of the colorings.

    @return The map of index coloring information.
   */

  const std::map<size_t, std::unordered_map<size_t, coloring_info_t>> &
  coloring_info_map() const {
    return coloring_info_;
  } // colorings

  /*!
    Add an adjacency/connectivity from one index space to another.

    @param from_index_space The index space id of the from side
    @param to_index_space The index space id of the to side
   */

  void add_adjacency(adjacency_info_t & adjacency_info) {
    clog_assert(
      adjacency_info_.find(adjacency_info.index_space) == adjacency_info_.end(),
      "adjacency exists");

    adjacency_info_.emplace(
      adjacency_info.index_space, std::move(adjacency_info));
  } // add_adjacency

  /*!
    Return the set of registered adjacencies.

    @return The set of registered adjacencies
   */

  const std::map<size_t, adjacency_info_t> & adjacency_info() const {
    return adjacency_info_;
  } // adjacencies

  void add_index_subspace(size_t index_subspace, size_t capacity) {
    index_subspace_info_t info;
    info.index_subspace = index_subspace;
    info.capacity = capacity;

    index_subspace_map_.emplace(index_subspace, std::move(info));
  }

  void add_index_subspace(const index_subspace_info_t & info) {
    index_subspace_map_.emplace(info.index_subspace, info);
  }

  std::map<size_t, index_subspace_info_t> & index_subspace_info() {
    return index_subspace_map_;
  }

  /*!
    Register field info for index space and field id.

    @param index_space virtual index space
    @param field allocated field id
    @param field_info field info as registered
   */

  void register_field_info(field_info_t & field_info) {
    field_info_vec_.emplace_back(std::move(field_info));
  }

  /*!
    Return registered fields
   */

  const std::vector<field_info_t> & registered_fields() const {
    return field_info_vec_;
  }

  /*!
    Add an adjacency index space.

    @param index_space index space to add.
   */

  void add_adjacency_triple(const adjacency_triple_t & triple) {
    adjacencies_.emplace(std::get<0>(triple), triple);
  }

  /*!
    Return set of all adjacency index spaces.
   */

  auto & adjacencies() const {
    return adjacencies_;
  }

  /*!
    Put field info for index space and field id.

    @param field_info field info as registered
   */

  void put_field_info(const field_info_t & field_info) {
    size_t index_space = field_info.index_space;
    size_t data_client_hash = field_info.data_client_hash;
    field_id_t fid = field_info.fid;

    field_info_map_[{data_client_hash, index_space}].emplace(fid, field_info);

    field_name_map_.insert(
      {{field_info.data_client_hash, field_info.key}, {index_space, fid}});
  } // put_field_info

  /*!
    Get registered field info map for read access.
   */

  const field_info_map_t & field_info_map() const {
    return field_info_map_;
  } // field_info_map

  /*!
    Lookup registered field info from data client and namespace hash.

    @param data_client_hash data client type hash
    @param namespace_hash namespace/field name hash
   */

  const field_info_t & get_field_info_from_name(size_t data_client_hash,
    size_t namespace_hash) const {
    auto itr = field_name_map_.find({data_client_hash, namespace_hash});
    clog_assert(itr != field_name_map_.end(), "invalid field");

    auto iitr = field_info_map_.find({data_client_hash, itr->second.first});
    clog_assert(iitr != field_info_map_.end(), "invalid index_space");

    auto fitr = iitr->second.find(itr->second.second);
    clog_assert(fitr != iitr->second.end(), "invalid fid");

    return fitr->second;
  }

  /*!
    Lookup registered field info from data client and namespace hash.

    @param data_client_hash data client type hash
    @param key key hash
   */

  const field_info_t * get_field_info_from_key(size_t data_client_hash,
    size_t key_hash) const {
    auto itr = field_name_map_.find({data_client_hash, key_hash});
    if(itr == field_name_map_.end()) {
      return nullptr;
    }

    auto iitr = field_info_map_.find({data_client_hash, itr->second.first});
    if(iitr == field_info_map_.end()) {
      return nullptr;
    }

    auto fitr = iitr->second.find(itr->second.second);
    if(fitr == iitr->second.end()) {
      return nullptr;
    }

    return &fitr->second;
  } // get_field_info_from_key

  /*!
    Advance the state of the execution flow.
   */

  void advance_state() {
    execution_state_++;
  } // advance_state

  /*!
     Reduce the state of the execution flow.
   */

  void lower_state() {
    execution_state_--;
  } // lower_state

  /*!
    Return the current execution state
   */

  size_t execution_state() {
    return execution_state_;
  } // execution_state

private:
  // Default constructor
  context_u() : CONTEXT_POLICY() {}

  // Destructor
  ~context_u() {
    // Invoke the cleanup function for each global object
    for(auto & go : global_object_registry_) {
      std::get<1>(go.second)(std::get<0>(go.second));
    } // for
  } // ~context_t

  //--------------------------------------------------------------------------//
  // We don't need any of these
  //--------------------------------------------------------------------------//

  context_u(const context_u &) = delete;
  context_u & operator=(const context_u &) = delete;
  context_u(context_u &&) = delete;
  context_u & operator=(context_u &&) = delete;

  //--------------------------------------------------------------------------//
  // Top-level driver.
  //--------------------------------------------------------------------------//

  tlt_driver_t tlt_driver_ = {};

  //--------------------------------------------------------------------------//
  // Object data members.
  //--------------------------------------------------------------------------//

  using global_object_data_t =
    std::pair<uintptr_t, std::function<void(uintptr_t)>>;

  std::unordered_map<size_t, global_object_data_t> global_object_registry_;

  //--------------------------------------------------------------------------//
  // Function data members.
  //--------------------------------------------------------------------------//

  std::unordered_map<size_t, void *> function_registry_;

  //--------------------------------------------------------------------------//
  // Field info vector for registered fields in TLT
  //--------------------------------------------------------------------------//

  std::vector<field_info_t> field_info_vec_;

  //--------------------------------------------------------------------------//
  // Field info map for fields in SPMD task, key1 =
  //   (data client hash, index space), key2 = fid
  //--------------------------------------------------------------------------//

  field_info_map_t field_info_map_;

  //--------------------------------------------------------------------------//
  // Map of adjacency triples. key: adjacency index space
  //--------------------------------------------------------------------------//

  std::map<size_t, adjacency_triple_t> adjacencies_;

  //--------------------------------------------------------------------------//
  // Field name map, key1 = (data client hash, name/namespace hash)
  // value = (index space, fid)
  //--------------------------------------------------------------------------//

  std::map<std::pair<size_t, size_t>, std::pair<size_t, field_id_t>>
    field_name_map_;

  //--------------------------------------------------------------------------//
  // key: virtual index space id
  // value: coloring indices (exclusive, shared, ghost)
  //--------------------------------------------------------------------------//

  std::map<size_t, index_coloring_t> colorings_;

  //--------------------------------------------------------------------------//
  // key: mesh index space entity id
  //--------------------------------------------------------------------------//

  std::map<size_t, std::map<size_t, size_t>> index_map_;
  std::map<size_t, std::map<size_t, size_t>> reverse_index_map_;

  //--------------------------------------------------------------------------//
  // key: index space
  //--------------------------------------------------------------------------//

  std::map<size_t, sparse_index_space_info_t> sparse_index_space_info_map_;

#if 0
  std::map<size_t, std::map<size_t, size_t>> cis_to_mis_map_;
  std::map<size_t, std::map<size_t, size_t>> mis_to_cis_map_;
#endif

  // key: mesh index space entity id
  std::map<size_t, std::map<size_t, size_t>> cis_to_gis_map_;
  std::map<size_t, std::map<size_t, size_t>> gis_to_cis_map_;

  //--------------------------------------------------------------------------//
  // Data members for ntermediate mapping
  //--------------------------------------------------------------------------//

  // key: intermediate entity to vertex ids
  std::map<size_t, std::unordered_map<size_t, std::vector<size_t>>>
    intermediate_map_;

  struct vector_hash_t {
    size_t operator()(std::vector<size_t> const & v) const {
      size_t h{0};
      for(auto i : v) {
        h |= i;
      } // for

      return h;
    } // operator ()
  }; // struct vector_hash_t

  struct vector_equal_t {
    bool operator()(const std::vector<size_t> & a,
      const std::vector<size_t> & b) const {
      // assume sorted for performance
      // std::sort(a.begin(), a.end());
      // std::sort(b.begin(), b.end());
      return (a == b);
    } // operator ()
  }; // struct vector_hash_t

  std::map<size_t,
    std::
      unordered_map<std::vector<size_t>, size_t, vector_hash_t, vector_equal_t>>
    reverse_intermediate_map_;

  //! the packed types used for simple_id_t
  using simple_id_types_t = std::tuple<int, int, size_t>;

  //! the simple id type used for comparing ids of different dimensions
  using simple_id_t = utils::simple_id_t<simple_id_types_t,
    utils::lexical_comparison<simple_id_types_t>>;

  //! the storage type for arrays of simple_id_t's
  using simple_id_vector_t = std::vector<simple_id_t>;

  //! A lexical comparison function for simple_id_t's
  struct simple_id_vector_compare_t {
    bool operator()(const simple_id_vector_t & a,
      const simple_id_vector_t & b) const {
      return std::lexicographical_compare(
        a.begin(), a.end(), b.begin(), b.end());
    }
  };

  //! The forward intermediate binding mapping
  std::map<size_t, std::unordered_map<size_t, simple_id_vector_t>>
    intermediate_binding_map_;

  //! the reverse intermediate binding mapping
  std::map<size_t,
    std::map<simple_id_vector_t, size_t, simple_id_vector_compare_t>>
    reverse_intermediate_binding_map_;

  //--------------------------------------------------------------------------//
  // key: virtual index space.
  // value: map of color to coloring info
  //--------------------------------------------------------------------------//

  std::map<size_t, std::unordered_map<size_t, coloring_info_t>> coloring_info_;

  //--------------------------------------------------------------------------//
  // key: index space
  //--------------------------------------------------------------------------//

  std::map<size_t, adjacency_info_t> adjacency_info_;

  //--------------------------------------------------------------------------//
  // key: index subspace
  //--------------------------------------------------------------------------//

  std::map<size_t, index_subspace_info_t> index_subspace_map_;

  //--------------------------------------------------------------------------//
  // key: set index space
  //--------------------------------------------------------------------------//

  std::map<size_t, set_index_space_info_t> set_index_space_map_;

  //--------------------------------------------------------------------------//
  // Execution state
  //--------------------------------------------------------------------------//

  size_t execution_state_ = SPECIALIZATION_TLT_INIT;

}; // class context_u

} // namespace execution
} // namespace flecsi

// This include file defines the FLECSI_RUNTIME_CONTEXT_POLICY used below.

#include <flecsi/runtime/flecsi_runtime_context_policy.h>

namespace flecsi {
namespace execution {

/*!
  The context_t type is the high-level interface to the FleCSI runtime
  context.

  @ingroup execution
 */

using context_t = context_u<FLECSI_RUNTIME_CONTEXT_POLICY>;

} // namespace execution
} // namespace flecsi<|MERGE_RESOLUTION|>--- conflicted
+++ resolved
@@ -574,23 +574,12 @@
     @param coloring The index coloring information to add.
    */
 
-<<<<<<< HEAD
-  void add_coloring(
-      size_t index_space,
-      index_coloring_t & coloring,
-      std::unordered_map<size_t, coloring_info_t> & coloring_info) {
- /*   clog_assert(
-        colorings_.find(index_space) == colorings_.end(),
-        "color index already exists");
-*/
-=======
   void add_coloring(size_t index_space,
     index_coloring_t & coloring,
     std::unordered_map<size_t, coloring_info_t> & coloring_info) {
     clog_assert(colorings_.find(index_space) == colorings_.end(),
       "color index already exists");
 
->>>>>>> 69eefa58
     colorings_[index_space] = coloring;
     coloring_info_[index_space] = coloring_info;
   } // add_coloring
