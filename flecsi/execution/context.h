/*
    @@@@@@@@  @@           @@@@@@   @@@@@@@@ @@
   /@@/////  /@@          @@////@@ @@////// /@@
   /@@       /@@  @@@@@  @@    // /@@       /@@
   /@@@@@@@  /@@ @@///@@/@@       /@@@@@@@@@/@@
   /@@////   /@@/@@@@@@@/@@       ////////@@/@@
   /@@       /@@/@@//// //@@    @@       /@@/@@
   /@@       @@@//@@@@@@ //@@@@@@  @@@@@@@@ /@@
   //       ///  //////   //////  ////////  //

   Copyright (c) 2016, Triad National Security, LLC
   All rights reserved.
                                                                              */
#pragma once

/*! @file */

#if !defined(__FLECSI_PRIVATE__)
#error Do not include this file directly!
#else
#include <flecsi/data/common/field_info.h>
#include <flecsi/execution/common/launch.h>
#include <flecsi/execution/common/topology_instance.h>
#include <flecsi/execution/global_object_wrapper.h>
#include <flecsi/runtime/types.h>
#include <flecsi/topology/base_topology_types.h>
#include <flecsi/utils/const_string.h>
#include <flecsi/utils/demangle.h>
#include <flecsi/utils/flog.h>
#include <flecsi/utils/hash.h>
#endif

#include <boost/program_options.hpp>

#include <cassert>
#include <cstddef>
#include <functional>
#include <map>
#include <set>
#include <type_traits>
#include <unordered_map>
#include <utility>

flog_register_tag(context);

namespace flecsi {
namespace execution {

using namespace boost::program_options;
using namespace topology;

/*!
  The context_u type provides a high-level execution context interface that
  is implemented by the given context policy.

  @tparam CONTEXT_POLICY The backend context policy.

  @ingroup execution
 */

template<class CONTEXT_POLICY>
struct context_u : public CONTEXT_POLICY {

  /*--------------------------------------------------------------------------*
    Public types.
   *--------------------------------------------------------------------------*/

  using topology_registration_function_t = std::function<void(size_t)>;
  using topology_registration_entry_t =
    std::pair<field_id_t, topology_registration_function_t>;
  using topology_registration_map_t =
    std::unordered_map<size_t, topology_registration_entry_t>;

  using field_registration_function_t = std::function<void(size_t, size_t)>;
  using field_registration_entry_t =
    std::pair<field_id_t, field_registration_function_t>;
  using field_registration_map_t =
    std::unordered_map<size_t, field_registration_entry_t>;

  using unstructured_mesh_instance_t =
    topology_instance_u<unstructured_mesh_topology_base_t>;
  using unstructured_mesh_instance_map_t =
    std::unordered_map<size_t, unstructured_mesh_instance_t>;

  using structured_mesh_instance_t =
    topology_instance_u<structured_mesh_topology_base_t>;
  using structured_mesh_instance_map_t =
    std::unordered_map<size_t, structured_mesh_instance_t>;

  using ntree_instance_t = topology_instance_u<ntree_topology_base_t>;
  using ntree_instance_map_t = std::unordered_map<size_t, ntree_instance_t>;

  using set_instance_t = topology_instance_u<set_topology_base_t>;
  using set_instance_map_t = std::unordered_map<size_t, set_instance_t>;

  /*!
    This type allows the storage of field information per storage class. The
    size_t key is the storage class.
   */

  using field_info_store_t = data::field_info_store_t;
  using field_info_map_t = std::unordered_map<size_t, field_info_store_t>;

  /*!
   this types allows storing launch_domains, key is a hash from the domain
   name, value is # of index points
   */
  using launch_domain_map_t = std::unordered_map<size_t, size_t>;

  /*--------------------------------------------------------------------------*
    Deleted contructor and assignment interfaces.
   *--------------------------------------------------------------------------*/

  context_u(const context_u &) = delete;
  context_u & operator=(const context_u &) = delete;
  context_u(context_u &&) = delete;
  context_u & operator=(context_u &&) = delete;

  /*!
    Meyer's singleton instance.
   */

  static context_u & instance() {
    static context_u context;
    return context;
  } // instance

  /*--------------------------------------------------------------------------*
    Runtime interface.
   *--------------------------------------------------------------------------*/

  /*!
    Start the FleCSI runtime.

    @param argc The number of command-line arguments.
    @param argv The command-line arguments in a char **.

    @return An integer with \em 0 being success, and any other value
            being failure.
   */

  int start(int argc, char ** argv, variables_map & vm) {
    return CONTEXT_POLICY::start(argc, argv, vm);
  } // start

  // FIXME

  size_t process() const {
    return CONTEXT_POLICY::process();
  }

  /*!

   */

  size_t processes() const {
    return CONTEXT_POLICY::processes();
  }

  /*!

   */

  size_t threads_per_process() const {
    return CONTEXT_POLICY::threads_per_process();
  } // threads_per_process

  /*!
    Return the number of execution instances with which the runtime was
    invoked. In this context a \em thread is defined as an instance of
    execution, and does not imply any other properties. This interface can be
    used to determine the full subscription of the execution instances of the
    running process that invokded the FleCSI runtime.
   */

  size_t threads() const {
    return CONTEXT_POLICY::threads();
  } // threads

  /*!
    Return the current task depth within the execution hierarchy. The
    top-level task has depth \em 0. This interface is primarily intended
    for FleCSI developers to use in enforcing runtime constraints.
   */

  static size_t task_depth() {
    return CONTEXT_POLICY::task_depth();
  } // task_level

  /*!
    Get the color of this process.
   */

  size_t color() const {
    return CONTEXT_POLICY::color();
  } // color

  /*!
    Get the number of colors.
   */

  size_t colors() const {
    return CONTEXT_POLICY::colors();
  } // colors

  using top_level_action_t = std::function<int(int, char **)>;

  /*!
    Set the top-level action.
   */

  bool register_top_level_action(top_level_action_t tla) {
    top_level_action_ = tla;
    return true;
  } // register_top_level_action

  /*!
    Return the top-level action.
   */

  top_level_action_t & top_level_action() {
    return top_level_action_;
  } // top_level_action

  /*!
    Return the exit status of the FleCSI runtime.
   */

  int & exit_status() {
    return exit_status_;
  }

  /*--------------------------------------------------------------------------*
    Reduction interface.
   *--------------------------------------------------------------------------*/

  bool register_reduction_operation(size_t key,
    const std::function<void()> & callback) {
    reduction_registry_[key] = callback;
    return true;
  } // register_reduction_operation

  std::map<size_t, std::function<void()>> & reduction_registry() {
    return reduction_registry_;
  } // reduction_registry

  /*--------------------------------------------------------------------------*
    Global object interface.
   *--------------------------------------------------------------------------*/

  /*!
    Add a global object to the context. Global objects cannot be added
    from within a task. Attempts to do so will generate a runtime error.

    The intent of the global object interface is to allow users
    to use normal C++ inheritance patterns (with virtual functions)
    for \b globally-constant objects within the FleCSI task system.
    That said, this interface should be used with care, e.g., it is
    expensive to add global objects because it requires synchronization
    across runtime threads. Additionally, this interface also uses simple
    type erasure so that all added global objects can be stored in a
    single unordered map. Therefore, the user is responsible for
    correctly specifying the OBJECT_TYPE parameter to this method,
    and to the \ref get_global_object method.

    In normal usage, the user should call this method with a derived
    type, and the \ref get_global_object method should be called with
    a base type (assuming a common base type for all global objects
    added within the NAMESPACE).

    @tparam NAMESPACE   A unique hash that identifies the object.
    @tparam OBJECT_TYPE The C++ type of the object.

    @param index The index of the global object within the given namespace.
    @param args  A variadic argument list to be passed to the constructor
                 of the global object.

    @return A pointer to the newly allocated object.

    @note The global object instance will automatically be deleted by
          the runtime at shutdown.
   */

  template<size_t NAMESPACE, typename OBJECT_TYPE, typename... ARGS>
  OBJECT_TYPE * add_global_object(size_t index, ARGS &&... args) {
    size_t KEY = NAMESPACE ^ index;

    flog_assert(task_depth() == 0,
      "you cannot add global objects from within a task");

    flog_assert(
      global_object_registry_.find(KEY) == global_object_registry_.end(),
      "global key already exists");

    auto ptr = new OBJECT_TYPE(std::forward<ARGS>(args)...);

    flog(internal) << "Adding global object" << std::endl
                   << "\tindex: " << index << std::endl
                   << "\thash: " << NAMESPACE << std::endl
                   << "\ttype: " << utils::demangle(typeid(OBJECT_TYPE).name())
                   << std::endl
                   << "\taddress: " << ptr << std::endl;

    std::get<0>(global_object_registry_[KEY]) =
      reinterpret_cast<uintptr_t>(ptr);

    using wrapper_t = global_object_wrapper_u<OBJECT_TYPE>;
    std::get<1>(global_object_registry_[KEY]) = &wrapper_t::cleanup;

    return ptr;
  } // add_global_object

  /*!
    Get a global object instance.

    @tparam NAMESPACE   A unique hash that identifies the object.
    @tparam OBJECT_TYPE The C++ type of the object.

    @param index The index of the global object within the given namespace.

    @return A pointer to the object.
   */

  template<size_t NAMESPACE, typename OBJECT_TYPE>
  OBJECT_TYPE * get_global_object(size_t index) {
    size_t KEY = NAMESPACE ^ index;
    flog_assert(
      global_object_registry_.find(KEY) != global_object_registry_.end(),
      "key does not exist");

    auto ptr = reinterpret_cast<OBJECT_TYPE *>(
      std::get<0>(global_object_registry_[KEY]));

    flog(internal) << "Getting global object" << std::endl
                   << "\tindex: " << index << std::endl
                   << "\thash: " << NAMESPACE << std::endl
                   << "\ttype: " << utils::demangle(typeid(OBJECT_TYPE).name())
                   << std::endl
                   << "\taddress: " << ptr << std::endl;

    return ptr;
  } // get_global_object

  /*--------------------------------------------------------------------------*
    Function interface.
   *--------------------------------------------------------------------------*/

  /*!
    Register a funtion with the runtime. Internally, this interface is
    used both for user-defined functions, and for task registration for MPI.

    @tparam KEY       A hash key identifying the function.
    @tparam RETURN    The return type of the function.
    @tparam ARG_TUPLE A std::tuple of the function argument types.
    @tparam FUNCTION  A pointer to the function.

    @return a boolean indicating the succes or failure of the registration.
   */

  template<size_t KEY,
    typename RETURN,
    typename ARG_TUPLE,
    RETURN (*FUNCTION)(ARG_TUPLE)>
  bool register_function() {
    flog_assert(function_registry_.find(KEY) == function_registry_.end(),
      "function has already been registered");

    // clang-format off
    flog(internal) << "Registering function" << std::endl <<
      "\thash: " << KEY << std::endl <<
      "\taddress: " << reinterpret_cast<std::size_t>(FUNCTION) << std::endl <<
      "\treturn type: " <<
        utils::demangle(typeid(RETURN).name()) << std::endl <<
      "\ttuple type: " <<
        utils::demangle(typeid(ARG_TUPLE).name()) << std::endl;
    // clang-format on

    function_registry_[KEY] = reinterpret_cast<void *>(FUNCTION);
    return true;
  } // register_function

  /*--------------------------------------------------------------------------*
    Topology interface.
   *--------------------------------------------------------------------------*/

  /*!
    Return the topology registry.
   */

  std::unordered_map<size_t, topology_registration_map_t> &
  topology_registry() {
    return topology_callback_registry_;
  } // topology_registry

  /*!
    Return a boolean indicating whether or not the given instance of
    a data topology has had its internal fields registered with the
    data model.

    @param type_key     The hash key for the topology type.
    @param instance_key The hash key for the topology instance.
   */

  bool topology_fields_registered(size_t type_key, size_t instance_key) {
    fixme() << "Do we really need this method?" << std::endl;
    return !registered_topology_fields_
              .insert(std::make_pair(type_key, instance_key))
              .second;
  } // topology_fields_registered

  /*!
    Add a coloring to the FleCSI runtime.

    @tparam TOPOLOGY_TYPE       The topology type, which must be derived from
                                one of the FleCSI core topology types, e.g.,
                                unstructure_mesh_topology_base_t,
                                structured_topology_base_t,
                                ntree_topology_base_t, or set_topology_base_t.
    @tparam TOPOLOGY_IDENTIFIER The namespace of the topology instance for which
                                to add a coloring.
    @tparam COLORING_NAME       The name of the coloring to add.

    @param coloring A valid coloring instance for the given topology type.
   */

  template<typename TOPOLOGY_TYPE,
    size_t TOPOLOGY_IDENTIFIER,
    size_t COLORING_NAME>
  void add_coloring(typename TOPOLOGY_TYPE::coloring_t & coloring) {

    constexpr bool unstructured_mesh =
      std::is_base_of<unstructured_mesh_topology_base_t, TOPOLOGY_TYPE>::value;
    constexpr bool structured_mesh =
      std::is_base_of<structured_mesh_topology_base_t, TOPOLOGY_TYPE>::value;
    constexpr bool ntree =
      std::is_base_of<ntree_topology_base_t, TOPOLOGY_TYPE>::value;
    constexpr bool set =
      std::is_base_of<set_topology_base_t, TOPOLOGY_TYPE>::value;

    if constexpr(unstructured_mesh) {

      // Check to make sure that the instance exists
      flog_assert(unstructured_mesh_instances_.find(TOPOLOGY_IDENTIFIER) !=
                    unstructured_mesh_instances_.end(),
        "topology " << TOPOLOGY_IDENTIFIER << " not registered");

      unstructured_mesh_instances_[TOPOLOGY_IDENTIFIER]
        .add_coloring<COLORING_NAME>(coloring);
    }
    else if(structured_mesh) {

      // Check to make sure that the instance exists
      flog_assert(structured_mesh_instances_.find(TOPOLOGY_IDENTIFIER) !=
                    structured_mesh_instances_.end(),
        "topology " << TOPOLOGY_IDENTIFIER << " not registered");

      structured_mesh_instances_[TOPOLOGY_IDENTIFIER]
        .add_coloring<COLORING_NAME>(coloring);
    }
    else if(ntree) {
    }
    else if(set) {
    } // if
  } // add_coloring

  /*!
    Remove a coloring from the FleCSI runtime.

    @tparam TOPOLOGY_TYPE       The topology type, which must be derived from
                                one of the FleCSI core topology types, e.g.,
                                unstructure_mesh_topology_base_t,
                                structured_topology_base_t,
                                ntree_topology_base_t, or set_topology_base_t.
    @tparam TOPOLOGY_IDENTIFIER The namespace of the topology instance for which
                                to add a coloring.
    @tparam COLORING_NAME       The name of the coloring to add.
   */

  template<typename TOPOLOGY_TYPE,
    size_t TOPOLOGY_IDENTIFIER,
    size_t COLORING_NAME>
  void remove_coloring() {

    constexpr bool unstructured_mesh =
      std::is_base_of<unstructured_mesh_topology_base_t, TOPOLOGY_TYPE>::value;
    constexpr bool structured_mesh =
      std::is_base_of<structured_mesh_topology_base_t, TOPOLOGY_TYPE>::value;
    constexpr bool ntree =
      std::is_base_of<ntree_topology_base_t, TOPOLOGY_TYPE>::value;
    constexpr bool set =
      std::is_base_of<set_topology_base_t, TOPOLOGY_TYPE>::value;

    if constexpr(unstructured_mesh) {
    }
    else if(structured_mesh) {
    }
    else if(ntree) {
    }
    else if(set) {
    } // if
  } // add_coloring

  /*--------------------------------------------------------------------------*
    Field interface.
   *--------------------------------------------------------------------------*/

  /*!
    Register field information.

    @param topology_type_identifier Topology type identifier.
    @param storage_class            Storage class identifier.
    @param field_info               Field information.
   */

  void register_field_info(size_t topology_type_identifier,
    size_t storage_class,
    const data::field_info_t & field_info) {
    topology_field_info_map_[topology_type_identifier][storage_class]
      .register_field_info(field_info);
  } // register_field_information

  /*!
    Return the stored field info for the given topology type and storage class.

    @param topology_type_identifier Topology type identifier.
    @param storage_class            Storage class identifier.
   */

  field_info_store_t const & get_field_info_store(
    size_t topology_type_identifier,
    size_t storage_class) const {

<<<<<<< HEAD
    auto const & tita = topology_field_info_map_.find(topology_type_identifier);
=======
    flog(internal) << "Type identifier: " << topology_type_identifier << std::endl;
    auto const & tita =
      topology_field_info_map_.find(topology_type_identifier);
>>>>>>> 8e1e15ea
    flog_assert(tita != topology_field_info_map_.end(),
      "topology lookup failed for " << topology_type_identifier);

    auto const & sita = tita->second.find(storage_class);
    flog_assert(sita != tita->second.end(),
      "storage class lookup failed for " << storage_class);

    return sita->second;
  } // get_field_info_store

  /*--------------------------------------------------------------------------*
    Task Launch iterface.
   *--------------------------------------------------------------------------*/

  /*!
    Register launch domains

    @param key      Domain key
    @param launch   Launch type (single, index)
    @param size     Launch domain size
   */
  void register_index_domain(size_t key, size_t size) {
    launch_domain_map_[key] = size;
  }

  /*!
    Returns domain information from the domain key
   */
  size_t get_domain(size_t key) {
    return launch_domain_map_[key];
  }

private:
  /*--------------------------------------------------------------------------*
    Singleton.
   *--------------------------------------------------------------------------*/

  context_u() : CONTEXT_POLICY() {}

  ~context_u() {
    // Cleanup the global objects
    for(auto & go : global_object_registry_) {
      std::get<1>(go.second)(std::get<0>(go.second));
    } // for
  } // ~context_u

  /*--------------------------------------------------------------------------*
    Basic runtime data members.
   *--------------------------------------------------------------------------*/

  int exit_status_ = 0;
  top_level_action_t top_level_action_ = {};

  /*--------------------------------------------------------------------------*
    Reduction data members.
   *--------------------------------------------------------------------------*/

  std::map<size_t, std::function<void()>> reduction_registry_;

  /*--------------------------------------------------------------------------*
    Global object data members.
   *--------------------------------------------------------------------------*/

  using global_object_data_t =
    std::pair<uintptr_t, std::function<void(uintptr_t)>>;

  std::unordered_map<size_t, global_object_data_t> global_object_registry_;

  /*--------------------------------------------------------------------------*
    Function data members.
   *--------------------------------------------------------------------------*/

  std::unordered_map<size_t, void *> function_registry_;

  /*--------------------------------------------------------------------------*
    Topology data members.
   *--------------------------------------------------------------------------*/

  std::unordered_map<size_t, topology_registration_map_t>
    topology_callback_registry_;

  unstructured_mesh_instance_map_t unstructured_mesh_instances_;
  structured_mesh_instance_map_t structured_mesh_instances_;

  // FIXME?
  std::set<std::pair<size_t, size_t>> registered_topology_fields_;

  /*--------------------------------------------------------------------------*
    Field data members.
   *--------------------------------------------------------------------------*/

  /*!
    This type allows storage of runtime field information per topology type.
    The size_t key is the topology type hash.
   */

  std::unordered_map<size_t, field_info_map_t> topology_field_info_map_;

  /*--------------------------------------------------------------------------*
    Launch data members.
   *--------------------------------------------------------------------------*/

  launch_domain_map_t launch_domain_map_;

#if 0
  // handle state
  using data_reference_map_t = std::unordered_map<size_t, data_reference_state_t>;
  std::unordered_map<std::pair<size_t, size_t>, std::unordered_map<size_t, data_reference_map_t>>

  std::unordered_map<std::pair<size_t, size_t>, std::unordered_map<std::pair<size_t, size_t>, data_reference_state_t>>;
#endif
}; // struct context_u

} // namespace execution
} // namespace flecsi

// This include file defines the FLECSI_RUNTIME_CONTEXT_POLICY used below.

#include <flecsi/runtime/context_policy.h>

namespace flecsi {
namespace execution {

/*!
  The context_t type is the high-level interface to the FleCSI execution
  context.

  @ingroup execution
 */

using context_t = context_u<FLECSI_RUNTIME_CONTEXT_POLICY>;

} // namespace execution
} // namespace flecsi<|MERGE_RESOLUTION|>--- conflicted
+++ resolved
@@ -530,13 +530,9 @@
     size_t topology_type_identifier,
     size_t storage_class) const {
 
-<<<<<<< HEAD
-    auto const & tita = topology_field_info_map_.find(topology_type_identifier);
-=======
     flog(internal) << "Type identifier: " << topology_type_identifier << std::endl;
     auto const & tita =
       topology_field_info_map_.find(topology_type_identifier);
->>>>>>> 8e1e15ea
     flog_assert(tita != topology_field_info_map_.end(),
       "topology lookup failed for " << topology_type_identifier);
 
