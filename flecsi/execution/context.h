/*~--------------------------------------------------------------------------~*
 *  @@@@@@@@  @@           @@@@@@   @@@@@@@@ @@
 * /@@/////  /@@          @@////@@ @@////// /@@
 * /@@       /@@  @@@@@  @@    // /@@       /@@
 * /@@@@@@@  /@@ @@///@@/@@       /@@@@@@@@@/@@
 * /@@////   /@@/@@@@@@@/@@       ////////@@/@@
 * /@@       /@@/@@//// //@@    @@       /@@/@@
 * /@@       @@@//@@@@@@ //@@@@@@  @@@@@@@@ /@@
 * //       ///  //////   //////  ////////  //
 *
 * Copyright (c) 2016 Los Alamos National Laboratory, LLC
 * All rights reserved
 *~--------------------------------------------------------------------------~*/

#ifndef flecsi_execution_context_h
#define flecsi_execution_context_h

//----------------------------------------------------------------------------//
//! @file
//! @date Initial file creation: Oct 19, 2015
//----------------------------------------------------------------------------//

#include <algorithm>
#include <cstddef>
#include <map>
#include <unordered_map>

#include "cinchlog.h"
#include "flecsi/utils/const_string.h"
#include "flecsi/coloring/adjacency_types.h"
#include "flecsi/coloring/coloring_types.h"
#include "flecsi/coloring/index_coloring.h"

clog_register_tag(context);

namespace flecsi {
namespace execution {

//----------------------------------------------------------------------------//
//! The context__ type provides a high-level runtime context interface that
//! is implemented by the given context policy.
//!
//! @tparam CONTEXT_POLICY The backend context policy.
//!
//! @ingroup execution
//----------------------------------------------------------------------------//

template<class CONTEXT_POLICY>
struct context__ : public CONTEXT_POLICY
{
  using index_coloring_t = flecsi::coloring::index_coloring_t;
  using coloring_info_t = flecsi::coloring::coloring_info_t;
  using adjacency_info_t = flecsi::coloring::adjacency_info_t;

  //--------------------------------------------------------------------------//
  //! Myer's singleton instance.
  //!
  //! @return The single instance of this type.
  //--------------------------------------------------------------------------//

  static
  context__ &
  instance()
  {
    static context__ context;
    return context;
  } // instance

  //--------------------------------------------------------------------------//
  //! Return the color for which the context was initialized.
  //--------------------------------------------------------------------------//

  size_t
  color()
  const
  {
    return CONTEXT_POLICY::color();
  } // color

  //--------------------------------------------------------------------------//
  //! Add an index map. This map can be used to go between mesh and locally
  //! compacted index spaces.
  //!
  //! @param index_space The map key.
  //! @param index_map   The map to add.
  //--------------------------------------------------------------------------//

  void
  add_index_map(
    size_t index_space,
    std::map<size_t, size_t> & index_map
  )
  {
    index_map_[index_space] = index_map;

    for(auto i: index_map) {
      reverse_index_map_[index_space][i.second] = i.first;
    } // for
  } // add_index_map

  //--------------------------------------------------------------------------//
  //! Return the index map associated with the given index space.
  //!
  //! @param index_space The map key.
  //--------------------------------------------------------------------------//

  std::map<size_t, size_t> &
  index_map(
    size_t index_space
  )
  {
    clog_assert(index_map_.find(index_space) != index_map_.end(),
      "invalid index space");

    return index_map_[index_space];
  } // index_map

  //--------------------------------------------------------------------------//
  //! Return the index map associated with the given index space.
  //!
  //! @param index_space The map key.
  //--------------------------------------------------------------------------//

  std::map<size_t, size_t> &
  reverse_index_map(
    size_t index_space
  )
  {
    clog_assert(reverse_index_map_.find(index_space) !=
      reverse_index_map_.end(), "invalid index space");

    return reverse_index_map_[index_space];
  } // reverse_index_map

  //--------------------------------------------------------------------------//
  //! Add an intermediate map. This map can be used to go between mesh and
  //! locally compacted index spaces for intermediate entities.
  //!
  //! @param dimension        The entity dimension.
  //! @param domain           The entity domain.
  //! @param intermediate_map The map to add.
  //--------------------------------------------------------------------------//

  void
  add_intermediate_map(
    size_t dimension,
    size_t domain,
    std::unordered_map<size_t, std::vector<size_t>> & intermediate_map
  )
  {
    const size_t key = utils::hash::intermediate_hash(dimension, domain);
    intermediate_map_[key] = intermediate_map;

    for(auto i: intermediate_map) {
      reverse_intermediate_map_[key][i.second] = i.first;
    } // for
  } // add_intermediate_map

  //--------------------------------------------------------------------------//
  //! Return the intermediate map associated with the given dimension and
  //! domain.
  //!
  //! @param dimension The entity dimension.
  //! @param domain    The entity domain.
  //--------------------------------------------------------------------------//

  auto const &
  intermediate_map(
    size_t dimension,
    size_t domain
  )
  const
  {
    const size_t key = utils::hash::intermediate_hash(dimension, domain);

    clog_assert(intermediate_map_.find(key) != intermediate_map_.end(),
      "invalid index space");

    return intermediate_map_.at(key);
  } // intermediate_map

  //--------------------------------------------------------------------------//
  //! Return the index map associated with the given index space.
  //!
  //! @param dimension The entity dimension.
  //! @param domain    The entity domain.
  //--------------------------------------------------------------------------//

  auto const &
  reverse_intermediate_map(
    size_t dimension,
    size_t domain
  )
  const
  {
    const size_t key = utils::hash::intermediate_hash(dimension, domain);

    clog_assert(reverse_intermediate_map_.find(key) !=
      reverse_intermediate_map_.end(), "invalid index space");

    return reverse_intermediate_map_.at(key);
  } // reverse_intermediate_map

  //--------------------------------------------------------------------------//
  //! Add an index coloring.
  //!
  //! @param index_space The map key.
  //! @param coloring The index coloring to add.
  //! @param coloring The index coloring information to add.
  //--------------------------------------------------------------------------//

  void
  add_coloring(
    size_t index_space,
    index_coloring_t & coloring,
    std::unordered_map<size_t, coloring_info_t> & coloring_info
  )
  {
    clog_assert(colorings_.find(index_space) == colorings_.end(),
      "color index already exists");

    colorings_[index_space] = coloring;
    coloring_info_[index_space] = coloring_info;
  } // add_coloring

  //--------------------------------------------------------------------------//
  //! Return the index coloring referenced by key.
  //!
  //! @param index_space The key associated with the coloring to be returned.
  //--------------------------------------------------------------------------//

  index_coloring_t &
  coloring(
    size_t index_space
  )
  {
    if(colorings_.find(index_space) == colorings_.end()) {
      clog(fatal) << "invalid index_space " << index_space << std::endl;
    } // if

    return colorings_[index_space];
  } // coloring

  //--------------------------------------------------------------------------//
  //! Return the index coloring information referenced by key.
  //!
  //! @param index_space The key associated with the coloring information
  //!                    to be returned.
  //--------------------------------------------------------------------------//

  const std::unordered_map<size_t, coloring_info_t> &
  coloring_info(
    size_t index_space
  )
  {
    if(coloring_info_.find(index_space) == coloring_info_.end()) {
      clog(fatal) << "invalid index space " << index_space << std::endl;
    } // if

    return coloring_info_[index_space];
  } // coloring_info

  //--------------------------------------------------------------------------//
  //! Return the coloring map (convenient for iterating through all
  //! of the colorings.
  //!
  //! @return The map of index colorings.
  //--------------------------------------------------------------------------//

  const std::map<size_t, index_coloring_t> &
  coloring_map()
  const
  {
    return colorings_;
  } // colorings

  //--------------------------------------------------------------------------//
  //! Return the coloring info map (convenient for iterating through all
  //! of the colorings.
  //!
  //! @return The map of index coloring information.
  //--------------------------------------------------------------------------//

  const std::map<
    size_t,
    std::unordered_map<size_t, coloring_info_t>
  > &
  coloring_info_map()
  const
  {
    return coloring_info_;
  } // colorings

  //--------------------------------------------------------------------------//
  //! Add an adjacency/connectivity from one index space to another.
  //!
  //! @param from_index_space The index space id of the from side
  //! @param to_index_space The index space id of the to side
  //--------------------------------------------------------------------------//

  void
  add_adjacency(
    adjacency_info_t & adjacency_info
  )
  {
    clog_assert(adjacency_info_.find(adjacency_info.index_space) ==
      adjacency_info_.end(),
      "adjacency exists");

    adjacency_info_.emplace(adjacency_info.index_space,
      std::move(adjacency_info));
  } // add_adjacency

  //--------------------------------------------------------------------------//
  //! Return the set of registered adjacencies.
  //!
  //! @return The set of registered adjacencies
  //--------------------------------------------------------------------------//

  const std::map<size_t, adjacency_info_t> &
  adjacency_info()
  const
  {
    return adjacency_info_;
  } // adjacencies

private:

  // Default constructor
  context__() : CONTEXT_POLICY() {}

  // Destructor
  ~context__() {}

  // We don't need any of these
  context__(const context__ &) = delete;
  context__ & operator = (const context__ &) = delete;
  context__(context__ &&) = delete;
  context__ & operator = (context__ &&) = delete;

  // key: virtual index space id
  // value: coloring indices (exclusive, shared, ghost)
  std::map<size_t, index_coloring_t> colorings_;

  // key: mesh index space entity id
  std::map<size_t, std::map<size_t, size_t>> index_map_;
  std::map<size_t, std::map<size_t, size_t>> reverse_index_map_;

  // key: intermediate entity to vertex ids
  std::map<size_t, std::unordered_map<size_t, std::vector<size_t>>>
    intermediate_map_;

  struct vector_hash_t
  {
    size_t
    operator () (
      std::vector<size_t> const & v
    )
    const
    {
      size_t h{0};
      for(auto i: v) {
<<<<<<< HEAD
        h ^= i;
=======
        h |= i;
>>>>>>> 2c749e85
      } // for

      return h;
    } // operator ()
  }; // struct vector_hash_t

<<<<<<< HEAD
  std::map<size_t, std::unordered_map<std::vector<size_t>, size_t,
    vector_hash_t>> reverse_intermediate_map_;
=======
  struct vector_equal_t
  {
    bool
    operator () (
      std::vector<size_t> a,
      std::vector<size_t> b
    )
    const
    {
      std::sort( a.begin(), a.end() );
      std::sort( b.begin(), b.end() );
      return (a == b );
    } // operator ()
  }; // struct vector_hash_t

  std::map<size_t, std::unordered_map<std::vector<size_t>, size_t,
    vector_hash_t, vector_equal_t>> reverse_intermediate_map_;
>>>>>>> 2c749e85

  // key: virtual index space.
  // value: map of color to coloring info
  std::map<size_t,
    std::unordered_map<size_t, coloring_info_t>> coloring_info_;

  // key is index space
  std::map<size_t, adjacency_info_t> adjacency_info_;

}; // class context__

} // namespace execution
} // namespace flecsi

//----------------------------------------------------------------------------//
// This include file defines the FLECSI_RUNTIME_CONTEXT_POLICY used below.
//----------------------------------------------------------------------------//

#include "flecsi/runtime/flecsi_runtime_context_policy.h"

namespace flecsi {
namespace execution {

//----------------------------------------------------------------------------//
//! The context_t type is the high-level interface to the FleCSI runtime
//! context.
//!
//! @ingroup execution
//----------------------------------------------------------------------------//

using context_t = context__<FLECSI_RUNTIME_CONTEXT_POLICY>;

} // namespace execution
} // namespace flecsi

#endif // flecsi_execution_context_h

/*~-------------------------------------------------------------------------~-*
 * Formatting options
 * vim: set tabstop=2 shiftwidth=2 expandtab :
 *~-------------------------------------------------------------------------~-*/<|MERGE_RESOLUTION|>--- conflicted
+++ resolved
@@ -360,21 +360,13 @@
     {
       size_t h{0};
       for(auto i: v) {
-<<<<<<< HEAD
-        h ^= i;
-=======
         h |= i;
->>>>>>> 2c749e85
       } // for
 
       return h;
     } // operator ()
   }; // struct vector_hash_t
 
-<<<<<<< HEAD
-  std::map<size_t, std::unordered_map<std::vector<size_t>, size_t,
-    vector_hash_t>> reverse_intermediate_map_;
-=======
   struct vector_equal_t
   {
     bool
@@ -392,7 +384,6 @@
 
   std::map<size_t, std::unordered_map<std::vector<size_t>, size_t,
     vector_hash_t, vector_equal_t>> reverse_intermediate_map_;
->>>>>>> 2c749e85
 
   // key: virtual index space.
   // value: map of color to coloring info
