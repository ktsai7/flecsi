--- conflicted
+++ resolved
@@ -1821,10 +1821,6 @@
 
 
   branch_map_t branch_map_;
-<<<<<<< HEAD
-=======
-
->>>>>>> 97d8a6ec
   size_t max_depth_;
   branch_t* root_;
   std::vector<entity_t*> entities_;
