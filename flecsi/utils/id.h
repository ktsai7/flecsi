/*~--------------------------------------------------------------------------~*
 *  @@@@@@@@  @@           @@@@@@   @@@@@@@@ @@
 * /@@/////  /@@          @@////@@ @@////// /@@
 * /@@       /@@  @@@@@  @@    // /@@       /@@
 * /@@@@@@@  /@@ @@///@@/@@       /@@@@@@@@@/@@
 * /@@////   /@@/@@@@@@@/@@       ////////@@/@@
 * /@@       /@@/@@//// //@@    @@       /@@/@@
 * /@@       @@@//@@@@@@ //@@@@@@  @@@@@@@@ /@@
 * //       ///  //////   //////  ////////  //
 *
 * Copyright (c) 2016 Los Alamos National Laboratory, LLC
 * All rights reserved
 *~--------------------------------------------------------------------------~*/

#ifndef flecsi_id_h
#define flecsi_id_h

#include <cassert>
#include <cstdint>

/*!
 * \file id.h
 * \authors nickm, bergen
 * \date Initial file creation: Feb 12, 2016
 */

namespace flecsi
{

<<<<<<< HEAD
  template<size_t PBITS, size_t EBITS, size_t FBITS, size_t RBITS>
=======
  template<size_t PBITS, size_t EBITS, size_t FBITS, size_t GBITS>
>>>>>>> 3771cdaa
  class id_
  {
  public:
    static constexpr size_t FLAGS_UNMASK = 
      ~(((size_t(1) << FBITS) - size_t(1)) << 59); 

    static_assert(PBITS + EBITS + FBITS <= sizeof(size_t) * 8 - 4, 
                  "invalid id bit configuration");

<<<<<<< HEAD
    static_assert(RBITS <= EBITS, "invalid primary bit configuration");
=======
    static_assert(GBITS <= EBITS, "invalid global bit configuration");
>>>>>>> 3771cdaa

    id_() { }

    id_(const id_& id)
    : dimension_(id.dimension_),
    domain_(id.domain_),
    partition_(id.partition_),
    entity_(id.entity_),
<<<<<<< HEAD
    primary_(id.primary_),
=======
    global_(id.global_),
>>>>>>> 3771cdaa
    flags_(id.flags_) { }

    explicit id_(size_t local_id)
    : dimension_(0),
    domain_(0),
    partition_(0),
    entity_(local_id),
<<<<<<< HEAD
    primary_(0),
=======
    global_(0),
>>>>>>> 3771cdaa
    flags_(0) { }

    template<size_t D, size_t M>
    static id_ make(size_t local_id,
                    size_t partition_id = 0,
                    size_t flags = 0,
<<<<<<< HEAD
                    size_t primary = 0)
=======
                    size_t global = 0)
>>>>>>> 3771cdaa
    {
      id_ global_id;
      global_id.dimension_ = D;
      global_id.domain_ = M;
      global_id.partition_ = partition_id;
      global_id.entity_ = local_id;
<<<<<<< HEAD
      global_id.primary_ = primary;
=======
      global_id.global_ = global;
>>>>>>> 3771cdaa
      global_id.flags_ = flags;

      return global_id;
    }

    template<size_t M>
    static id_ make(size_t dim,
                    size_t local_id,
                    size_t partition_id = 0,
                    size_t flags = 0,
<<<<<<< HEAD
                    size_t primary = 0)
=======
                    size_t global = 0)
>>>>>>> 3771cdaa
    {
      id_ global_id;
      global_id.dimension_ = dim;
      global_id.domain_ = M;
      global_id.partition_ = partition_id;
      global_id.entity_ = local_id;
<<<<<<< HEAD
      global_id.primary_ = primary;
=======
      global_id.global_ = global;
>>>>>>> 3771cdaa
      global_id.flags_ = flags;

      return global_id;
    }

    size_t local_id() const
    {
      return *reinterpret_cast<const size_t*>(this);
    }

<<<<<<< HEAD
    size_t primary_id() const
    {
      return primary_;
    }

    void set_primary_id(size_t primary) const
    {
      primary_ = primary;
=======
    size_t global_id() const
    {
      constexpr size_t unmask = ~((size_t(1) << EBITS) - 1);
      return (local_id() & unmask) | global_;
    }

    void set_global(size_t global) const
    {
      global_ = global;
    }

    void set_partition(size_t partition) const
    {
      partition_ = partition;
>>>>>>> 3771cdaa
    }

    id_& operator=(const id_ &id)
    {
      dimension_ = id.dimension_;
      domain_ = id.domain_;
      partition_ = id.partition_;
      entity_ = id.entity_;
<<<<<<< HEAD
      primary_ = id.primary_;
=======
      global_ = id.global_;
>>>>>>> 3771cdaa
      flags_ = id.flags_;

      return *this;
    }

    size_t dimension() const{
      return dimension_;
    }

    size_t domain() const{
      return domain_;
    }

    size_t partition() const{
      return partition_;
    }

    size_t entity() const{
      return entity_;
    }

    size_t flags() const{
      return flags_;
    }

    size_t set_flags(size_t flags) {
      assert(flags < 1 << FBITS && "flag bits exceeded");
      flags_ = flags;
    }

    bool operator<(const id_ & id) const{
      return local_id() < id.local_id();
    }

    bool operator==(const id_ & id) const{
      return (local_id() & FLAGS_UNMASK) == (id.local_id() & FLAGS_UNMASK);
    }

    bool operator!=(const id_ & id) const{
      return !(local_id() == id.local_id());
    }

  private:
    size_t entity_ : EBITS;
    size_t partition_ : PBITS;
    size_t flags_ : FBITS;
    size_t domain_ : 2;
    size_t dimension_ : 2;
<<<<<<< HEAD
    size_t primary_ : RBITS;
=======
    size_t global_ : GBITS;
>>>>>>> 3771cdaa
  };

} // namespace flecsi

#endif // flecsi_id_h

/*~-------------------------------------------------------------------------~-*
 * Formatting options
 * vim: set tabstop=2 shiftwidth=2 expandtab :
 *~-------------------------------------------------------------------------~-*/<|MERGE_RESOLUTION|>--- conflicted
+++ resolved
@@ -27,11 +27,7 @@
 namespace flecsi
 {
 
-<<<<<<< HEAD
-  template<size_t PBITS, size_t EBITS, size_t FBITS, size_t RBITS>
-=======
   template<size_t PBITS, size_t EBITS, size_t FBITS, size_t GBITS>
->>>>>>> 3771cdaa
   class id_
   {
   public:
@@ -41,11 +37,7 @@
     static_assert(PBITS + EBITS + FBITS <= sizeof(size_t) * 8 - 4, 
                   "invalid id bit configuration");
 
-<<<<<<< HEAD
-    static_assert(RBITS <= EBITS, "invalid primary bit configuration");
-=======
     static_assert(GBITS <= EBITS, "invalid global bit configuration");
->>>>>>> 3771cdaa
 
     id_() { }
 
@@ -54,11 +46,7 @@
     domain_(id.domain_),
     partition_(id.partition_),
     entity_(id.entity_),
-<<<<<<< HEAD
-    primary_(id.primary_),
-=======
     global_(id.global_),
->>>>>>> 3771cdaa
     flags_(id.flags_) { }
 
     explicit id_(size_t local_id)
@@ -66,33 +54,21 @@
     domain_(0),
     partition_(0),
     entity_(local_id),
-<<<<<<< HEAD
-    primary_(0),
-=======
     global_(0),
->>>>>>> 3771cdaa
     flags_(0) { }
 
     template<size_t D, size_t M>
     static id_ make(size_t local_id,
                     size_t partition_id = 0,
                     size_t flags = 0,
-<<<<<<< HEAD
-                    size_t primary = 0)
-=======
                     size_t global = 0)
->>>>>>> 3771cdaa
     {
       id_ global_id;
       global_id.dimension_ = D;
       global_id.domain_ = M;
       global_id.partition_ = partition_id;
       global_id.entity_ = local_id;
-<<<<<<< HEAD
-      global_id.primary_ = primary;
-=======
       global_id.global_ = global;
->>>>>>> 3771cdaa
       global_id.flags_ = flags;
 
       return global_id;
@@ -103,22 +79,14 @@
                     size_t local_id,
                     size_t partition_id = 0,
                     size_t flags = 0,
-<<<<<<< HEAD
-                    size_t primary = 0)
-=======
                     size_t global = 0)
->>>>>>> 3771cdaa
     {
       id_ global_id;
       global_id.dimension_ = dim;
       global_id.domain_ = M;
       global_id.partition_ = partition_id;
       global_id.entity_ = local_id;
-<<<<<<< HEAD
-      global_id.primary_ = primary;
-=======
       global_id.global_ = global;
->>>>>>> 3771cdaa
       global_id.flags_ = flags;
 
       return global_id;
@@ -129,16 +97,6 @@
       return *reinterpret_cast<const size_t*>(this);
     }
 
-<<<<<<< HEAD
-    size_t primary_id() const
-    {
-      return primary_;
-    }
-
-    void set_primary_id(size_t primary) const
-    {
-      primary_ = primary;
-=======
     size_t global_id() const
     {
       constexpr size_t unmask = ~((size_t(1) << EBITS) - 1);
@@ -153,7 +111,6 @@
     void set_partition(size_t partition) const
     {
       partition_ = partition;
->>>>>>> 3771cdaa
     }
 
     id_& operator=(const id_ &id)
@@ -162,11 +119,7 @@
       domain_ = id.domain_;
       partition_ = id.partition_;
       entity_ = id.entity_;
-<<<<<<< HEAD
-      primary_ = id.primary_;
-=======
       global_ = id.global_;
->>>>>>> 3771cdaa
       flags_ = id.flags_;
 
       return *this;
@@ -215,11 +168,7 @@
     size_t flags_ : FBITS;
     size_t domain_ : 2;
     size_t dimension_ : 2;
-<<<<<<< HEAD
-    size_t primary_ : RBITS;
-=======
     size_t global_ : GBITS;
->>>>>>> 3771cdaa
   };
 
 } // namespace flecsi
