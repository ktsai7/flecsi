/*
    @@@@@@@@  @@           @@@@@@   @@@@@@@@ @@
   /@@/////  /@@          @@////@@ @@////// /@@
   /@@       /@@  @@@@@  @@    // /@@       /@@
   /@@@@@@@  /@@ @@///@@/@@       /@@@@@@@@@/@@
   /@@////   /@@/@@@@@@@/@@       ////////@@/@@
   /@@       /@@/@@//// //@@    @@       /@@/@@
   /@@       @@@//@@@@@@ //@@@@@@  @@@@@@@@ /@@
   //       ///  //////   //////  ////////  //

   Copyright (c) 2016, Los Alamos National Security, LLC
   All rights reserved.
                                                                              */
#pragma once

/*! @file */

#include <cstddef>
#include <utility>

namespace flecsi {
namespace utils {

////////////////////////////////////////////////////////////////////////////////
// String hash function for const_string_t type.
// Perhaps this should move into const_string.h
////////////////////////////////////////////////////////////////////////////////

template<typename T, typename U>
constexpr T
string_hash_u(U && str, const T h, const std::size_t i, const std::size_t n) {
  // An unstated assumption appears to be that n is the length of str, which is
  // a string type, and that i <= n. Otherwise, we're going to have problems.
  return i == n
    ? h
      : string_hash_u(
        str,
        h ^ static_cast<T>(std::forward<U>(str)[i]) << 8 * (i % 8),
        i + 1, n);
} // string_hash_u

template<typename T, typename U>
constexpr T
string_hash(U && str, const std::size_t n) {
  return string_hash_u<T>(str, 0, 0, n);
} // string_hash

namespace hash {

////////////////////////////////////////////////////////////////////////////////
// Helper functions.
////////////////////////////////////////////////////////////////////////////////

constexpr size_t field_hash_version_bits = 3;
constexpr size_t field_max_versions = 1 << 3;

/*!
  Hashing function for client registration.

  @tparam NAMESPACE The namespace key.
  @tparam NAME      The name key.
 */

template<size_t MASK, size_t SHIFT>
inline constexpr size_t
bit_range(size_t key) {
  return (key >> SHIFT) & MASK;
} // bit_range

////////////////////////////////////////////////////////////////////////////////
// Client data hash interface.
////////////////////////////////////////////////////////////////////////////////

/*!
  Create a hash key suitable for registering a data client.

  @tparam NAMESPACE A namespace identifier.
  @tparam NAME      A name identifier.

  @ingroup utils
 */

template<size_t NAMESPACE, size_t NAME>
inline constexpr size_t
client_hash() {
  return NAMESPACE ^ NAME;
} // client_hash

////////////////////////////////////////////////////////////////////////////////
// Field data hash interface.
////////////////////////////////////////////////////////////////////////////////

/*!
  Create a hash key suitable for registering a field with the low-level
  field registry.

  \note This hash sets the most significant bit to '0' to be used as
        a boolean that distinguishes normal fields from internal
        data client fields.

  @tparam NAMESPACE A namespace identifier.
  @tparam NAME      A name identifier.

  @ingroup utils
 */

template<size_t NAMESPACE, size_t NAME>
inline constexpr size_t
field_hash(size_t version) {
  return ((NAMESPACE ^ NAME) << field_hash_version_bits | version) &
         ~(1ul << 63);
} // field_hash

inline size_t
field_hash(size_t nspace, size_t name, size_t version) {
  return ((nspace ^ name) << field_hash_version_bits | version) & ~(1ull << 63);
} // field_hash

inline constexpr size_t
field_hash_version(size_t key) {
  return bit_range<(1ul << field_hash_version_bits) - 1, 0>(key);
} // client_entity_index

/*!
  Check if the given key identifies an internal field.

  @param key The hash key.

  @ingroup utils
 */

bool inline is_internal(size_t key) {
  return key & (1ull << 63);
} // is_internal

////////////////////////////////////////////////////////////////////////////////
// Client entities hash interface.
////////////////////////////////////////////////////////////////////////////////

/*!
  Create a hash key suitable for registering client entity types with
  the low-level field registry.

  @tparam NAMESPACE A namespace identifier.
  @tparam NAME      A name identifier.
  @tparam INDEX     The associated index space.
  @tparam DOMAIN    The domain.
  @tparam DIMENSION The topological dimension.

  @ingroup utils
 */

template<size_t NAMESPACE,
  size_t NAME,
  size_t INDEX,
  size_t DOMAIN_, // FIXME: Somewhere DOMAIN is being defined
  size_t DIMENSION>
inline constexpr size_t
client_entity_hash() {
  return ((NAMESPACE ^ NAME) << 12) | (INDEX << 4) | (DOMAIN_ << 2) | DIMENSION;
} // client_entity_hash

/*!
  Recover the index space from a key to a client entity.

  @param key The client entity key.

  @ingroup utils
 */

inline constexpr size_t
client_entity_index(size_t key) {
  return bit_range<0xff, 4>(key);
} // client_entity_index

/*!
  Recover the domain from a key to a client entity.

  @param key The client entity key.

  @ingroup utils
 */

inline constexpr size_t
client_entity_domain(size_t key) {
  return bit_range<0x03, 2>(key);
} // client_entity_domain

/*!
  Recover the dimension from a key to a client entity.

  @param key The client entity key.

  @ingroup utils
 */

inline constexpr size_t
client_entity_dimension(size_t key) {
  return bit_range<0x03, 0>(key);
} // client_entity_dimension

////////////////////////////////////////////////////////////////////////////////
// Client adjacency hash interface.
////////////////////////////////////////////////////////////////////////////////

/*!
  Create a hash key suitable for registering client adjacency types with
  the low-level field registry.

  @tparam NAMESPACE      A namespace identifier.
  @tparam NAME           A name identifier.
  @tparam INDEX          The associated index space.
  @tparam FROM_DOMAIN    The from domain.
  @tparam TO_DOMAIN      The to domain.
  @tparam FROM_DIMENSION The topological from dimension.
  @tparam TO_DIMENSION   The topological to dimension.

  @ingroup utils
 */

template<size_t NAMESPACE,
  size_t NAME,
  size_t INDEX,
  size_t FROM_DOMAIN,
  size_t TO_DOMAIN,
  size_t FROM_DIMENSION,
  size_t TO_DIMENSION>
inline constexpr size_t
client_adjacency_hash() {
  return ((NAMESPACE ^ NAME) << 16) | (INDEX << 8) | (FROM_DOMAIN << 6) |
         (TO_DOMAIN << 4) | (FROM_DIMENSION << 2) | TO_DIMENSION;
} // client_adjacency_hash

////////////////////////////////////////////////////////////////////////////////
// Client index subspace hash interface.
////////////////////////////////////////////////////////////////////////////////

/*!
  Create a hash key suitable for registering client index subspaces with
  the low-level field registry.

  @tparam NAMESPACE      A namespace identifier.
  @tparam NAME           A name identifier.
  @tparam INDEX          The associated index space.
  @tparam INDEX_SUBSPACE The associated index subspace.

  @ingroup utils
 */

template<size_t NAMESPACE, size_t NAME, size_t INDEX, size_t INDEX_SUBSPACE>
inline constexpr size_t
client_index_subspace_hash() {
  return ((NAMESPACE ^ NAME) << 16) | (INDEX << 8) | INDEX_SUBSPACE;
} // client_adjacency_hash

/*!
  Recover the index space from a key to a client entity.

  @param key The client entity key.

  @ingroup utils
 */

inline constexpr size_t
client_adjacency_index(size_t key) {
  return bit_range<0xff, 8>(key);
} // client_adjacency_index

/*!
  Recover the domain from a key to a client entity.

  @param key The client entity key.

  @ingroup utils
 */

inline constexpr size_t
client_adjacency_from_domain(size_t key) {
  return bit_range<0x03, 6>(key);
} // client_adjacency_from_domain

/*!
  Recover the to domain from a key to a client entity.

  @param key The client entity key.

  @ingroup utils
 */

inline constexpr size_t
client_adjacency_to_domain(size_t key) {
  return bit_range<0x03, 4>(key);
} // client_adjacency_to_domain

/*!
  Recover the dimension from a key to a client entity.

  @param key The client entity key.

  @ingroup utils
 */

inline constexpr size_t
client_adjacency_from_dimension(size_t key) {
  return bit_range<0x03, 2>(key);
} // client_adjacency_from_dimension

/*!
  Recover the dimension from a key to a client entity.

  @param key The client entity key.

  @ingroup utils
 */

inline constexpr size_t
client_adjacency_to_dimension(size_t key) {
  return bit_range<0x03, 0>(key);
} // client_adjacency_to_dimension

////////////////////////////////////////////////////////////////////////////////
// Client internal field hash interface.
////////////////////////////////////////////////////////////////////////////////

/*!
  Create a hash key suitable for registering internal client field data with
  the low-level field registry.

  \note This hash sets the most significant bit to '1' to be used as
        a boolean that distinguishes data client fields from normal
        fields.

  @tparam LABEL       The internal label for the client field.
  @tparam NAMESPACE   The namespace of the data client instance.
  @tparam NAME        The name of the data client instance.
  @tparam INDEX_SPACE The index space id of the associated field.

  @ingroup utils
 */

template<
  size_t LABEL,
  size_t NAMESPACE,
  size_t NAME,
  size_t INDEX_SPACE
>
inline constexpr size_t
client_internal_field_hash() {
  return ((LABEL ^ (NAMESPACE ^ NAME)) << 8 | INDEX_SPACE) | (1ull << 63);
} // client_internal_field_hash

/*!
  Create a hash key suitable for registering internal client field data with
  the low-level field registry.

  \note This hash sets the most significant bit to '1' to be used as
        a boolean that distinguishes data client fields from normal
        fields.

  @param label       The internal label for the client field.
  @param nspace      The namespace of the data client instance.
  @param name        The name of the data client instance.
  @param index_space The index space id of the associated field.

  @ingroup utils
 */

inline size_t
client_internal_field_hash(
  size_t label,
  size_t nspace,
  size_t name,
  size_t index_space
)
{
  return ((label ^ (nspace ^ name)) << 8 | index_space) | (1ull << 63);
} // client_internal_field_hash

/*!
  Return the index space component of an internal client key.

  @param key The internal client key.

  @ingroup utils
 */

inline constexpr size_t
client_internal_field_index_space(size_t key) {
  return bit_range<0xff, 8>(key);
} // client_internal_field_index_space

////////////////////////////////////////////////////////////////////////////////
// Intermediate map hash interface.
////////////////////////////////////////////////////////////////////////////////

/*!
  Create a hash key suitable for mapping intermediate entity types.

  @tparam DIMENSION The entity dimension.
  @tparam DOMAIN    The entity domain.

  @ingroup utils
 */

template<size_t DIMENSION, size_t DOMAIN_>
inline constexpr size_t
intermediate_hash() {
  return (DIMENSION << 32) ^ DOMAIN_;
} // intermediate_hash

/*!
  Create a hash key suitable for mapping intermediate entity types.

  @tparam DIMENSION The entity dimension.
  @tparam DOMAIN    The entity domain.

  @ingroup utils
 */

inline size_t
intermediate_hash(size_t dimension, size_t domain) {
  return (dimension << 32) ^ domain;
} // intermediate_hash

<<<<<<< HEAD
////////////////////////////////////////////////////////////////////////////////
// Reduction hash interface.
////////////////////////////////////////////////////////////////////////////////

template<size_t OPERATOR_HASH, size_t DATA_HASH>
inline constexpr size_t
reduction_hash() {
  return (OPERATOR_HASH << 32) ^ DATA_HASH;
} // reduction_hash
=======
} // namespace hash

//----------------------------------------------------------------------------//
//----------------------------------------------------------------------------//

template<typename T, typename U>
inline constexpr T
string_hash(U &&str, const std::size_t n)
{
  if (n == 0)
    return 0;

  // String-to-integer hash function, based on prime numbers.
  // References:
  //    https://stackoverflow.com/questions/8317508/hash-function-for-a-string
  //    https://planetmath.org/goodhashtableprimes

  const T P = 3145739; // prime
  const T Q = 6291469; // prime, a bit less than 2x the first

  T h = 37; // prime
  for (std::size_t i = 0;  i < n;  ++i)
    h = (h * P) ^ (str[i] * Q);
  return h;
} // string_hash
>>>>>>> 64735a3a

} // namespace hash
} // namespace utils
} // namespace flecsi<|MERGE_RESOLUTION|>--- conflicted
+++ resolved
@@ -20,7 +20,7 @@
 
 namespace flecsi {
 namespace utils {
-
+#if 0
 ////////////////////////////////////////////////////////////////////////////////
 // String hash function for const_string_t type.
 // Perhaps this should move into const_string.h
@@ -45,6 +45,8 @@
   return string_hash_u<T>(str, 0, 0, n);
 } // string_hash
 
+#endif 
+
 namespace hash {
 
 ////////////////////////////////////////////////////////////////////////////////
@@ -422,7 +424,6 @@
   return (dimension << 32) ^ domain;
 } // intermediate_hash
 
-<<<<<<< HEAD
 ////////////////////////////////////////////////////////////////////////////////
 // Reduction hash interface.
 ////////////////////////////////////////////////////////////////////////////////
@@ -432,7 +433,6 @@
 reduction_hash() {
   return (OPERATOR_HASH << 32) ^ DATA_HASH;
 } // reduction_hash
-=======
 } // namespace hash
 
 //----------------------------------------------------------------------------//
@@ -458,8 +458,7 @@
     h = (h * P) ^ (str[i] * Q);
   return h;
 } // string_hash
->>>>>>> 64735a3a
-
-} // namespace hash
+
+//} // namespace hash
 } // namespace utils
 } // namespace flecsi