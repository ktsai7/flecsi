/*
    @@@@@@@@  @@           @@@@@@   @@@@@@@@ @@
   /@@/////  /@@          @@////@@ @@////// /@@
   /@@       /@@  @@@@@  @@    // /@@       /@@
   /@@@@@@@  /@@ @@///@@/@@       /@@@@@@@@@/@@
   /@@////   /@@/@@@@@@@/@@       ////////@@/@@
   /@@       /@@/@@//// //@@    @@       /@@/@@
   /@@       @@@//@@@@@@ //@@@@@@  @@@@@@@@ /@@
   //       ///  //////   //////  ////////  //

   Copyright (c) 2016, Los Alamos National Security, LLC
   All rights reserved.
                                                                              */
#pragma once

/*! @file */

#include <cstddef>
#include <utility>

namespace flecsi {
namespace utils {
namespace hash {

constexpr size_t field_hash_version_bits = 3;
constexpr size_t field_max_versions = 1 << 3;

/*!
  Hashing function for client registration.

  @tparam NAMESPACE The namespace key.
  @tparam NAME      The name key.
 */

template<size_t MASK, size_t SHIFT>
inline constexpr size_t
bit_range(size_t key) {
  return (key >> SHIFT) & MASK;
} // bit_range

////////////////////////////////////////////////////////////////////////////////
// Client data hash interface.
////////////////////////////////////////////////////////////////////////////////

/*!
  Create a hash key suitable for registering a data client.

  @tparam NAMESPACE A namespace identifier.
  @tparam NAME      A name identifier.

  @ingroup utils
 */

template<size_t NAMESPACE, size_t NAME>
inline constexpr size_t
client_hash() {
  return NAMESPACE ^ NAME;
} // client_hash

////////////////////////////////////////////////////////////////////////////////
// Field data hash interface.
////////////////////////////////////////////////////////////////////////////////

/*!
  Create a hash key suitable for registering a field with the low-level
  field registry.

  \note This hash sets the most significant bit to '0' to be used as
        a boolean that distinguishes normal fields from internal
        data client fields.

  @tparam NAMESPACE A namespace identifier.
  @tparam NAME      A name identifier.

  @ingroup utils
 */

template<size_t NAMESPACE, size_t NAME>
inline constexpr size_t
field_hash(size_t version) {
  return ((NAMESPACE ^ NAME) << field_hash_version_bits | version) &
         ~(1ul << 63);
} // field_hash

inline size_t
field_hash(size_t nspace, size_t name, size_t version) {
  return ((nspace ^ name) << field_hash_version_bits | version) & ~(1ull << 63);
} // field_hash

inline constexpr size_t
field_hash_version(size_t key) {
  return bit_range<(1ul << field_hash_version_bits) - 1, 0>(key);
} // client_entity_index

/*!
  Check if the given key identifies an internal field.

  @param key The hash key.

  @ingroup utils
 */

bool inline is_internal(size_t key) {
  return key & (1ull << 63);
} // is_internal

////////////////////////////////////////////////////////////////////////////////
// Client entities hash interface.
////////////////////////////////////////////////////////////////////////////////

/*!
  Create a hash key suitable for registering client entity types with
  the low-level field registry.

  @tparam NAMESPACE A namespace identifier.
  @tparam NAME      A name identifier.
  @tparam INDEX     The associated index space.
  @tparam DOMAIN    The domain.
  @tparam DIMENSION The topological dimension.

  @ingroup utils
 */

template<size_t NAMESPACE,
  size_t NAME,
  size_t INDEX,
  size_t DOMAIN_, // FIXME: Somewhere DOMAIN is being defined
  size_t DIMENSION>
inline constexpr size_t
client_entity_hash() {
  return ((NAMESPACE ^ NAME) << 12) | (INDEX << 4) | (DOMAIN_ << 2) | DIMENSION;
} // client_entity_hash

/*!
  Recover the index space from a key to a client entity.

  @param key The client entity key.

  @ingroup utils
 */

inline constexpr size_t
client_entity_index(size_t key) {
  return bit_range<0xff, 4>(key);
} // client_entity_index

/*!
  Recover the domain from a key to a client entity.

  @param key The client entity key.

  @ingroup utils
 */

inline constexpr size_t
client_entity_domain(size_t key) {
  return bit_range<0x03, 2>(key);
} // client_entity_domain

/*!
  Recover the dimension from a key to a client entity.

  @param key The client entity key.

  @ingroup utils
 */

inline constexpr size_t
client_entity_dimension(size_t key) {
  return bit_range<0x03, 0>(key);
} // client_entity_dimension

////////////////////////////////////////////////////////////////////////////////
// Client adjacency hash interface.
////////////////////////////////////////////////////////////////////////////////

/*!
  Create a hash key suitable for registering client adjacency types with
  the low-level field registry.

  @tparam NAMESPACE      A namespace identifier.
  @tparam NAME           A name identifier.
  @tparam INDEX          The associated index space.
  @tparam FROM_DOMAIN    The from domain.
  @tparam TO_DOMAIN      The to domain.
  @tparam FROM_DIMENSION The topological from dimension.
  @tparam TO_DIMENSION   The topological to dimension.

  @ingroup utils
 */

<<<<<<< HEAD
template<size_t NAMESPACE,
  size_t NAME,
  size_t INDEX,
  size_t FROM_DOMAIN,
  size_t TO_DOMAIN,
  size_t FROM_DIMENSION,
  size_t TO_DIMENSION>
=======
template<
    size_t NAMESPACE,
    size_t NAME,
    size_t INDEX,
    size_t FROM_DOMAIN,
    size_t TO_DOMAIN,
    size_t FROM_DIMENSION,
    size_t TO_DIMENSION>
>>>>>>> 0d0d3bf1
inline constexpr size_t
client_adjacency_hash() {
  return ((NAMESPACE ^ NAME) << 16) | (INDEX << 8) | (FROM_DOMAIN << 6) |
         (TO_DOMAIN << 4) | (FROM_DIMENSION << 2) | TO_DIMENSION;
} // client_adjacency_hash

////////////////////////////////////////////////////////////////////////////////
// Client index subspace hash interface.
////////////////////////////////////////////////////////////////////////////////

/*!
  Create a hash key suitable for registering client index subspaces with
  the low-level field registry.

  @tparam NAMESPACE      A namespace identifier.
  @tparam NAME           A name identifier.
  @tparam INDEX          The associated index space.
  @tparam INDEX_SUBSPACE The associated index subspace.

  @ingroup utils
 */

template<size_t NAMESPACE, size_t NAME, size_t INDEX, size_t INDEX_SUBSPACE>
inline constexpr size_t
client_index_subspace_hash() {
  return ((NAMESPACE ^ NAME) << 16) | (INDEX << 8) | INDEX_SUBSPACE;
} // client_adjacency_hash

/*!
  Recover the index space from a key to a client entity.

  @param key The client entity key.

  @ingroup utils
 */

inline constexpr size_t
client_adjacency_index(size_t key) {
  return bit_range<0xff, 8>(key);
} // client_adjacency_index

/*!
  Recover the domain from a key to a client entity.

  @param key The client entity key.

  @ingroup utils
 */

inline constexpr size_t
client_adjacency_from_domain(size_t key) {
  return bit_range<0x03, 6>(key);
} // client_adjacency_from_domain

/*!
  Recover the to domain from a key to a client entity.

  @param key The client entity key.

  @ingroup utils
 */

inline constexpr size_t
client_adjacency_to_domain(size_t key) {
  return bit_range<0x03, 4>(key);
} // client_adjacency_to_domain

/*!
  Recover the dimension from a key to a client entity.

  @param key The client entity key.

  @ingroup utils
 */

inline constexpr size_t
client_adjacency_from_dimension(size_t key) {
  return bit_range<0x03, 2>(key);
} // client_adjacency_from_dimension

/*!
  Recover the dimension from a key to a client entity.

  @param key The client entity key.

  @ingroup utils
 */

inline constexpr size_t
client_adjacency_to_dimension(size_t key) {
  return bit_range<0x03, 0>(key);
} // client_adjacency_to_dimension

////////////////////////////////////////////////////////////////////////////////
// Client internal field hash interface.
////////////////////////////////////////////////////////////////////////////////

/*!
  Create a hash key suitable for registering internal client field data with
  the low-level field registry.

  \note This hash sets the most significant bit to '1' to be used as
        a boolean that distinguishes data client fields from normal
        fields.

  @tparam LABEL       The internal label for the client field.
  @tparam NAMESPACE   The namespace of the data client instance.
  @tparam NAME        The name of the data client instance.
  @tparam INDEX_SPACE The index space id of the associated field.

  @ingroup utils
 */

template<
  size_t LABEL,
  size_t NAMESPACE,
  size_t NAME,
  size_t INDEX_SPACE
>
inline constexpr size_t
client_internal_field_hash() {
  return ((LABEL ^ (NAMESPACE ^ NAME)) << 8 | INDEX_SPACE) | (1ull << 63);
} // client_internal_field_hash

/*!
  Create a hash key suitable for registering internal client field data with
  the low-level field registry.

  \note This hash sets the most significant bit to '1' to be used as
        a boolean that distinguishes data client fields from normal
        fields.

  @param label       The internal label for the client field.
  @param nspace      The namespace of the data client instance.
  @param name        The name of the data client instance.
  @param index_space The index space id of the associated field.

  @ingroup utils
 */

inline size_t
client_internal_field_hash(
  size_t label,
  size_t nspace,
  size_t name,
  size_t index_space
)
{
  return ((label ^ (nspace ^ name)) << 8 | index_space) | (1ull << 63);
} // client_internal_field_hash

/*!
  Return the index space component of an internal client key.

  @param key The internal client key.

  @ingroup utils
 */

inline constexpr size_t
client_internal_field_index_space(size_t key) {
  return bit_range<0xff, 8>(key);
} // client_internal_field_index_space

////////////////////////////////////////////////////////////////////////////////
// Intermediate map hash interface.
////////////////////////////////////////////////////////////////////////////////

/*!
  Create a hash key suitable for mapping intermediate entity types.

  @tparam DIMENSION The entity dimension.
  @tparam DOMAIN    The entity domain.

  @ingroup utils
 */

template<size_t DIMENSION, size_t DOMAIN_>
inline constexpr size_t
intermediate_hash() {
  return (DIMENSION << 32) ^ DOMAIN_;
} // intermediate_hash

/*!
  Create a hash key suitable for mapping intermediate entity types.

  @tparam DIMENSION The entity dimension.
  @tparam DOMAIN    The entity domain.

  @ingroup utils
 */

inline size_t
intermediate_hash(size_t dimension, size_t domain) {
  return (dimension << 32) ^ domain;
} // intermediate_hash

} // namespace hash

<<<<<<< HEAD
//----------------------------------------------------------------------------//
//----------------------------------------------------------------------------//

template<typename T, typename U>
constexpr T
string_hash__(U && str, const T h, const std::size_t i, const std::size_t n) {
  // An unstated assumption appears to be that n is the length of str, which is
  // a string type, and that i <= n. Otherwise, we're going to have problems.
  return i == n ? h
                : string_hash__(str,
                    h ^ static_cast<T>(std::forward<U>(str)[i]) << 8 * (i % 8),
                    i + 1, n);
} // string_hash__

template<typename T, typename U>
constexpr T
string_hash(U && str, const std::size_t n) {
  return string_hash__<T>(str, 0, 0, n);
} // string_hash

////////////////////////////////////////////////////////////////////////////////
// Reduction hash interface.
////////////////////////////////////////////////////////////////////////////////

template<size_t OPERATOR_HASH, size_t DATA_HASH>
inline constexpr size_t
reduction_hash() {
  return (OPERATOR_HASH << 32) ^ DATA_HASH;
} // reduction_hash

=======
>>>>>>> 0d0d3bf1
} // namespace utils
} // namespace flecsi<|MERGE_RESOLUTION|>--- conflicted
+++ resolved
@@ -189,7 +189,6 @@
   @ingroup utils
  */
 
-<<<<<<< HEAD
 template<size_t NAMESPACE,
   size_t NAME,
   size_t INDEX,
@@ -197,16 +196,6 @@
   size_t TO_DOMAIN,
   size_t FROM_DIMENSION,
   size_t TO_DIMENSION>
-=======
-template<
-    size_t NAMESPACE,
-    size_t NAME,
-    size_t INDEX,
-    size_t FROM_DOMAIN,
-    size_t TO_DOMAIN,
-    size_t FROM_DIMENSION,
-    size_t TO_DIMENSION>
->>>>>>> 0d0d3bf1
 inline constexpr size_t
 client_adjacency_hash() {
   return ((NAMESPACE ^ NAME) << 16) | (INDEX << 8) | (FROM_DOMAIN << 6) |
@@ -405,39 +394,5 @@
 } // intermediate_hash
 
 } // namespace hash
-
-<<<<<<< HEAD
-//----------------------------------------------------------------------------//
-//----------------------------------------------------------------------------//
-
-template<typename T, typename U>
-constexpr T
-string_hash__(U && str, const T h, const std::size_t i, const std::size_t n) {
-  // An unstated assumption appears to be that n is the length of str, which is
-  // a string type, and that i <= n. Otherwise, we're going to have problems.
-  return i == n ? h
-                : string_hash__(str,
-                    h ^ static_cast<T>(std::forward<U>(str)[i]) << 8 * (i % 8),
-                    i + 1, n);
-} // string_hash__
-
-template<typename T, typename U>
-constexpr T
-string_hash(U && str, const std::size_t n) {
-  return string_hash__<T>(str, 0, 0, n);
-} // string_hash
-
-////////////////////////////////////////////////////////////////////////////////
-// Reduction hash interface.
-////////////////////////////////////////////////////////////////////////////////
-
-template<size_t OPERATOR_HASH, size_t DATA_HASH>
-inline constexpr size_t
-reduction_hash() {
-  return (OPERATOR_HASH << 32) ^ DATA_HASH;
-} // reduction_hash
-
-=======
->>>>>>> 0d0d3bf1
 } // namespace utils
 } // namespace flecsi