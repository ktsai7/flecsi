--- conflicted
+++ resolved
@@ -19,8 +19,8 @@
 //! \file
 //!
 
-#include <iterator>
-#include <utility>
+#include<iterator>
+#include<utility>
 
 namespace flecsi {
 namespace utils {
@@ -34,20 +34,12 @@
 //!
 template< typename order_iterator, typename value_iterator >
 void reorder(
-<<<<<<< HEAD
-   order_iterator order_begin,
-   order_iterator order_end,
-   value_iterator v )  {
-
-  typedef typename std::iterator_traits< order_iterator >::value_type index_t;
-=======
   const order_iterator order_begin,
   const order_iterator order_end,
   const value_iterator v
 ) {
   using index_t = typename std::iterator_traits<order_iterator>::value_type;
   using diff_t  = typename std::iterator_traits<order_iterator>::difference_type;
->>>>>>> cca16b0a
 
   auto remaining = order_end - 1 - order_begin;
   for ( index_t s = index_t(), d; remaining > 0; ++ s ) {
@@ -74,22 +66,12 @@
 //!
 template< typename order_iterator, typename value_iterator >
 void reorder_destructive(
-<<<<<<< HEAD
-   order_iterator order_begin,
-   order_iterator order_end,
-   value_iterator v )  {
-  typedef typename
-    std::iterator_traits< order_iterator >::value_type index_t;
-  typedef typename
-    std::iterator_traits< order_iterator >::difference_type diff_t;
-=======
   const order_iterator order_begin,
   const order_iterator order_end,
   const value_iterator v
 ) {
   using index_t = typename std::iterator_traits<order_iterator>::value_type;
   using diff_t  = typename std::iterator_traits<order_iterator>::difference_type;
->>>>>>> cca16b0a
 
   auto remaining = order_end - 1 - order_begin;
   for ( auto s = index_t(); remaining > 0; ++ s ) {
