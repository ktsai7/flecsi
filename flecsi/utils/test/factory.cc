--- conflicted
+++ resolved
@@ -53,13 +53,8 @@
 
   test_io_t(std::string & filename) : io_base_t(filename) {}
 
-<<<<<<< HEAD
-  int32_t read() {
+  int32_t read() override {
     return 0;
-=======
-  int32_t read() override {
-    return 0; 
->>>>>>> cca16b0a
   } // read
 
 }; // struct test_io_t
