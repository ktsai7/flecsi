#------------------------------------------------------------------------------#
# Copyright (c) 2014 Los Alamos National Security, LLC
# All rights reserved.
#------------------------------------------------------------------------------#

set(utils_HEADERS
  array_ref.h
  bit_buffer.h
  checksum.h
  common.h
  const_string.h
  dag.h
  debruijn.h
  demangle.h
  dimensioned_array.h
  export_definitions.h
  factory.h
  function_traits.h
  graphviz.h
  hash.h
  humble.h
  id.h
  index_space.h
  iterator.h
  logging.h
  macros.h
  mpi_type_traits.h
  offset.h
  reflection.h
  reorder.h
  set_intersection.h
  set_utils.h
  simple_id.h
  static_verify.h
  test/print_type.h
  tuple_function.h
  tuple_type_converter.h
  tuple_visit.h
  tuple_walker.h
  tuple_wrapper.h
  type_traits.h
  typeify.h
  uint128.h
  utility.h
  PARENT_SCOPE
)

#------------------------------------------------------------------------------#
# Add source files. Note that these will be "exported" to the parent
# scope below.
#------------------------------------------------------------------------------#

set(utils_SOURCES
  debruijn.cc
  demangle.cc
  PARENT_SCOPE
)

#------------------------------------------------------------------------------#
# Runtime-specific files for unit tests.
#
# UNIT_POLICY and RUNTIME_DRIVER are set for unit tests that are not
# runtime specific and can be configured for whichever runtime is active.
#------------------------------------------------------------------------------#

if(FLECSI_RUNTIME_MODEL STREQUAL "serial")

  set(UNIT_POLICY SERIAL)
  set(RUNTIME_DRIVER ../execution/serial/runtime_driver.cc)

elseif(FLECSI_RUNTIME_MODEL STREQUAL "legion")

  set(UNIT_POLICY LEGION)
  set(RUNTIME_DRIVER ../execution/legion/runtime_driver.cc)

elseif(FLECSI_RUNTIME_MODEL STREQUAL "mpi")

  set(UNIT_POLICY MPI)
  set(RUNTIME_DRIVER ../execution/mpi/runtime_driver.cc)

elseif(FLECSI_RUNTIME_MODEL STREQUAL "hpx")

  set(UNIT_POLICY HPX)
  set(RUNTIME_DRIVER ../execution/hpx/runtime_driver.cc)

endif()

#------------------------------------------------------------------------------#
# Unit tests.
#------------------------------------------------------------------------------#

if(NOT FLECSI_RUNTIME_MODEL STREQUAL "hpx")
cinch_add_devel_target(clog
  SOURCES
    test/clog.cc
  POLICY ${UNIT_POLICY}
)
endif()

<<<<<<< HEAD
=======
cinch_add_unit(const_string
  SOURCES test/const_string.cc common.cc
)

>>>>>>> b91dfd55
set(factory_blessed_input test/factory.blessed.gnug)

if(MSVC)
  set(factory_blessed_input test/factory.blessed.msvc)
endif()

cinch_add_unit(factory
<<<<<<< HEAD
  SOURCES
    demangle.cc
    test/factory.cc
  INPUTS
    test/factory.blessed
    ${factory_blessed_input}
)

cinch_add_unit(reorder
  SOURCES
    test/reorder.cc
=======
  SOURCES test/factory.cc common.cc
  INPUTS  test/factory.blessed ${factory_blessed_input}
)

cinch_add_unit(reorder
  SOURCES test/reorder.cc
)

set(any_blessed_input test/any.blessed.gnug)
if(MSVC)
  set(any_blessed_input test/any.blessed.msvc)
endif()
cinch_add_unit(any
  SOURCES test/any.cc common.cc
  SOURCES test/any.cc
  INPUTS  test/any.blessed ${any_blessed_input}
>>>>>>> b91dfd55
)

if(NOT MSVC)
  # FIXME: MSVC's preprocessor is too broken for this
  cinch_add_unit(reflection
  SOURCES
    test/reflection.cc
  POLICY
    SERIAL_DEVEL
  )
endif()

<<<<<<< HEAD
cinch_add_unit(humble
  SOURCES
    test/humble.cc
=======
cinch_add_unit(hash
  SOURCES test/hash.cc
)

cinch_add_unit(humble
  SOURCES test/humble.cc
>>>>>>> b91dfd55
)

set(iterator_blessed_input test/iterator.blessed.gnug)

if(MSVC)
  set(iterator_blessed_input test/iterator.blessed.msvc)
endif()

cinch_add_unit(utils_iterator
<<<<<<< HEAD
  SOURCES
    demangle.cc
    test/iterator.cc
  INPUTS
    test/iterator.blessed
    ${iterator_blessed_input}
)

cinch_add_unit(logging
  SOURCES
    test/logging.cc
)

cinch_add_unit(set_intersection
  SOURCES
    test/set_intersection.cc
)

cinch_add_unit(set_utils
  SOURCES
    test/set_utils.cc
  INPUTS
    test/set_utils.blessed
=======
  SOURCES test/iterator.cc common.cc
  INPUTS  test/iterator.blessed ${iterator_blessed_input}
)

cinch_add_unit(logging
  SOURCES test/logging.cc
)

cinch_add_unit(set_intersection
  SOURCES test/set_intersection.cc
)

cinch_add_unit(set_utils
  SOURCES test/set_utils.cc
  INPUTS  test/set_utils.blessed
>>>>>>> b91dfd55
)

cinch_add_unit(simple_id
  SOURCES
    test/simple_id.cc
)

cinch_add_unit(static_verify
<<<<<<< HEAD
  SOURCES
    test/static_verify.cc
)

cinch_add_unit(test_utility
  SOURCES
    demangle.cc
    test/utility.cc
  INPUTS
    test/utility.blessed.gnug
=======
  SOURCES test/static_verify.cc
)

cinch_add_unit(test_utility
  SOURCES test/utility.cc common.cc
  INPUTS  test/utility.blessed.gnug
>>>>>>> b91dfd55
)

set(tuple_type_converter_blessed_input test/tuple_type_converter.blessed.gnug)

if(MSVC)
  set(tuple_type_converter_blessed_input test/tuple_type_converter.blessed.msvc)
endif()
<<<<<<< HEAD

cinch_add_unit(tuple_type_converter
  SOURCES
    demangle.cc
    test/tuple_type_converter.cc
  INPUTS
    ${tuple_type_converter_blessed_input}
)

cinch_add_unit(tuple_wrapper
  SOURCES
    demangle.cc
    test/tuple_wrapper.cc
)

cinch_add_unit(tuple_function
  SOURCES
    test/tuple_function.cc
=======
cinch_add_unit(tuple_type_converter
  SOURCES test/tuple_type_converter.cc common.cc
  INPUTS  ${tuple_type_converter_blessed_input}
)

cinch_add_unit(tuple_walker
  SOURCES test/tuple_walker.cc
  INPUTS  test/tuple_walker.blessed
)

cinch_add_unit(tuple_wrapper
  SOURCES test/tuple_wrapper.cc common.cc
)

cinch_add_unit(tuple_function
  SOURCES test/tuple_function.cc
)

cinch_add_unit(dag
  SOURCES test/dag.cc
  LIBRARIES ${FLECSI_LIBRARY_DEPENDENCIES}
>>>>>>> b91dfd55
)

set(index_space_blessed_input test/index_space.blessed.gnug)

if(MSVC)
  set(index_space_blessed_input test/index_space.blessed.msvc)
endif()

cinch_add_unit(index_space
<<<<<<< HEAD
  SOURCES
    demangle.cc
    test/index_space.cc
  INPUTS
    test/index_space.blessed ${index_space_blessed_input}
=======
  SOURCES test/index_space.cc common.cc
  INPUTS  test/index_space.blessed ${index_space_blessed_input}
>>>>>>> b91dfd55
)

set(array_ref_blessed_input test/array_ref.blessed.gnug)

if(MSVC)
  set(array_ref_blessed_input test/array_ref.blessed.msvc)
endif()

cinch_add_unit(array_ref
<<<<<<< HEAD
  SOURCES
    demangle.cc
    test/array_ref.cc
  INPUTS
    test/array_ref.blessed ${array_ref_blessed_input}
=======
  SOURCES test/array_ref.cc common.cc
  INPUTS  test/array_ref.blessed ${array_ref_blessed_input}
>>>>>>> b91dfd55
)

set(common_blessed_input test/common.blessed.gnug)

if(MSVC)
  set(common_blessed_input test/common.blessed.msvc)
endif()
<<<<<<< HEAD

cinch_add_unit(common
  SOURCES
    demangle.cc
    test/common.cc
  INPUTS
    test/common.blessed.ppc test/common.blessed ${common_blessed_input}
=======
cinch_add_unit(common
  SOURCES common.cc
          test/common.cc
  INPUTS  test/common.blessed.ppc test/common.blessed ${common_blessed_input}
)

cinch_add_unit(debruijn
  SOURCES debruijn.cc
          test/debruijn.cc
>>>>>>> b91dfd55
)

set(id_blessed_input test/id.blessed.gnug)

if(MSVC)
  set(id_blessed_input test/id.blessed.msvc)
endif()

cinch_add_unit(id
<<<<<<< HEAD
  SOURCES
    demangle.cc
    test/id.cc
  INPUTS
    test/id.blessed ${id_blessed_input}
=======
  SOURCES test/id.cc common.cc
  INPUTS  test/id.blessed ${id_blessed_input}
>>>>>>> b91dfd55
)

if(ENABLE_OPENSSL)
  cinch_add_unit(checksum
    SOURCES
      test/checksum.cc
    LIBRARIES
      ${OPENSSL_LIBRARIES}
  )
endif()

cinch_add_unit(debruijn
  SOURCES
    debruijn.cc
    test/debruijn.cc
)

cinch_add_unit(tuple_walker
  SOURCES
    test/tuple_walker.cc
  INPUTS
    test/tuple_walker.blessed
)<|MERGE_RESOLUTION|>--- conflicted
+++ resolved
@@ -1,13 +1,26 @@
 #------------------------------------------------------------------------------#
-# Copyright (c) 2014 Los Alamos National Security, LLC
-# All rights reserved.
+#  @@@@@@@@  @@           @@@@@@   @@@@@@@@ @@
+# /@@/////  /@@          @@////@@ @@////// /@@
+# /@@       /@@  @@@@@  @@    // /@@       /@@
+# /@@@@@@@  /@@ @@///@@/@@       /@@@@@@@@@/@@
+# /@@////   /@@/@@@@@@@/@@       ////////@@/@@
+# /@@       /@@/@@//// //@@    @@       /@@/@@
+# /@@       @@@//@@@@@@ //@@@@@@  @@@@@@@@ /@@
+# //       ///  //////   //////  ////////  //
+#
+# Copyright (c) 2016 Los Alamos National Laboratory, LLC
+# All rights reserved
+#------------------------------------------------------------------------------#
+
+#------------------------------------------------------------------------------#
+# Add header files. Note that these will be "exported" to the parent
+# scope below.
 #------------------------------------------------------------------------------#
 
 set(utils_HEADERS
   array_ref.h
   bit_buffer.h
   checksum.h
-  common.h
   const_string.h
   dag.h
   debruijn.h
@@ -32,7 +45,6 @@
   set_utils.h
   simple_id.h
   static_verify.h
-  test/print_type.h
   tuple_function.h
   tuple_type_converter.h
   tuple_visit.h
@@ -42,7 +54,6 @@
   typeify.h
   uint128.h
   utility.h
-  PARENT_SCOPE
 )
 
 #------------------------------------------------------------------------------#
@@ -53,7 +64,6 @@
 set(utils_SOURCES
   debruijn.cc
   demangle.cc
-  PARENT_SCOPE
 )
 
 #------------------------------------------------------------------------------#
@@ -86,6 +96,24 @@
 endif()
 
 #------------------------------------------------------------------------------#
+# Export header list to parent scope.
+#------------------------------------------------------------------------------#
+
+set(utils_HEADERS
+  ${utils_HEADERS}
+  PARENT_SCOPE
+)
+
+#------------------------------------------------------------------------------#
+# Export source list to parent scope.
+#------------------------------------------------------------------------------#
+
+set(utils_SOURCES
+  ${utils_SOURCES}
+  PARENT_SCOPE
+)
+
+#------------------------------------------------------------------------------#
 # Unit tests.
 #------------------------------------------------------------------------------#
 
@@ -97,13 +125,6 @@
 )
 endif()
 
-<<<<<<< HEAD
-=======
-cinch_add_unit(const_string
-  SOURCES test/const_string.cc common.cc
-)
-
->>>>>>> b91dfd55
 set(factory_blessed_input test/factory.blessed.gnug)
 
 if(MSVC)
@@ -111,7 +132,6 @@
 endif()
 
 cinch_add_unit(factory
-<<<<<<< HEAD
   SOURCES
     demangle.cc
     test/factory.cc
@@ -123,24 +143,6 @@
 cinch_add_unit(reorder
   SOURCES
     test/reorder.cc
-=======
-  SOURCES test/factory.cc common.cc
-  INPUTS  test/factory.blessed ${factory_blessed_input}
-)
-
-cinch_add_unit(reorder
-  SOURCES test/reorder.cc
-)
-
-set(any_blessed_input test/any.blessed.gnug)
-if(MSVC)
-  set(any_blessed_input test/any.blessed.msvc)
-endif()
-cinch_add_unit(any
-  SOURCES test/any.cc common.cc
-  SOURCES test/any.cc
-  INPUTS  test/any.blessed ${any_blessed_input}
->>>>>>> b91dfd55
 )
 
 if(NOT MSVC)
@@ -153,18 +155,9 @@
   )
 endif()
 
-<<<<<<< HEAD
 cinch_add_unit(humble
   SOURCES
     test/humble.cc
-=======
-cinch_add_unit(hash
-  SOURCES test/hash.cc
-)
-
-cinch_add_unit(humble
-  SOURCES test/humble.cc
->>>>>>> b91dfd55
 )
 
 set(iterator_blessed_input test/iterator.blessed.gnug)
@@ -174,7 +167,6 @@
 endif()
 
 cinch_add_unit(utils_iterator
-<<<<<<< HEAD
   SOURCES
     demangle.cc
     test/iterator.cc
@@ -198,23 +190,6 @@
     test/set_utils.cc
   INPUTS
     test/set_utils.blessed
-=======
-  SOURCES test/iterator.cc common.cc
-  INPUTS  test/iterator.blessed ${iterator_blessed_input}
-)
-
-cinch_add_unit(logging
-  SOURCES test/logging.cc
-)
-
-cinch_add_unit(set_intersection
-  SOURCES test/set_intersection.cc
-)
-
-cinch_add_unit(set_utils
-  SOURCES test/set_utils.cc
-  INPUTS  test/set_utils.blessed
->>>>>>> b91dfd55
 )
 
 cinch_add_unit(simple_id
@@ -223,7 +198,6 @@
 )
 
 cinch_add_unit(static_verify
-<<<<<<< HEAD
   SOURCES
     test/static_verify.cc
 )
@@ -234,14 +208,6 @@
     test/utility.cc
   INPUTS
     test/utility.blessed.gnug
-=======
-  SOURCES test/static_verify.cc
-)
-
-cinch_add_unit(test_utility
-  SOURCES test/utility.cc common.cc
-  INPUTS  test/utility.blessed.gnug
->>>>>>> b91dfd55
 )
 
 set(tuple_type_converter_blessed_input test/tuple_type_converter.blessed.gnug)
@@ -249,7 +215,6 @@
 if(MSVC)
   set(tuple_type_converter_blessed_input test/tuple_type_converter.blessed.msvc)
 endif()
-<<<<<<< HEAD
 
 cinch_add_unit(tuple_type_converter
   SOURCES
@@ -268,29 +233,6 @@
 cinch_add_unit(tuple_function
   SOURCES
     test/tuple_function.cc
-=======
-cinch_add_unit(tuple_type_converter
-  SOURCES test/tuple_type_converter.cc common.cc
-  INPUTS  ${tuple_type_converter_blessed_input}
-)
-
-cinch_add_unit(tuple_walker
-  SOURCES test/tuple_walker.cc
-  INPUTS  test/tuple_walker.blessed
-)
-
-cinch_add_unit(tuple_wrapper
-  SOURCES test/tuple_wrapper.cc common.cc
-)
-
-cinch_add_unit(tuple_function
-  SOURCES test/tuple_function.cc
-)
-
-cinch_add_unit(dag
-  SOURCES test/dag.cc
-  LIBRARIES ${FLECSI_LIBRARY_DEPENDENCIES}
->>>>>>> b91dfd55
 )
 
 set(index_space_blessed_input test/index_space.blessed.gnug)
@@ -300,16 +242,11 @@
 endif()
 
 cinch_add_unit(index_space
-<<<<<<< HEAD
   SOURCES
     demangle.cc
     test/index_space.cc
   INPUTS
     test/index_space.blessed ${index_space_blessed_input}
-=======
-  SOURCES test/index_space.cc common.cc
-  INPUTS  test/index_space.blessed ${index_space_blessed_input}
->>>>>>> b91dfd55
 )
 
 set(array_ref_blessed_input test/array_ref.blessed.gnug)
@@ -319,16 +256,11 @@
 endif()
 
 cinch_add_unit(array_ref
-<<<<<<< HEAD
   SOURCES
     demangle.cc
     test/array_ref.cc
   INPUTS
     test/array_ref.blessed ${array_ref_blessed_input}
-=======
-  SOURCES test/array_ref.cc common.cc
-  INPUTS  test/array_ref.blessed ${array_ref_blessed_input}
->>>>>>> b91dfd55
 )
 
 set(common_blessed_input test/common.blessed.gnug)
@@ -336,7 +268,6 @@
 if(MSVC)
   set(common_blessed_input test/common.blessed.msvc)
 endif()
-<<<<<<< HEAD
 
 cinch_add_unit(common
   SOURCES
@@ -344,17 +275,6 @@
     test/common.cc
   INPUTS
     test/common.blessed.ppc test/common.blessed ${common_blessed_input}
-=======
-cinch_add_unit(common
-  SOURCES common.cc
-          test/common.cc
-  INPUTS  test/common.blessed.ppc test/common.blessed ${common_blessed_input}
-)
-
-cinch_add_unit(debruijn
-  SOURCES debruijn.cc
-          test/debruijn.cc
->>>>>>> b91dfd55
 )
 
 set(id_blessed_input test/id.blessed.gnug)
@@ -364,16 +284,11 @@
 endif()
 
 cinch_add_unit(id
-<<<<<<< HEAD
   SOURCES
     demangle.cc
     test/id.cc
   INPUTS
     test/id.blessed ${id_blessed_input}
-=======
-  SOURCES test/id.cc common.cc
-  INPUTS  test/id.blessed ${id_blessed_input}
->>>>>>> b91dfd55
 )
 
 if(ENABLE_OPENSSL)
