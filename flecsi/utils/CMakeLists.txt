#~----------------------------------------------------------------------------~#
#  @@@@@@@@  @@           @@@@@@   @@@@@@@@ @@
# /@@/////  /@@          @@////@@ @@////// /@@
# /@@       /@@  @@@@@  @@    // /@@       /@@
# /@@@@@@@  /@@ @@///@@/@@       /@@@@@@@@@/@@
# /@@////   /@@/@@@@@@@/@@       ////////@@/@@
# /@@       /@@/@@//// //@@    @@       /@@/@@
# /@@       @@@//@@@@@@ //@@@@@@  @@@@@@@@ /@@
# //       ///  //////   //////  ////////  //
#
# Copyright (c) 2016 Los Alamos National Laboratory, LLC
# All rights reserved
#~----------------------------------------------------------------------------~#

#------------------------------------------------------------------------------#
# Add header files. Note that these will be "exported" to the parent
# scope below.
#------------------------------------------------------------------------------#

set(utils_HEADERS
  any.h
  array_ref.h
<<<<<<< HEAD
  checksum.h
=======
  dbc.h
  dbc_impl.h
  bitfield.h
>>>>>>> 588599f9
  common.h
  const_string.h
  debruijn.h
  dimensioned_array.h
  factory.h
  hash.h
  humble.h
  id.h
  index_space.h
  iterator.h
  logging.h
  reflection.h
  reorder.h
  set_intersection.h
  set_utils.h
  static_verify.h
  tuple_function.h
  tuple_type_converter.h
  tuple_walker.h
  tuple_wrapper.h
  utility.h
)

#------------------------------------------------------------------------------#
# Add source files. Note that these will be "exported" to the parent
# scope below.
#------------------------------------------------------------------------------#

set(utils_SOURCES
  dbc_impl.cc
  common.cc
  debruijn.cc
)

#------------------------------------------------------------------------------#
# Runtime-specific files.
#
# UNIT_POLICY and RUNTIME_DRIVER are set for unit tests that are not
# runtime specific and can be configured for whichever runtime is active.
#------------------------------------------------------------------------------#

if(FLECSI_RUNTIME_MODEL STREQUAL "serial")

  set(UNIT_POLICY SERIAL)
  set(RUNTIME_DRIVER ../execution/serial/runtime_driver.cc)

elseif(FLECSI_RUNTIME_MODEL STREQUAL "legion")

  set(UNIT_POLICY LEGION)
  set(RUNTIME_DRIVER ../execution/legion/runtime_driver.cc)

elseif(FLECSI_RUNTIME_MODEL STREQUAL "mpi")

  set(UNIT_POLICY MPI)
  set(RUNTIME_DRIVER ../execution/mpi/runtime_driver.cc)

endif()

#------------------------------------------------------------------------------#
# Export header list to parent scope.
#------------------------------------------------------------------------------#

set(utils_HEADERS
  ${utils_HEADERS}
  PARENT_SCOPE
)

#------------------------------------------------------------------------------#
# Export source list to parent scope.
#------------------------------------------------------------------------------#

set(utils_SOURCES
  ${utils_SOURCES}
  PARENT_SCOPE
)

#------------------------------------------------------------------------------#
# Unit tests.
#------------------------------------------------------------------------------#

cinch_add_unit(any
  SOURCES test/any.cc
)

cinch_add_unit(dbc
  SOURCES test/dbc_test.cc
  LIBRARIES flecsi
)

cinch_add_unit(dbc-no-assert
  SOURCES test/dbc_test_no_assert.cc
  LIBRARIES flecsi
)

cinch_add_unit(dbc-notify
  SOURCES test/dbc_test_notify.cc
  LIBRARIES flecsi
)

cinch_add_unit(const_string
  SOURCES test/const_string.cc
)

cinch_add_unit(factory
  SOURCES test/factory.cc
)

cinch_add_unit(reorder
  SOURCES test/reorder.cc
)

cinch_add_unit(reflection
  SOURCES
    test/reflection.cc
  POLICY
    SERIAL_DEVEL
)

if(ENABLE_OPENSSL)
  cinch_add_unit(checksum
    SOURCES
      test/checksum.cc
    LIBRARIES
      ${OPENSSL_LIBRARIES}
  )
endif()

#~---------------------------------------------------------------------------~-#
# Formatting options
# vim: set tabstop=2 shiftwidth=2 expandtab :
#~---------------------------------------------------------------------------~-#<|MERGE_RESOLUTION|>--- conflicted
+++ resolved
@@ -20,13 +20,10 @@
 set(utils_HEADERS
   any.h
   array_ref.h
-<<<<<<< HEAD
-  checksum.h
-=======
   dbc.h
   dbc_impl.h
   bitfield.h
->>>>>>> 588599f9
+  checksum.h
   common.h
   const_string.h
   debruijn.h
