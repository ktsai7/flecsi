/*
    @@@@@@@@  @@           @@@@@@   @@@@@@@@ @@
   /@@/////  /@@          @@////@@ @@////// /@@
   /@@       /@@  @@@@@  @@    // /@@       /@@
   /@@@@@@@  /@@ @@///@@/@@       /@@@@@@@@@/@@
   /@@////   /@@/@@@@@@@/@@       ////////@@/@@
   /@@       /@@/@@//// //@@    @@       /@@/@@
   /@@       @@@//@@@@@@ //@@@@@@  @@@@@@@@ /@@
   //       ///  //////   //////  ////////  //

   Copyright (c) 2016, Los Alamos National Security, LLC
   All rights reserved.
                                                                              */
#pragma once

/*! @file */

#include <flecsi/utils/logging.h>

#if !defined(ENABLE_OPENSSL)
#error ENABLE_OPENSSL not defined! This file depends on OpenSSL!
#endif

#include <openssl/evp.h>

namespace flecsi {
namespace utils {

struct checksum_t {
  unsigned char value[EVP_MAX_MD_SIZE];
  char strvalue[EVP_MAX_MD_SIZE * 2 + 1];
  unsigned int length;
}; // struct checksum_t

/*!
<<<<<<< HEAD
 Compute the checksum of an array.

 @param buffer The data buffer on which to compute the checksum.
 @param elements The size of the buffer.
 @param[out] sum The checksum data structure to fill.
 @param[in] digest The digest context.
 */

=======
  Compute the checksum of an array.

  @param buffer The data buffer on which to compute the checksum.
  @param elements The size of the buffer.
  @param[out] sum The checksum data structure to fill.
  @param[in] digest The digest context.

  @ingroup utils
 */
>>>>>>> 76eff668
template<typename T>
void
checksum(
    T * buffer,
    std::size_t elements,
    checksum_t & sum,
    const char * digest = "md5") {
  std::size_t bytes = elements * sizeof(T);

  EVP_MD_CTX * ctx = EVP_MD_CTX_create();

  /*!
    Add all digests to table
   */
  OpenSSL_add_all_digests();

  /*!
    Initialize context
   */
  EVP_MD_CTX_init(ctx);

  /*!
    Get digest
   */
  const EVP_MD * md = EVP_get_digestbyname(digest);
  clog_assert(md, "invalid digest");

  /*!
    Initialize digest
   */
  EVP_DigestInit_ex(ctx, md, NULL);

  /*!
    Update digest with buffer
   */
  EVP_DigestUpdate(ctx, reinterpret_cast<void *>(buffer), bytes);

  /*!
    Finalize
   */
  EVP_DigestFinal_ex(ctx, sum.value, &sum.length);

  /*!
    Free resources
   */
  EVP_MD_CTX_destroy(ctx);

  char tmp[256];
  strcpy(sum.strvalue, "");

  for (std::size_t i(0); i < sum.length; i++) {
    sprintf(tmp, "%02x", sum.value[i]);
    strcat(sum.strvalue, tmp);
  } // for

} // checksum

} // namespace utils
} // namespace flecsi<|MERGE_RESOLUTION|>--- conflicted
+++ resolved
@@ -33,16 +33,6 @@
 }; // struct checksum_t
 
 /*!
-<<<<<<< HEAD
- Compute the checksum of an array.
-
- @param buffer The data buffer on which to compute the checksum.
- @param elements The size of the buffer.
- @param[out] sum The checksum data structure to fill.
- @param[in] digest The digest context.
- */
-
-=======
   Compute the checksum of an array.
 
   @param buffer The data buffer on which to compute the checksum.
@@ -52,7 +42,6 @@
 
   @ingroup utils
  */
->>>>>>> 76eff668
 template<typename T>
 void
 checksum(
