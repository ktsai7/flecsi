--- conflicted
+++ resolved
@@ -13,7 +13,6 @@
 #~----------------------------------------------------------------------------~#
 
 set(data_HEADERS
-<<<<<<< HEAD
 	new_data.h
 	data_constants.h
 	data.h
@@ -28,13 +27,11 @@
 	default/default_storage_type.h
 	default/default_meta_data.h
 	default/default_scalar.h
-=======
   data_client.h
   data_constants.h
   data.h
   default_meta_data.h
   default_storage_policy.h
->>>>>>> 6548cbb7
   PARENT_SCOPE
 )
 
