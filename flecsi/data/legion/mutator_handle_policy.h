/*~--------------------------------------------------------------------------~*
 *~--------------------------------------------------------------------------~*/

#pragma once

#include <flecsi-config.h>

#if !defined(FLECSI_ENABLE_LEGION)
#error FLECSI_ENABLE_LEGION not defined! This file depends on Legion!
#endif

#include <legion.h>

#include <flecsi/data/common/data_types.h>
#include <flecsi/runtime/types.h>
#include <flecsi/execution/context.h>

//----------------------------------------------------------------------------//
/// @file
/// @date Initial file creation: Apr 04, 2017
//----------------------------------------------------------------------------//

namespace flecsi {

//----------------------------------------------------------------------------//
//! The legion_mutator_handle_policy_t type provides backend storage for
//! interfacing to the Legion runtime.
//!
//! @ingroup data
//----------------------------------------------------------------------------//

struct legion_mutator_handle_policy_t {
  legion_mutator_handle_policy_t() {}

  legion_mutator_handle_policy_t(
    const legion_mutator_handle_policy_t & p) = default;

  using offset_t = data::sparse_data_offset_t;

  bool * ghost_is_readable;
  bool * write_phase_started;

  field_id_t fid;
  size_t index_space;
  size_t data_client_hash;
  size_t slots;
  size_t reserve;

  // These depend on color but are only used in specifying
  // the region requirements
  Legion::LogicalRegion entries_entire_region;
  Legion::LogicalPartition entries_color_parition;
  Legion::LogicalPartition entries_exclusive_lp;
  Legion::LogicalPartition entries_shared_lp;
  Legion::LogicalPartition entries_ghost_lp;

  Legion::LogicalRegion offsets_entire_region;                                    Legion::LogicalPartition offsets_color_partition;                               Legion::LogicalPartition offsets_exclusive_lp;
  Legion::LogicalPartition offsets_shared_lp;
  Legion::LogicalPartition offsets_ghost_lp;

  Legion::LogicalRegion metadata_entire_region;
  Legion::LogicalPartition metadata_lp;
 
  void * metadata; 

  Legion::LogicalPartition ghost_owners_offsets_lp;
//  std::vector<Legion::LogicalRegion> ghost_owners_offsets_subregions;

  Legion::LogicalPartition ghost_owners_entries_lp;


  Legion::Context context;
  Legion::Runtime * runtime;

<<<<<<< HEAD
=======
  Legion::PhysicalRegion metadata_pr;

  void * metadata;

  // Tuple-walk copies data_handle then discards updates at the end.
  // Some pointers are necessary for updates to live between walks.
  Legion::PhaseBarrier * pbarrier_as_owner_ptr;
  std::vector<Legion::PhaseBarrier *> ghost_owners_pbarriers_ptrs;

>>>>>>> 4cbd137f
  const Legion::STL::map<
      LegionRuntime::Arrays::coord_t,
      LegionRuntime::Arrays::coord_t> * global_to_local_color_map_ptr;

  // +++ The following fields are set on the execution side of the handle
  // inside the actual Legion task once we have the physical regions

  offset_t * offsets;
  void * offsets_data[3];

  size_t offsets_size = 0;
  uint8_t * entries;
  size_t entries_size = 0;
  void * entries_data[3];

}; // class legion_mutator_handle_policy_t

} // namespace flecsi

/*~-------------------------------------------------------------------------~-*
 *~-------------------------------------------------------------------------~-*/<|MERGE_RESOLUTION|>--- conflicted
+++ resolved
@@ -72,18 +72,6 @@
   Legion::Context context;
   Legion::Runtime * runtime;
 
-<<<<<<< HEAD
-=======
-  Legion::PhysicalRegion metadata_pr;
-
-  void * metadata;
-
-  // Tuple-walk copies data_handle then discards updates at the end.
-  // Some pointers are necessary for updates to live between walks.
-  Legion::PhaseBarrier * pbarrier_as_owner_ptr;
-  std::vector<Legion::PhaseBarrier *> ghost_owners_pbarriers_ptrs;
-
->>>>>>> 4cbd137f
   const Legion::STL::map<
       LegionRuntime::Arrays::coord_t,
       LegionRuntime::Arrays::coord_t> * global_to_local_color_map_ptr;
