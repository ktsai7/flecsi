/*~--------------------------------------------------------------------------~*
 *~--------------------------------------------------------------------------~*/

#pragma once

//----------------------------------------------------------------------------//
//! @file
//! @date Initial file creation: Jun 7, 2017
//----------------------------------------------------------------------------//

#include <cassert>
#include <map>
#include <unordered_map>
#include <vector>

#include <flecsi-config.h>

#if !defined(FLECSI_ENABLE_LEGION)
#error FLECSI_ENABLE_LEGION not defined! This file depends on Legion!
#endif

#include <legion.h>

#include <flecsi/coloring/adjacency_types.h>
#include <flecsi/coloring/coloring_types.h>
#include <flecsi/coloring/index_coloring.h>
#include <flecsi/execution/context.h>
#include <flecsi/execution/internal_index_space.h>
#include <flecsi/execution/legion/helper.h>
#include <flecsi/execution/legion/legion_tasks.h>
#include <flecsi/utils/offset.h>

clog_register_tag(legion_data);

namespace flecsi {
namespace data {

/*!
  This class provides a centralized mechanism for creating Legion
  index spaces, field spaces, partitions, and logical regions using
  FleCSI data representation schemes: distributed 2d BLIS, global, and
  color, and mesh topology adjacency data. This class is instantiated
  to create such structures, but it is destroyed afterwards, then this
  data is retained in the execution context.

   @ingroup data
 */

class legion_data_t
{
public:
  using coloring_info_t = coloring::coloring_info_t;

  using adjacency_info_t = coloring::adjacency_info_t;

  using index_subspace_info_t = execution::context_t::index_subspace_info_t;

  using coloring_info_map_t = std::unordered_map<size_t, coloring_info_t>;

  using indexed_coloring_info_map_t = std::map<size_t, coloring_info_map_t>;

  using sparse_index_space_info_t =
    execution::context_t::sparse_index_space_info_t;

  using sparse_index_space_info_map_t =
    std::map<size_t, sparse_index_space_info_t>;

  /*!
    Collects all of the information needed to represent a FleCSI BLIS
    index space.
   */
  struct index_space_t {
    size_t index_space_id;
    Legion::IndexSpace index_space;
    Legion::FieldSpace field_space;
    Legion::LogicalRegion logical_region;
    Legion::IndexPartition access_partition;
    Legion::IndexPartition color_partition;
    Legion::IndexPartition primary_partition;
    Legion::IndexPartition exclusive_partition;
    Legion::IndexPartition shared_partition;
    Legion::IndexPartition ghost_partition;
    size_t total_num_entities;
    bool has_sparse_fields = false;
  };

  struct sparse_index_space_t {
    size_t index_space_id;
    Legion::IndexSpace index_space;
    Legion::FieldSpace field_space;
    Legion::LogicalRegion logical_region;
    Legion::IndexPartition access_partition;
    Legion::IndexPartition color_partition;
    Legion::IndexPartition primary_partition;
    Legion::IndexPartition exclusive_partition;
    Legion::IndexPartition shared_partition;
    Legion::IndexPartition ghost_partition;
    Legion::IndexPartition all_shared_partition;
    size_t exclusive_reserve;
    size_t max_entries_per_index;
    size_t max_shared_ghost;
    size_t color_size;
  };

  struct sparse_metadata_t {
    Legion::IndexSpace index_space;
    Legion::FieldSpace field_space;
    Legion::LogicalRegion logical_region;
    Legion::IndexPartition index_partition;
    Legion::LogicalPartition logical_partition;
  };

  /*!
    Collects all of the information needed to represent an index subspace.
   */
  struct index_subspace_t {
    size_t index_subspace_id;
    Legion::IndexSpace index_space;
    Legion::FieldSpace field_space;
    Legion::LogicalRegion logical_region;
    Legion::IndexPartition index_partition;
    size_t capacity;
    Legion::FieldID fid;
  };

  /*!
    Collects all of the information needed to represent a mesh topology
    adjacency index space.
   */
  struct adjacency_t {
    size_t index_space_id;
    size_t from_index_space_id;
    size_t to_index_space_id;
    Legion::IndexSpace index_space;
    Legion::FieldSpace field_space;
    Legion::LogicalRegion logical_region;
    Legion::IndexPartition index_partition;
    size_t max_conn_size;
  };

  legion_data_t(Legion::Context ctx,
    Legion::Runtime * runtime,
    size_t num_colors)
    : ctx_(ctx), runtime_(runtime), h(runtime, ctx), num_colors_(num_colors),
      color_bounds_(0, num_colors_ - 1),
      color_domain_(Legion::Domain::from_rect<1>(color_bounds_)) {}

  ~legion_data_t() {
    for(auto & itr : index_space_map_) {
      index_space_t & is = itr.second;

      runtime_->destroy_index_partition(ctx_, is.color_partition);
      runtime_->destroy_index_space(ctx_, is.index_space);
      runtime_->destroy_field_space(ctx_, is.field_space);
      runtime_->destroy_logical_region(ctx_, is.logical_region);
    }
    runtime_->destroy_index_space(ctx_, global_index_space_.index_space);
    runtime_->destroy_field_space(ctx_, global_index_space_.field_space);
    runtime_->destroy_logical_region(ctx_, global_index_space_.logical_region);

    runtime_->destroy_index_space(ctx_, color_index_space_.index_space);
    runtime_->destroy_field_space(ctx_, color_index_space_.field_space);
    runtime_->destroy_logical_region(ctx_, color_index_space_.logical_region);
  }

  void init_global_handles() {
    using namespace Legion;
    using namespace LegionRuntime;
    using namespace Arrays;

    using namespace execution;

    context_t & context = context_t::instance();

    // Create global index space
    const size_t index_space_id = execution::internal_index_space::global_is;

    index_spaces_.insert(index_space_id);

    global_index_space_.index_space_id = index_space_id;

    LegionRuntime::Arrays::Rect<1> bounds(
      LegionRuntime::Arrays::Point<1>(0), LegionRuntime::Arrays::Point<1>(1));

    Domain dom(Domain::from_rect<1>(bounds));

    global_index_space_.index_space = runtime_->create_index_space(ctx_, dom);
    attach_name(global_index_space_, global_index_space_.index_space,
      "global index space");

    // Read user + FleCSI registered field spaces
    global_index_space_.field_space = runtime_->create_field_space(ctx_);

    attach_name(global_index_space_, global_index_space_.field_space,
      "global field space");

    FieldAllocator allocator =
      runtime_->create_field_allocator(ctx_, global_index_space_.field_space);

    using field_info_t = context_t::field_info_t;

    for(const field_info_t & fi : context.registered_fields()) {
      if(fi.storage_class == global) {
        allocator.allocate_field(fi.size, fi.fid);
      } // if
    } // for

    global_index_space_.logical_region = runtime_->create_logical_region(
      ctx_, global_index_space_.index_space, global_index_space_.field_space);
    attach_name(global_index_space_, global_index_space_.logical_region,
      "global logical region");

  } // init_global_handles

  void init_from_coloring_info_map(
    const indexed_coloring_info_map_t & indexed_coloring_info_map,
    const sparse_index_space_info_map_t & sparse_info_map,
    bool has_sparse_fields) {
    using namespace Legion;
    using namespace LegionRuntime;
    using namespace Arrays;

    for(auto & idx_space : indexed_coloring_info_map) {
      auto itr = sparse_info_map.find(idx_space.first);
      const sparse_index_space_info_t * sparse_info;

      if(has_sparse_fields && itr != sparse_info_map.end()) {
        sparse_info = &itr->second;
      }
      else {
        sparse_info = nullptr;
      }

      add_index_space(idx_space.first, idx_space.second, sparse_info);
    }

    // Create color index space
    {
      const size_t index_space_id = execution::internal_index_space::color_is;

      index_spaces_.insert(index_space_id);

      color_index_space_.index_space_id = index_space_id;

      color_index_space_.index_space =
        runtime_->create_index_space(ctx_, color_domain_);
      attach_name(color_index_space_, color_index_space_.index_space,
        "color index space");

      // Read user + FleCSI registered field spaces
      color_index_space_.field_space = runtime_->create_field_space(ctx_);

      attach_name(color_index_space_, color_index_space_.field_space,
        "color field space");
    } // scope

  } // init_from_coloring_info_map

  /*!
    Create a new BLIS index space.
   */
  void add_index_space(size_t index_space_id,
    const coloring_info_map_t & coloring_info_map,
    const sparse_index_space_info_t * sparse_info) {
    using namespace std;

    using namespace Legion;
    using namespace LegionRuntime;
    using namespace Arrays;

    using namespace execution;
    
    int my_rank = 0;
    MPI_Comm_rank(MPI_COMM_WORLD, &my_rank);

    context_t & context = context_t::instance();

    index_space_t is;
    is.index_space_id = index_space_id;

    // Create expanded IndexSpace
    index_spaces_.insert(index_space_id);

    // Determine max size of a color partition
    is.total_num_entities = 0;
    for(auto color_idx : coloring_info_map) {
      {
        clog_tag_guard(legion_data);
        clog(trace) << "index: " << index_space_id
                    << " color: " << color_idx.first << " " << color_idx.second
                    << std::endl;
      } // scope

<<<<<<< HEAD
      if (my_rank == 0) {
        printf("index %d, color %d, E: %d, S: %d, G: %d\n", index_space_id, color_idx.first, color_idx.second.exclusive, color_idx.second.shared, color_idx.second.ghost);
      }
      is.total_num_entities = std::max(
          is.total_num_entities, color_idx.second.exclusive +
                                     color_idx.second.shared +
                                     color_idx.second.ghost);
=======
      is.total_num_entities = std::max(is.total_num_entities,
        color_idx.second.exclusive + color_idx.second.shared +
          color_idx.second.ghost);
>>>>>>> 69eefa58
    } // for color_idx

    {
      clog_tag_guard(legion_data);
      clog(trace) << "total_num_entities " << is.total_num_entities
                  << std::endl;
    } // scope

    // Create expanded index space
    LegionRuntime::Arrays::Rect<2> expanded_bounds =
      LegionRuntime::Arrays::Rect<2>(LegionRuntime::Arrays::Point<2>::ZEROES(),
        make_point(num_colors_, is.total_num_entities));

    Domain expanded_dom(Domain::from_rect<2>(expanded_bounds));

    is.index_space = runtime_->create_index_space(ctx_, expanded_dom);
    attach_name(is, is.index_space, "expanded index space");

    // Read user + FleCSI registered field spaces
    is.field_space = runtime_->create_field_space(ctx_);

    attach_name(is, is.field_space, "expanded field space");

    if(sparse_info) {
      is.has_sparse_fields = true;

      sparse_index_space_t sis;
      // TODO: need to formalize this index space offset scheme
      sis.index_space_id = index_space_id + 8192;

      sis.max_shared_ghost = 0;

      for(auto color_idx : coloring_info_map) {
        sis.max_shared_ghost = std::max(sis.max_shared_ghost,
          color_idx.second.shared + color_idx.second.ghost);
      }

      sis.exclusive_reserve = sparse_info->exclusive_reserve;
      sis.max_entries_per_index = sparse_info->max_entries_per_index;

      sis.color_size = sis.exclusive_reserve +
                       sis.max_shared_ghost * sis.max_entries_per_index;

      // Create expanded index space
      LegionRuntime::Arrays::Rect<2> expanded_bounds =
        LegionRuntime::Arrays::Rect<2>(
          LegionRuntime::Arrays::Point<2>::ZEROES(),
          make_point(num_colors_, sis.color_size));

      Domain expanded_dom(Domain::from_rect<2>(expanded_bounds));

      sis.index_space = runtime_->create_index_space(ctx_, expanded_dom);
      attach_name(sis, sis.index_space, "expanded sparse index space");

      // Read user + FleCSI registered field spaces
      sis.field_space = runtime_->create_field_space(ctx_);

      attach_name(sis, sis.field_space, "expanded sparse field space");

      sparse_index_space_map_[index_space_id] = std::move(sis);
    }

    index_space_map_[index_space_id] = std::move(is);
  }

  /*!
    Create a mesh topology adjacency index space.
   */
  void add_adjacency(const adjacency_info_t & adjacency_info) {
    using namespace std;

    using namespace Legion;
    using namespace LegionRuntime;
    using namespace Arrays;

    using namespace execution;

    context_t & context = context_t::instance();

    using field_info_t = context_t::field_info_t;

    adjacency_t c;

    clog_assert(
      adjacencies_.find(adjacency_info.index_space) == adjacencies_.end(),
      "adjacency exists");

    adjacencies_.insert(adjacency_info.index_space);

    c.index_space_id = adjacency_info.index_space;
    c.from_index_space_id = adjacency_info.from_index_space;
    c.to_index_space_id = adjacency_info.to_index_space;

    auto fitr = index_space_map_.find(c.from_index_space_id);
    clog_assert(fitr != index_space_map_.end(), "invalid from index space");
    const index_space_t & fi = fitr->second;

    auto titr = index_space_map_.find(c.to_index_space_id);
    clog_assert(titr != index_space_map_.end(), "invalid to index space");
    const index_space_t & ti = titr->second;

    auto citr = adjacency_map_.find(c.index_space_id);
    clog_assert(citr == adjacency_map_.end(), "invalid adjacency info");
    const adjacency_t & ci = citr->second;

    c.max_conn_size = fi.total_num_entities * ti.total_num_entities;

    // Create expanded index space
    LegionRuntime::Arrays::Rect<2> expanded_bounds =
      LegionRuntime::Arrays::Rect<2>(LegionRuntime::Arrays::Point<2>::ZEROES(),
        make_point(num_colors_, c.max_conn_size));

    Domain expanded_dom(Domain::from_rect<2>(expanded_bounds));
    c.index_space = runtime_->create_index_space(ctx_, expanded_dom);
    attach_name(c, c.index_space, "expanded index space");

    // Read user + FleCSI registered field spaces
    c.field_space = runtime_->create_field_space(ctx_);

    FieldAllocator allocator =
      runtime_->create_field_allocator(ctx_, c.field_space);

    for(const field_info_t & fi : context.registered_fields()) {
      if(fi.index_space == c.index_space_id) {
        allocator.allocate_field(fi.size, fi.fid);
      }
    }

    attach_name(c, c.field_space, "expanded field space");

    c.logical_region =
      runtime_->create_logical_region(ctx_, c.index_space, c.field_space);
    attach_name(c, c.logical_region, "expanded logical region");

    clog_assert(adjacency_info.color_sizes.size() == num_colors_,
      "mismatch in color sizes");

    DomainColoring color_partitioning;
    for(size_t color = 0; color < num_colors_; ++color) {
      LegionRuntime::Arrays::Rect<2> subrect(make_point(color, 0),
        make_point(color, adjacency_info.color_sizes[color] - 1));

      color_partitioning[color] = Domain::from_rect<2>(subrect);
    }

    c.index_partition = runtime_->create_index_partition(ctx_, c.index_space,
      color_domain_, color_partitioning, true /*disjoint*/);
    attach_name(c, c.index_partition, "color partitioning");

    adjacency_map_.emplace(adjacency_info.index_space, std::move(c));
  }

  void add_index_subspace(const index_subspace_info_t & info) {
    using namespace std;

    using namespace Legion;
    using namespace LegionRuntime;
    using namespace Arrays;

    using namespace execution;

    context_t & context = context_t::instance();

    index_subspace_t is;
    is.index_subspace_id = info.index_subspace;
    is.capacity = info.capacity;

    // Create expanded index space
    LegionRuntime::Arrays::Rect<2> expanded_bounds =
      LegionRuntime::Arrays::Rect<2>(LegionRuntime::Arrays::Point<2>::ZEROES(),
        make_point(num_colors_, is.capacity));

    Domain expanded_dom(Domain::from_rect<2>(expanded_bounds));

    is.index_space = runtime_->create_index_space(ctx_, expanded_dom);
    is.field_space = runtime_->create_field_space(ctx_);

    using field_info_t = context_t::field_info_t;

    FieldAllocator allocator =
      runtime_->create_field_allocator(ctx_, is.field_space);

    for(const field_info_t & fi : context.registered_fields()) {
      if(fi.storage_class == data::subspace &&
         fi.index_space == is.index_subspace_id) {
        allocator.allocate_field(fi.size, fi.fid);
        is.fid = fi.fid;
      }
    }

    is.logical_region =
      runtime_->create_logical_region(ctx_, is.index_space, is.field_space);

    DomainColoring color_partitioning;
    for(size_t color = 0; color < num_colors_; ++color) {
      LegionRuntime::Arrays::Rect<2> subrect(
        make_point(color, 0), make_point(color, is.capacity - 1));

      color_partitioning[color] = Domain::from_rect<2>(subrect);
    }

    is.index_partition = runtime_->create_index_partition(ctx_, is.index_space,
      color_domain_, color_partitioning, true /*disjoint*/);

    index_subspace_map_.emplace(info.index_subspace, std::move(is));
  }

  /*!
    After gathering all of the necessary information specified in the methods
    above this method is finally called to assemble and allocate fields spaces
    and logical regions for BLIS index spaces.
   */
  void finalize(const indexed_coloring_info_map_t & indexed_coloring_info_map) {
    using namespace std;

    using namespace Legion;
    using namespace LegionRuntime;
    using namespace Arrays;

    using namespace execution;

    context_t & context = context_t::instance();

    for(auto & itr : index_space_map_) {
      index_space_t & is = itr.second;

      sparse_index_space_t * sis;

      auto sitr = sparse_index_space_map_.find(is.index_space_id);
      if(sitr != sparse_index_space_map_.end()) {
        sis = &sitr->second;
      }
      else {
        sis = nullptr;
      }

      auto citr = indexed_coloring_info_map.find(is.index_space_id);
      clog_assert(
        citr != indexed_coloring_info_map.end(), "invalid index space");
      const coloring_info_map_t & coloring_info_map = citr->second;

      FieldAllocator allocator =
        runtime_->create_field_allocator(ctx_, is.field_space);

      auto ghost_owner_pos_fid = FieldID(internal_field::ghost_owner_pos);

      allocator.allocate_field(
        sizeof(LegionRuntime::Arrays::Point<2>), ghost_owner_pos_fid);

      using field_info_t = context_t::field_info_t;

      for(const field_info_t & fi : context.registered_fields()) {
        switch(fi.storage_class) {
          case global:
          case color:
          case local:
          case subspace:
            break;
          case ragged:
          case sparse:
            if(fi.index_space == is.index_space_id) {
              if(utils::hash::is_internal(fi.key)) {
                allocator.allocate_field(fi.size, fi.fid);
              }
              else {
                // this is a sparse offset
                allocator.allocate_field(sizeof(utils::offset_t), fi.fid);
              }
            }
            break;
          default:
            if(fi.index_space == is.index_space_id) {
              allocator.allocate_field(fi.size, fi.fid);
            }
            break;
        }
      } // for

      is.logical_region =
        runtime_->create_logical_region(ctx_, is.index_space, is.field_space);
      attach_name(is, is.logical_region, "expanded logical region");

      // Partition expanded IndexSpace color-wise & create associated
      DomainColoring color_partitioning;
      MultiDomainColoring access_partitioning;
      MultiDomainColoring owner_partitioning;
      DomainColoring primary_partitioning;
      DomainColoring exclusive_partitioning;
      DomainColoring shared_partitioning;
      DomainColoring ghost_partitioning;

      for (int color = 0; color < num_colors_; color++) {
        auto citr = coloring_info_map.find(color);
        clog_assert(citr != coloring_info_map.end(), "invalid color info");
        const coloring_info_t & color_info = citr->second;

        LegionRuntime::Arrays::Rect<2> subrect(
            make_point(color, 0),
            make_point(
                color, color_info.exclusive + color_info.shared +
                           color_info.ghost - 1));
        color_partitioning[color] = Domain::from_rect<2>(subrect);
        LegionRuntime::Arrays::Rect<2> primary_rect(
            make_point(color, 0),
            make_point(
                color, color_info.exclusive + color_info.shared - 1));
        primary_partitioning[color] = Domain::from_rect<2>(primary_rect);
        access_partitioning[PRIMARY_ACCESS].insert(
            Domain::from_rect<2>(primary_rect));

        LegionRuntime::Arrays::Rect<2> exclusive_rect(
            make_point(color, 0),
            make_point(
                color, color_info.exclusive - 1));
        exclusive_partitioning[color] = Domain::from_rect<2>(exclusive_rect);
        owner_partitioning[EXCLUSIVE_OWNER].insert(
            Domain::from_rect<2>(exclusive_rect));

        LegionRuntime::Arrays::Rect<2> shared_rect(
            make_point(color, color_info.exclusive),
            make_point(
                color, color_info.exclusive + color_info.shared - 1));
        shared_partitioning[color] = Domain::from_rect<2>(shared_rect);
        owner_partitioning[SHARED_OWNER].insert(
            Domain::from_rect<2>(shared_rect));

        LegionRuntime::Arrays::Rect<2> ghost_rect(
            make_point(color, color_info.exclusive + color_info.shared),
            make_point(
                color, color_info.exclusive + color_info.shared +
                color_info.ghost - 1));
        ghost_partitioning[color] = Domain::from_rect<2>(ghost_rect);
        access_partitioning[GHOST_ACCESS].insert(
            Domain::from_rect<2>(ghost_rect));
      } // for_color

      {//scope 

        is.color_partition = runtime_->create_index_partition(
          ctx_, is.index_space, color_domain_, color_partitioning,
          true /*disjoint*/);
        attach_name(is, is.color_partition, "color partitioning");

        LegionRuntime::Arrays::Rect<1> access_bounds(PRIMARY_ACCESS,
          GHOST_ACCESS);
        Legion::Domain access_domain(Legion::Domain::from_rect<1>(access_bounds));

        is.access_partition = runtime_->create_index_partition(
          ctx_, is.index_space, access_domain, access_partitioning,
          true /*disjoint*/);
        attach_name(is, is.access_partition, "access partitioning");

        LogicalPartition access_lp =
         runtime_->get_logical_partition(ctx_, is.logical_region,
             is.access_partition);

        LogicalRegion primary_region =
	        runtime_->get_logical_subregion_by_color(ctx_, access_lp,
	        PRIMARY_ACCESS);

        IndexSpace ghost_is = runtime_->get_logical_subregion_by_color(ctx_,
          access_lp, GHOST_ACCESS).get_index_space();
        is.ghost_partition = runtime_->create_index_partition(ctx_,
          ghost_is, color_domain_, ghost_partitioning,
          true /*disjoint*/);
        attach_name(is, is.ghost_partition, "ghost partitioning");

        LegionRuntime::Arrays::Rect<1> owner_bounds(EXCLUSIVE_OWNER,
          SHARED_OWNER);
        Legion::Domain owner_domain(Legion::Domain::from_rect<1>(owner_bounds));

        IndexPartition owner_partition = runtime_->create_index_partition(
          ctx_, primary_region.get_index_space(), owner_domain, owner_partitioning,
          true /*disjoint*/);
        attach_name(is, owner_partition, "owner partitioning");

        LogicalPartition owner_lp =
         runtime_->get_logical_partition(ctx_, primary_region,
             owner_partition);

        IndexSpace primary_is = primary_region.get_index_space();
        is.primary_partition = runtime_->create_index_partition(ctx_,
          primary_is, color_domain_, primary_partitioning,
          true /*disjoint*/);
        attach_name(is, is.primary_partition, "primary partitioning");

        IndexSpace exclusive_is = runtime_->get_logical_subregion_by_color(ctx_,
          owner_lp, EXCLUSIVE_OWNER).get_index_space();
        is.exclusive_partition = runtime_->create_index_partition(ctx_,
          exclusive_is, color_domain_, exclusive_partitioning,
          true /*disjoint*/);
        attach_name(is, is.exclusive_partition, "exclusive partitioning");

        IndexSpace shared_is = runtime_->get_logical_subregion_by_color(ctx_,
          owner_lp, SHARED_OWNER).get_index_space();
        is.shared_partition = runtime_->create_index_partition(ctx_,
          shared_is, color_domain_, shared_partitioning,
          true /*disjoint*/);
        attach_name(is, is.shared_partition, "shared partitioning");
      }//scope
      if(sis){
        FieldAllocator allocator =
          runtime_->create_field_allocator(ctx_, sis->field_space);

        allocator.allocate_field(
          sizeof(LegionRuntime::Arrays::Point<2>), ghost_owner_pos_fid);

        for (const field_info_t & fi : context.registered_fields()) {
          switch (fi.storage_class) {
            case ragged:
            case sparse:
              if(fi.index_space == is.index_space_id) {
                if(!utils::hash::is_internal(fi.key)) {
                  allocator.allocate_field(fi.size + sizeof(size_t), fi.fid);
                }
              }
              break;
            default:
              break;
          }
        } // for

        sis->logical_region = runtime_->create_logical_region(ctx_,
          sis->index_space, sis->field_space);
        attach_name(*sis, sis->logical_region, "sparse expanded logical region");
         
        DomainColoring sis_color_partitioning;
        MultiDomainColoring sis_access_partitioning;
        MultiDomainColoring sis_owner_partitioning;
        DomainColoring sis_primary_partitioning;
        DomainColoring sis_exclusive_partitioning;
        DomainColoring sis_shared_partitioning;
        DomainColoring sis_ghost_partitioning;
        DomainColoring sis_all_shared_partitioning;

        const sparse_index_space_info_t* sparse_info;

        size_t max_shared =0;

        for (int color = 0; color < num_colors_; color++) {
          auto citr = coloring_info_map.find(color);
          clog_assert(citr != coloring_info_map.end(), "invalid color info");
          const coloring_info_t & coloring_info = citr->second;

          size_t shared_size =
             coloring_info.shared * sis->max_entries_per_index;

          max_shared = std::max(shared_size, max_shared);
        }

        for (int color = 0; color < num_colors_; color++) {
          auto citr = coloring_info_map.find(color);
          clog_assert(citr != coloring_info_map.end(), "invalid color info");
          const coloring_info_t & coloring_info = citr->second;

           size_t shared_size =
             coloring_info.shared * sis->max_entries_per_index;

           size_t ghost_size =
             coloring_info.ghost * sis->max_entries_per_index;
          
            LegionRuntime::Arrays::Rect<2> subrect(
              make_point(color, 0),
              make_point(
                color, sis->exclusive_reserve + shared_size +
                ghost_size - 1));
            sis_color_partitioning[color] = Domain::from_rect<2>(subrect);

            LegionRuntime::Arrays::Rect<2> primary_rect(
              make_point(color, 0),
              make_point(
                color, sis->exclusive_reserve + shared_size - 1));
            
             sis_primary_partitioning[color] = Domain::from_rect<2>(
							primary_rect);
             sis_access_partitioning[PRIMARY_ACCESS].insert(
               Domain::from_rect<2>(primary_rect));

             LegionRuntime::Arrays::Rect<2> exclusive_rect(
            make_point(color, 0),
            make_point(
                color, sis->exclusive_reserve - 1));
            sis_exclusive_partitioning[color] =
							Domain::from_rect<2>(exclusive_rect);
            sis_owner_partitioning[EXCLUSIVE_OWNER].insert(
            Domain::from_rect<2>(exclusive_rect));

            LegionRuntime::Arrays::Rect<2> shared_rect(
              make_point(color, sis->exclusive_reserve),
              make_point(
                color, sis->exclusive_reserve + shared_size - 1));
            sis_shared_partitioning[color] = Domain::from_rect<2>(shared_rect);
            sis_owner_partitioning[SHARED_OWNER].insert(
            Domain::from_rect<2>(shared_rect));

            LegionRuntime::Arrays::Rect<2> ghost_rect(
            make_point(color, sis->exclusive_reserve + shared_size),
            make_point(
                color, sis->exclusive_reserve + shared_size + ghost_size - 1));
            sis_ghost_partitioning[color] = Domain::from_rect<2>(ghost_rect);
            sis_access_partitioning[GHOST_ACCESS].insert(
              Domain::from_rect<2>(ghost_rect));

             LegionRuntime::Arrays::Rect<2> all_shared_rect(
              make_point(0, sis->exclusive_reserve),
              make_point(
                num_colors_, sis->exclusive_reserve + max_shared- 1));
            sis_all_shared_partitioning[color] =
							Domain::from_rect<2>(all_shared_rect);

         }

         sis->color_partition = runtime_->create_index_partition(
           ctx_, sis->index_space, color_domain_, sis_color_partitioning,
          true /*disjoint*/);
         attach_name(*sis, sis->color_partition, "color partitioning");

          LegionRuntime::Arrays::Rect<1> sis_access_bounds(PRIMARY_ACCESS,
            GHOST_ACCESS);
          Legion::Domain sis_access_domain(
						Legion::Domain::from_rect<1>(sis_access_bounds));

          sis->access_partition = runtime_->create_index_partition(
            ctx_, sis->index_space, sis_access_domain, sis_access_partitioning,
            true /*disjoint*/);
          attach_name(*sis, sis->access_partition, "access partitioning");

          LogicalPartition sis_access_lp =
         runtime_->get_logical_partition(ctx_, sis->logical_region,
             sis->access_partition);

         LogicalRegion sis_primary_region =
						runtime_->get_logical_subregion_by_color(ctx_,
                sis_access_lp, PRIMARY_ACCESS);

         IndexSpace sis_ghost_is =
						runtime_->get_logical_subregion_by_color(ctx_,
                sis_access_lp, GHOST_ACCESS).get_index_space();

         sis->ghost_partition = runtime_->create_index_partition(ctx_,
          sis_ghost_is, color_domain_, sis_ghost_partitioning,
          true /*disjoint*/);
         attach_name(*sis, sis->ghost_partition, "ghost partitioning");

        LegionRuntime::Arrays::Rect<1> sis_owner_bounds(EXCLUSIVE_OWNER,
          SHARED_OWNER);
        Legion::Domain sis_owner_domain(Legion::Domain::from_rect<1>(
		sis_owner_bounds));

        IndexPartition sis_owner_partition = runtime_->create_index_partition(
          ctx_, sis_primary_region.get_index_space(), sis_owner_domain,
	  sis_owner_partitioning,
          true /*disjoint*/);
        attach_name(*sis, sis_owner_partition, "owner partitioning");

        LogicalPartition sis_owner_lp =
         runtime_->get_logical_partition(ctx_, sis_primary_region,
             sis_owner_partition);

        IndexSpace sis_primary_is = sis_primary_region.get_index_space();
        sis->primary_partition = runtime_->create_index_partition(ctx_,
          sis_primary_is, color_domain_, sis_primary_partitioning,
          true /*disjoint*/);
        attach_name(*sis, sis->primary_partition, "primary partitioning");

        IndexSpace sis_exclusive_is =
	  runtime_->get_logical_subregion_by_color(ctx_,
          sis_owner_lp, EXCLUSIVE_OWNER).get_index_space();
        sis->exclusive_partition =
          runtime_->create_index_partition(ctx_,
          sis_exclusive_is, color_domain_, sis_exclusive_partitioning,
          true /*disjoint*/);
        attach_name(*sis, sis->exclusive_partition, "exclusive partitioning");

        IndexSpace sis_shared_is =
      		runtime_->get_logical_subregion_by_color(ctx_,
          	sis_owner_lp, SHARED_OWNER).get_index_space();
        sis->shared_partition = runtime_->create_index_partition(ctx_,
          sis_shared_is, color_domain_, sis_shared_partitioning,
          true /*disjoint*/);
        attach_name(*sis, sis->shared_partition, "shared partitioning");

        IndexSpace sis_all_shared_is =
          runtime_->get_logical_subregion_by_color(ctx_,
            sis_owner_lp, SHARED_OWNER).get_index_space();
        sis->all_shared_partition = runtime_->create_index_partition(ctx_,
          sis->index_space, color_domain_, sis_all_shared_partitioning,
          false /*alias*/);
        attach_name(*sis, sis->shared_partition, "shared partitioning");
      }
    }

    // create logical regions for color_index_space_
    {
      FieldAllocator allocator =
        runtime_->create_field_allocator(ctx_, color_index_space_.field_space);

      using field_info_t = context_t::field_info_t;

      for(const field_info_t & fi : context.registered_fields()) {
        if(fi.storage_class == color) {
          allocator.allocate_field(fi.size, fi.fid);
        } // if
      } // for
      color_index_space_.logical_region = runtime_->create_logical_region(
        ctx_, color_index_space_.index_space, color_index_space_.field_space);
      attach_name(color_index_space_, color_index_space_.logical_region,
        "color logical region");

      LegionRuntime::Arrays::Blockify<1> coloring(1);
      color_index_space_.color_partition = runtime_->create_index_partition(
          ctx_, color_index_space_.index_space, coloring);

      attach_name(
          color_index_space_, color_index_space_.color_partition,
          "color partitioning");
    } // scope

  } // finalize

  const index_space_t & index_space(size_t index_space_id) const {
    auto itr = index_space_map_.find(index_space_id);
    clog_assert(itr != index_space_map_.end(), "invalid index space");
    return itr->second;
  }

  const sparse_index_space_t & sparse_index_space(
    size_t sparse_index_space_id) const {
    auto itr = sparse_index_space_map_.find(sparse_index_space_id);
    clog_assert(
      itr != sparse_index_space_map_.end(), "invalid sparse index space");
    return itr->second;
  }

  const std::set<size_t> & index_spaces() const {
    return index_spaces_;
  }

  const adjacency_t & adjacency(size_t index_space_id) const {
    auto itr = adjacency_map_.find(index_space_id);
    clog_assert(itr != adjacency_map_.end(), "invalid adjacency");
    return itr->second;
  }

  const std::set<size_t> & adjacencies() const {
    return adjacencies_;
  }

  const Legion::Domain & color_domain() const {
    return color_domain_;
  }

  const std::unordered_map<size_t, adjacency_t> & adjacency_map() const {
    return adjacency_map_;
  }

  const std::map<size_t, index_subspace_t> &
  index_subspace_map() const {
    return index_subspace_map_;
  }

  index_space_t global_index_space() {
    return global_index_space_;
  }

  index_space_t color_index_space() {
    return color_index_space_;
  }

  void init_sparse_metadata() {
    using namespace std;

    using namespace Legion;
    using namespace LegionRuntime;
    using namespace Arrays;

    using namespace execution;

    context_t & context = context_t::instance();

    LegionRuntime::Arrays::Rect<2> expanded_bounds =
      LegionRuntime::Arrays::Rect<2>(
        LegionRuntime::Arrays::Point<2>::ZEROES(), make_point(num_colors_, 1));

    Domain expanded_dom(Domain::from_rect<2>(expanded_bounds));

    sparse_metadata_.index_space =
      runtime_->create_index_space(ctx_, expanded_dom);
    attach_name(sparse_metadata_, sparse_metadata_.index_space,
      "expanded sparse metadata index space");

    // Read user + FleCSI registered field spaces
    sparse_metadata_.field_space = runtime_->create_field_space(ctx_);

    attach_name(sparse_metadata_, sparse_metadata_.field_space,
      "expanded sparse metadata field space");

    FieldAllocator allocator =
      runtime_->create_field_allocator(ctx_, sparse_metadata_.field_space);

    for(const context_t::field_info_t & fi : context.registered_fields()) {
      if(fi.storage_class == sparse || fi.storage_class == ragged) {
        allocator.allocate_field(
          sizeof(context_t::sparse_field_data_t), fi.fid);
      } // if
    } // for

    sparse_metadata_.logical_region = runtime_->create_logical_region(
      ctx_, sparse_metadata_.index_space, sparse_metadata_.field_space);

    attach_name(sparse_metadata_, sparse_metadata_.logical_region,
      "expanded sparse metadata logical region");

    DomainColoring color_partitioning;
    for(int color = 0; color < num_colors_; color++) {
      LegionRuntime::Arrays::Rect<2> subrect(
        make_point(color, 0), make_point(color, 1));

      color_partitioning[color] = Domain::from_rect<2>(subrect);
    }

    sparse_metadata_.index_partition =
      runtime_->create_index_partition(ctx_, sparse_metadata_.index_space,
        color_domain_, color_partitioning, true /*disjoint*/);

    attach_name(sparse_metadata_, sparse_metadata_.index_partition,
                "sparse metadata color partitioning");

    sparse_metadata_.logical_partition = runtime_->get_logical_partition(ctx_,
			sparse_metadata_.logical_region, sparse_metadata_.index_partition);
  
  }

  const sparse_metadata_t & sparse_metadata() {
    return sparse_metadata_;
  }

private:
  Legion::Context ctx_;

  Legion::HighLevelRuntime * runtime_;

  execution::legion_helper h;

  size_t num_colors_;

  LegionRuntime::Arrays::Rect<1> color_bounds_;

  Legion::Domain color_domain_;

  std::set<size_t> index_spaces_;

  // key: index space
  std::unordered_map<size_t, index_space_t> index_space_map_;

  // key: index space
  std::unordered_map<size_t, sparse_index_space_t> sparse_index_space_map_;

  sparse_metadata_t sparse_metadata_;

  // key: index space
  std::unordered_map<size_t, adjacency_t> adjacency_map_;

  // key: index space
  std::map<size_t, index_subspace_t> index_subspace_map_;

  std::set<size_t> adjacencies_;

  index_space_t global_index_space_;

  index_space_t color_index_space_;

  template<class T>
  void attach_name(const index_space_t & is, T & x, const char * label) {
    std::stringstream sstr;
    sstr << label << " " << is.index_space_id;
    runtime_->attach_name(x, sstr.str().c_str());
  }

  template<class T>
  void attach_name(const sparse_index_space_t & is, T & x, const char * label) {
    std::stringstream sstr;
    sstr << label << " " << is.index_space_id;
    runtime_->attach_name(x, sstr.str().c_str());
  }

  template<class T>
  void attach_name(const adjacency_t & c, T & x, const char * label) {
    std::stringstream sstr;
    sstr << label << " " << c.from_index_space_id << "->"
         << c.to_index_space_id;
    runtime_->attach_name(x, sstr.str().c_str());
  }

  template<class T>
  void attach_name(const sparse_metadata_t &, T & x, const char * label) {
    std::stringstream sstr;
    runtime_->attach_name(x, label);
  }

}; // struct legion_data_t

} // namespace data

} // namespace flecsi

/*~-------------------------------------------------------------------------~-*
 *~-------------------------------------------------------------------------~-*/<|MERGE_RESOLUTION|>--- conflicted
+++ resolved
@@ -291,19 +291,12 @@
                     << std::endl;
       } // scope
 
-<<<<<<< HEAD
       if (my_rank == 0) {
         printf("index %d, color %d, E: %d, S: %d, G: %d\n", index_space_id, color_idx.first, color_idx.second.exclusive, color_idx.second.shared, color_idx.second.ghost);
       }
-      is.total_num_entities = std::max(
-          is.total_num_entities, color_idx.second.exclusive +
-                                     color_idx.second.shared +
-                                     color_idx.second.ghost);
-=======
       is.total_num_entities = std::max(is.total_num_entities,
         color_idx.second.exclusive + color_idx.second.shared +
           color_idx.second.ghost);
->>>>>>> 69eefa58
     } // for color_idx
 
     {
