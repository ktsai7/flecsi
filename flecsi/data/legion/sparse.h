/*~--------------------------------------------------------------------------~*
 *  @@@@@@@@  @@           @@@@@@   @@@@@@@@ @@
 * /@@/////  /@@          @@////@@ @@////// /@@
 * /@@       /@@  @@@@@  @@    // /@@       /@@
 * /@@@@@@@  /@@ @@///@@/@@       /@@@@@@@@@/@@
 * /@@////   /@@/@@@@@@@/@@       ////////@@/@@
 * /@@       /@@/@@//// //@@    @@       /@@/@@
 * /@@       @@@//@@@@@@ //@@@@@@  @@@@@@@@ /@@
 * //       ///  //////   //////  ////////  //
 *
 * Copyright (c) 2016 Los Alamos National Laboratory, LLC
 * All rights reserved
 *~--------------------------------------------------------------------------~*/

#ifndef flecsi_legion_sparse_h
#define flecsi_legion_sparse_h

#include <map>
#include <algorithm>

//----------------------------------------------------------------------------//
// POLICY_NAMESPACE must be defined before including storage_type.h!!!
// Using this approach allows us to have only one storage_type__
// definintion that can be used by all data policies -> code reuse...
#define POLICY_NAMESPACE legion
#include "flecsi/data/storage_type.h"
#undef POLICY_NAMESPACE
//----------------------------------------------------------------------------//

#include "flecsi/utils/const_string.h"

///
// \file legion/sparse.h
// \authors bergen
// \date Initial file creation: Apr 17, 2016
///

namespace flecsi {
namespace data {
namespace legion {

//+=+=+=+=+=+=+=+=+=+=+=+=+=+=+=+=+=+=+=+=+=+=+=+=+=+=+=+=+=+=+=+=+=+=+=+=+=+=//
// Helper type definitions.
//+=+=+=+=+=+=+=+=+=+=+=+=+=+=+=+=+=+=+=+=+=+=+=+=+=+=+=+=+=+=+=+=+=+=+=+=+=+=//

//----------------------------------------------------------------------------//
// Sparse accessor.
//----------------------------------------------------------------------------//

#if 0
using index_pair_ = std::pair<size_t, size_t>;

template<typename T>
struct material_value_{
  material_value_(size_t material)
  : material(material){}

  material_value_(size_t material, T value)
  : material(material),
  value(value){}

  material_value_(){}

  size_t material;
  T value;
};

static constexpr size_t INDICES_KEY = 0;
static constexpr size_t MATERIALS_KEY = 1;
#endif

<<<<<<< HEAD
template<typename T, typename MD>
struct sparse_accessor_t {

  //--------------------------------------------------------------------------//
  // Type definitions.
  //--------------------------------------------------------------------------//

  using meta_data_t = MD;
  using user_meta_data_t = typename meta_data_t::user_meta_data_t;

  //--------------------------------------------------------------------------//
  // Constructors.
  //--------------------------------------------------------------------------//

  ///
  //
  ///
  sparse_accessor_t() {}

  ///
  //
  ///
  sparse_accessor_t(
    const std::string & label,
    size_t version,
    meta_data_t & meta_data,
    const user_meta_data_t & user_meta_data
  )
  {
  } // sparse_accessor_t

  ///
  //
  ///
  T &
  operator () (
    size_t index,
    size_t material
  )
  {
  } // operator ()

  ///
  //
  ///
  void dump()
  {
  } // dump

  ///
  //
  ///
  T *
  data()
  {
    return nullptr;
  } // data

private:

}; // struct sparse_accessor_t

template<typename T, typename MD>
struct sparse_mutator_t {

  //--------------------------------------------------------------------------//
  // Type definitions.
  //--------------------------------------------------------------------------//

  using meta_data_t = MD;
  using user_meta_data_t = typename meta_data_t::user_meta_data_t;

  //--------------------------------------------------------------------------//
=======
template<typename T>
struct sparse_mutator_t {

  //--------------------------------------------------------------------------//
>>>>>>> 6c396d97
  // Constructors.
  //--------------------------------------------------------------------------//

  ///
  //
  ///
  sparse_mutator_t() {}

  ///
  //
  ///
  sparse_mutator_t(
    size_t num_slots,
    const std::string & label,
    size_t version
  )
  {}

  ///
  //
  ///
  ~sparse_mutator_t()
  {
  } // ~sparse_mutator_t

  ///
  //
  ///
  T &
  operator () (
    size_t index,
    size_t material
  )
  {
  } // operator ()

  ///
  //
  ///
  T *
  data()
  {
    return nullptr;
  } // data

  ///
  //
  ///
  void
  commit()
  {
  } // commit

private:

}; // struct sparse_mutator_t

//----------------------------------------------------------------------------//
// Sparse handle.
//----------------------------------------------------------------------------//

template<typename T>
struct sparse_handle_t {
}; // struct sparse_handle_t

//+=+=+=+=+=+=+=+=+=+=+=+=+=+=+=+=+=+=+=+=+=+=+=+=+=+=+=+=+=+=+=+=+=+=+=+=+=+=//
// Main type definition.
//+=+=+=+=+=+=+=+=+=+=+=+=+=+=+=+=+=+=+=+=+=+=+=+=+=+=+=+=+=+=+=+=+=+=+=+=+=+=//

///
// FIXME: Sparse storage type.
///
template<>
struct storage_type__<sparse> {

  //--------------------------------------------------------------------------//
  // Type definitions.
  //--------------------------------------------------------------------------//

  template<typename T>
  using mutator_t = sparse_mutator_t<T>;

  template<typename T>
  using handle_t = sparse_handle_t<T>;

  ///
  //
  ///
  template<
    typename T,
    size_t NS
  >
  static
  mutator_t<T>
  get_mutator(
    const data_client_t & data_client,
    const utils::const_string_t & key,
    size_t slots,
    size_t version
  )
  {
    return {};
  } // get_accessor

  ///
  //
  ///
  template<
    typename T,
    size_t NS
  >
  static
  handle_t<T>
  get_handle(
    const data_client_t & data_client,
    const utils::const_string_t & key,
    size_t version
  )
  {
    return {};
  } // get_handle

}; // struct storage_type__

} // namespace legion
} // namespace data
} // namespace flecsi

#endif // flecsi_legion_sparse_h

/*~-------------------------------------------------------------------------~-*
 * Formatting options
 * vim: set tabstop=2 shiftwidth=2 expandtab :
 *~-------------------------------------------------------------------------~-*/<|MERGE_RESOLUTION|>--- conflicted
+++ resolved
@@ -69,86 +69,10 @@
 static constexpr size_t MATERIALS_KEY = 1;
 #endif
 
-<<<<<<< HEAD
-template<typename T, typename MD>
-struct sparse_accessor_t {
-
-  //--------------------------------------------------------------------------//
-  // Type definitions.
-  //--------------------------------------------------------------------------//
-
-  using meta_data_t = MD;
-  using user_meta_data_t = typename meta_data_t::user_meta_data_t;
-
-  //--------------------------------------------------------------------------//
-  // Constructors.
-  //--------------------------------------------------------------------------//
-
-  ///
-  //
-  ///
-  sparse_accessor_t() {}
-
-  ///
-  //
-  ///
-  sparse_accessor_t(
-    const std::string & label,
-    size_t version,
-    meta_data_t & meta_data,
-    const user_meta_data_t & user_meta_data
-  )
-  {
-  } // sparse_accessor_t
-
-  ///
-  //
-  ///
-  T &
-  operator () (
-    size_t index,
-    size_t material
-  )
-  {
-  } // operator ()
-
-  ///
-  //
-  ///
-  void dump()
-  {
-  } // dump
-
-  ///
-  //
-  ///
-  T *
-  data()
-  {
-    return nullptr;
-  } // data
-
-private:
-
-}; // struct sparse_accessor_t
-
-template<typename T, typename MD>
-struct sparse_mutator_t {
-
-  //--------------------------------------------------------------------------//
-  // Type definitions.
-  //--------------------------------------------------------------------------//
-
-  using meta_data_t = MD;
-  using user_meta_data_t = typename meta_data_t::user_meta_data_t;
-
-  //--------------------------------------------------------------------------//
-=======
 template<typename T>
 struct sparse_mutator_t {
 
   //--------------------------------------------------------------------------//
->>>>>>> 6c396d97
   // Constructors.
   //--------------------------------------------------------------------------//
 
