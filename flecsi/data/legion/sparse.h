--- conflicted
+++ resolved
@@ -32,7 +32,6 @@
 namespace data {
 namespace legion {
 
-<<<<<<< HEAD
   //+=+=+=+=+=+=+=+=+=+=+=+=+=+=+=+=+=+=+=+=+=+=+=+=+=+=+=+=+=+=+=+=+=+=+=+=+=+=//
   // Helper type definitions.
   //+=+=+=+=+=+=+=+=+=+=+=+=+=+=+=+=+=+=+=+=+=+=+=+=+=+=+=+=+=+=+=+=+=+=+=+=+=+=//
@@ -62,23 +61,23 @@
     size_t SP,
     size_t GP
   >
-  struct sparse_handle__ : public sparse_data_handle__<T, EP, SP, GP>
+  struct sparse_handle_u : public sparse_data_handle_u<T, EP, SP, GP>
   {
     //--------------------------------------------------------------------------//
     // Type definitions.
     //--------------------------------------------------------------------------//
 
-    using base = sparse_data_handle__<T, EP, SP, GP>;
+    using base = sparse_data_handle_u<T, EP, SP, GP>;
 
     //--------------------------------------------------------------------------//
     // Constructors.
     //--------------------------------------------------------------------------//
 
-    sparse_handle__(){}
+    sparse_handle_u(){}
 
     template<typename, size_t, size_t, size_t>
-    friend class sparse_handle__;
-  }; // struct sparse_handle__
+    friend class sparse_handle_u;
+  }; // struct sparse_handle_u
 
   //+=+=+=+=+=+=+=+=+=+=+=+=+=+=+=+=+=+=+=+=+=+=+=+=+=+=+=+=+=+=+=+=+=+=+=+=+=+=//
   // Main type definition.
@@ -98,7 +97,7 @@
     A mutator commits its data in its temporary buffers in the task epilog.
    */
   template<>
-  struct storage_class__<sparse>
+  struct storage_class_u<sparse>
   {
     //--------------------------------------------------------------------------//
     // Type definitions.
@@ -110,7 +109,7 @@
       size_t SP,
       size_t GP
     >
-    using handle__ = sparse_handle__<T, EP, SP, GP>;
+    using handle_u = sparse_handle_u<T, EP, SP, GP>;
 
     template<
       typename DATA_CLIENT_TYPE,
@@ -120,7 +119,7 @@
       size_t VERSION
     >
     static
-    handle__<DATA_TYPE, 0, 0, 0>
+    handle_u<DATA_TYPE, 0, 0, 0>
     get_handle(
       const data_client_t & data_client
     )
@@ -217,7 +216,7 @@
       size_t VERSION
     >
     static
-    mutator_handle__<DATA_TYPE>
+    mutator_handle_u<DATA_TYPE>
     get_mutator(
       const data_client_t & data_client,
       size_t slots
@@ -292,7 +291,7 @@
   }; // struct storage_class_t
 
   template<>
-  struct storage_class__<ragged>
+  struct storage_class_u<ragged>
   {
     //--------------------------------------------------------------------------//
     // Type definitions.
@@ -304,7 +303,7 @@
       size_t SP,
       size_t GP
     >
-    using handle__ = sparse_handle__<T, EP, SP, GP>;
+    using handle_u = sparse_handle_u<T, EP, SP, GP>;
 
     template<
       typename DATA_CLIENT_TYPE,
@@ -319,7 +318,7 @@
       const data_client_t & data_client
     )
     {
-      return storage_class__<sparse>::get_handle<
+      return storage_class_u<sparse>::get_handle<
         DATA_CLIENT_TYPE,
         DATA_TYPE,
         NAMESPACE,
@@ -342,7 +341,7 @@
       size_t slots
     )
     {
-      return storage_class__<sparse>::get_mutator<
+      return storage_class_u<sparse>::get_mutator<
         DATA_CLIENT_TYPE,
         DATA_TYPE,
         NAMESPACE,
@@ -351,259 +350,6 @@
     >(data_client, slots);
     }
   }; // struct storage_class_t
-=======
-//+=+=+=+=+=+=+=+=+=+=+=+=+=+=+=+=+=+=+=+=+=+=+=+=+=+=+=+=+=+=+=+=+=+=+=+=+=+=//
-// Helper type definitions.
-//+=+=+=+=+=+=+=+=+=+=+=+=+=+=+=+=+=+=+=+=+=+=+=+=+=+=+=+=+=+=+=+=+=+=+=+=+=+=//
-
-//----------------------------------------------------------------------------//
-// Sparse handle.
-//----------------------------------------------------------------------------//
-
-//----------------------------------------------------------------------------//
-// Sparse accessor.
-//----------------------------------------------------------------------------//
-
-///
-/// \brief Sparse_accessor_t provides logically array-based access to data
-///        variables that have been registered in the data model.
-///
-/// \tparam T The type of the data variable. If this type is not
-///           consistent with the type used to register the data, bad things
-///           can happen. However, it can be useful to reinterpret the type,
-///           e.g., when writing raw bytes. This class is part of the
-///           low-level \e flecsi interface, so it is assumed that you
-///           know what you are doing...
-///
-template<typename T, size_t EP, size_t SP, size_t GP>
-struct sparse_handle_u : public sparse_data_handle_u<T, EP, SP, GP> {
-  //--------------------------------------------------------------------------//
-  // Type definitions.
-  //--------------------------------------------------------------------------//
-
-  using base = sparse_data_handle_u<T, EP, SP, GP>;
-
-  //--------------------------------------------------------------------------//
-  // Constructors.
-  //--------------------------------------------------------------------------//
-
-  sparse_handle_u() {}
-
-  template<typename, size_t, size_t, size_t>
-  friend class sparse_handle_u;
-}; // struct sparse_handle_u
-
-//+=+=+=+=+=+=+=+=+=+=+=+=+=+=+=+=+=+=+=+=+=+=+=+=+=+=+=+=+=+=+=+=+=+=+=+=+=+=//
-// Main type definition.
-//+=+=+=+=+=+=+=+=+=+=+=+=+=+=+=+=+=+=+=+=+=+=+=+=+=+=+=+=+=+=+=+=+=+=+=+=+=+=//
-
-//----------------------------------------------------------------------------//
-// Sparse storage type.
-//----------------------------------------------------------------------------//
-
-/*!
-  Sparse storage type. Sparse data is partitioned into exclusive, shared,
-  ghost entries. It allows entries to be allocated sparsely per index.
-  Within an index, entries are stored in sorted order. A sparse accessor
-  can read and modify existing entries, but cannot allocate new entries.
-  The mutator is used for this purpose. A sparse data handle is passed to a
-  task which is then transformed to an accesor, likewise for a mutator.
-  A mutator commits its data in its temporary buffers in the task epilog.
- */
-template<>
-struct storage_class_u<sparse> {
-  //--------------------------------------------------------------------------//
-  // Type definitions.
-  //--------------------------------------------------------------------------//
-
-  template<typename T, size_t EP, size_t SP, size_t GP>
-  using handle_u = sparse_handle_u<T, EP, SP, GP>;
-
-  template<typename DATA_CLIENT_TYPE,
-    typename DATA_TYPE,
-    size_t NAMESPACE,
-    size_t NAME,
-    size_t VERSION>
-  static handle_u<DATA_TYPE, 0, 0, 0> get_handle(
-    const data_client_t & data_client) {
-    static_assert(
-      VERSION < utils::hash::field_max_versions, "max field version exceeded");
-
-    auto & context = execution::context_t::instance();
-
-    using client_type = typename DATA_CLIENT_TYPE::type_identifier_t;
-
-    // get field_info for this data handle
-    auto & field_info = context.get_field_info_from_name(
-      typeid(typename DATA_CLIENT_TYPE::type_identifier_t).hash_code(),
-      utils::hash::field_hash<NAMESPACE, NAME>(VERSION));
-
-    size_t index_space = field_info.index_space;
-    auto & ism = context.index_space_data_map();
-
-    auto & im = context.sparse_index_space_info_map();
-    auto iitr = im.find(index_space);
-    clog_assert(iitr != im.end(),
-      "sparse index space info not registered for index space: "
-        << index_space);
-
-    const size_t max_entries_per_index = iitr->second.max_entries_per_index;
-    const size_t exclusive_reserve = iitr->second.exclusive_reserve;
-
-    handle_u<DATA_TYPE, 0, 0, 0> h;
-
-    h.reserve = exclusive_reserve;
-    h.max_entries_per_index = max_entries_per_index;
-
-    h.offsets_color_region = ism[index_space].color_region;
-    h.offsets_exclusive_lr = ism[index_space].exclusive_lr;
-    h.offsets_shared_lr = ism[index_space].shared_lr;
-    h.offsets_ghost_lr = ism[index_space].ghost_lr;
-
-    // TODO: formalize sparse offset
-    constexpr size_t sparse_offset = 8192;
-
-    h.entries_color_region = ism[index_space + sparse_offset].color_region;
-    h.entries_exclusive_lr = ism[index_space + sparse_offset].exclusive_lr;
-    h.entries_shared_lr = ism[index_space + sparse_offset].shared_lr;
-    h.entries_ghost_lr = ism[index_space + sparse_offset].ghost_lr;
-
-    h.metadata_color_region = context.sparse_metadata().color_region;
-
-    h.pbarrier_as_owner_ptr =
-      &ism[index_space].pbarriers_as_owner[field_info.fid];
-    h.ghost_is_readable = &(ism[index_space].ghost_is_readable[field_info.fid]);
-    h.write_phase_started =
-      &(ism[index_space].write_phase_started[field_info.fid]);
-    h.ghost_owners_pbarriers_ptrs.resize(0);
-
-    const size_t _pb_size{
-      ism[index_space].ghost_owners_pbarriers[field_info.fid].size()};
-
-    for(size_t i = 0; i < _pb_size; i++) {
-      h.ghost_owners_pbarriers_ptrs.push_back(
-        &(ism[index_space].ghost_owners_pbarriers[field_info.fid][i]));
-    } // for
-
-    h.ghost_owners_offsets_lregions = ism[index_space].ghost_owners_lregions;
-
-    h.ghost_owners_offsets_subregions =
-      ism[index_space].ghost_owners_subregions;
-
-    h.ghost_owners_entries_lregions =
-      ism[index_space + sparse_offset].ghost_owners_lregions;
-
-    h.global_to_local_color_map_ptr =
-      &ism[index_space].global_to_local_color_map;
-
-    h.fid = field_info.fid;
-    h.index_space = index_space;
-    h.data_client_hash = field_info.data_client_hash;
-
-    return h;
-  }
-
-  template<typename DATA_CLIENT_TYPE,
-    typename DATA_TYPE,
-    size_t NAMESPACE,
-    size_t NAME,
-    size_t VERSION>
-  static mutator_handle_u<DATA_TYPE>
-  get_mutator(const data_client_t & data_client, size_t slots) {
-    auto & context = execution::context_t::instance();
-
-    using client_type = typename DATA_CLIENT_TYPE::type_identifier_t;
-
-    // get field_info for this data handle
-    auto & field_info = context.get_field_info_from_name(
-      typeid(typename DATA_CLIENT_TYPE::type_identifier_t).hash_code(),
-      utils::hash::field_hash<NAMESPACE, NAME>(VERSION));
-
-    size_t index_space = field_info.index_space;
-    auto & ism = context.index_space_data_map();
-
-    auto & im = context.sparse_index_space_info_map();
-    auto iitr = im.find(index_space);
-    clog_assert(iitr != im.end(),
-      "sparse index space info not registered for index space: "
-        << index_space);
-
-    const size_t max_entries_per_index = iitr->second.max_entries_per_index;
-    const size_t exclusive_reserve = iitr->second.exclusive_reserve;
-
-    mutator_handle_u<DATA_TYPE> h(max_entries_per_index, slots);
-
-    h.offsets_color_region = ism[index_space].color_region;
-    h.offsets_exclusive_lr = ism[index_space].exclusive_lr;
-    h.offsets_shared_lr = ism[index_space].shared_lr;
-    h.offsets_ghost_lr = ism[index_space].ghost_lr;
-
-    // TODO: formalize sparse offset
-    constexpr size_t sparse_offset = 8192;
-
-    h.entries_color_region = ism[index_space + sparse_offset].color_region;
-    h.entries_exclusive_lr = ism[index_space + sparse_offset].exclusive_lr;
-    h.entries_shared_lr = ism[index_space + sparse_offset].shared_lr;
-    h.entries_ghost_lr = ism[index_space + sparse_offset].ghost_lr;
-
-    h.metadata_color_region = context.sparse_metadata().color_region;
-
-    h.pbarrier_as_owner_ptr =
-      &ism[index_space].pbarriers_as_owner[field_info.fid];
-    h.ghost_is_readable = &(ism[index_space].ghost_is_readable[field_info.fid]);
-    h.write_phase_started =
-      &(ism[index_space].write_phase_started[field_info.fid]);
-    h.ghost_owners_pbarriers_ptrs.resize(0);
-
-    const size_t _pb_size{
-      ism[index_space].ghost_owners_pbarriers[field_info.fid].size()};
-
-    for(size_t i = 0; i < _pb_size; i++) {
-      h.ghost_owners_pbarriers_ptrs.push_back(
-        &(ism[index_space].ghost_owners_pbarriers[field_info.fid][i]));
-    } // for
-
-    h.fid = field_info.fid;
-    h.index_space = index_space;
-    h.data_client_hash = field_info.data_client_hash;
-    h.slots = slots;
-    h.num_exclusive_insertions = new size_t(0);
-
-    return h;
-  }
-
-}; // struct storage_class_t
-
-template<>
-struct storage_class_u<ragged> {
-  //--------------------------------------------------------------------------//
-  // Type definitions.
-  //--------------------------------------------------------------------------//
-
-  template<typename T, size_t EP, size_t SP, size_t GP>
-  using handle_u = sparse_handle_u<T, EP, SP, GP>;
-
-  template<typename DATA_CLIENT_TYPE,
-    typename DATA_TYPE,
-    size_t NAMESPACE,
-    size_t NAME,
-    size_t VERSION>
-  static auto get_handle(const data_client_t & data_client) {
-    return storage_class_u<sparse>::get_handle<DATA_CLIENT_TYPE, DATA_TYPE,
-      NAMESPACE, NAME, VERSION>(data_client);
-  }
-
-  template<typename DATA_CLIENT_TYPE,
-    typename DATA_TYPE,
-    size_t NAMESPACE,
-    size_t NAME,
-    size_t VERSION>
-  static auto get_mutator(const data_client_t & data_client, size_t slots) {
-    return storage_class_u<sparse>::get_mutator<DATA_CLIENT_TYPE, DATA_TYPE,
-      NAMESPACE, NAME, VERSION>(data_client, slots);
-  }
-}; // struct storage_class_t
->>>>>>> 4cbd137f
 
 } // namespace legion
 } // namespace data
