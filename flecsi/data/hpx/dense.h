--- conflicted
+++ resolved
@@ -68,19 +68,8 @@
 ///           low-level \e flecsi interface, so it is assumed that you
 ///           know what you are doing...
 ///
-<<<<<<< HEAD
-template<
-  typename T,
-  size_t EP,
-  size_t SP,
-  size_t GP
->
-struct dense_handle_t : public dense_data_handle__<T, EP, SP, GP>
-{
-=======
 template<typename T, size_t EP, size_t SP, size_t GP>
 struct dense_handle_t : public dense_data_handle_u<T, EP, SP, GP> {
->>>>>>> bc067091
   //--------------------------------------------------------------------------//
   // Type definitions.
   //--------------------------------------------------------------------------//
@@ -113,12 +102,7 @@
 /// Dense storage type. Provides an interface from obtaining data handles
 ///
 template<>
-<<<<<<< HEAD
-struct storage_class__<dense>
-{
-=======
 struct storage_class_u<dense> {
->>>>>>> bc067091
   //--------------------------------------------------------------------------//
   // Type definitions.
   //--------------------------------------------------------------------------//
@@ -192,7 +176,7 @@
 
     auto data = registered_field_data[field_info.fid].data();
     // populate data member of data_handle_t
-    auto &hb = dynamic_cast<dense_data_handle__<DATA_TYPE, 0, 0, 0>&>(h);
+    auto &hb = dynamic_cast<dense_data_handle_u<DATA_TYPE, 0, 0, 0>&>(h);
 
     hb.fid = field_info.fid;
     hb.index_space = field_info.index_space;
@@ -214,11 +198,7 @@
     return h;
   }
 
-<<<<<<< HEAD
-}; // struct storage_class_t
-=======
 }; // struct storage_class_u
->>>>>>> bc067091
 
 } // namespace hpx
 } // namespace data
