--- conflicted
+++ resolved
@@ -92,21 +92,11 @@
 
   ~mutator_handle_base_u() {}
 
-<<<<<<< HEAD
   void init(
     const size_t &num_exclusive,
     const size_t &num_shared,
     const size_t &num_ghost
-//    const size_t &max_entries_per_index,
-//    const size_t &num_slots
     ){
-=======
-  void init(size_t num_exclusive,
-    size_t num_shared,
-    size_t num_ghost,
-    size_t max_entries_per_index,
-    size_t num_slots) {
->>>>>>> 4cbd137f
     num_entries_ = num_exclusive + num_shared + num_ghost;
     num_exclusive_ = num_exclusive;
 
