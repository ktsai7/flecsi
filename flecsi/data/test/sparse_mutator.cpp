--- conflicted
+++ resolved
@@ -404,74 +404,6 @@
   spare_map_t spare_map_;
 };
 
-<<<<<<< HEAD
-#if 0
-int main(int argc, char** argv){
-<<<<<<< Updated upstream
-  using entry_value_t = entry_value__<double>;
-
-  size_t num_exclusive = 10;
-  size_t num_shared = 2;
-  size_t num_ghost = 2;
-  size_t num_total = num_exclusive + num_shared + num_ghost;
-  size_t max_entries_per_index = 5;
-
-  size_t num_insertions = 3;
-
-  mutator<double>::commit_info_t ci;
-  ci.offsets = new offset_t[num_total];
-  entry_value_t* all_entries = 
-    new entry_value_t[num_insertions + (num_shared + num_ghost) *
-      max_entries_per_index];
-
-  ci.entries[0] = all_entries;
-  ci.entries[1] = all_entries + num_insertions;
-  ci.entries[2] = ci.entries[1] + num_shared * max_entries_per_index;
-
-  mutator<double> m(2, 1, 1, 3, 2);
-  m(0, 10) = 56.5;
-  m(0, 2) = 1.25;
-  m(0, 1) = 3.21;
-
-=======
-  mutator<double> m(3, 1, 1, 3, 3);
-  //m(0, 10) = 56.5;
-  //m(0, 2) = 1.25;
-  //m(0, 1) = 3.21;
-
-  //m.dump();
-
-  m(0, 0) = 1;
-  //m.dump();
-  m(0, 2) = 2;
-  //m.dump();
-  m(1, 3) = 3;
-  //m.dump();
-  m(2, 1) = 4;
-  //m.dump();
-  m(2, 4) = 5;
->>>>>>> Stashed changes
-  m.dump();
-
-  m.commit(&ci);
-
-  cout << "---------- committed data" << endl;
-
-  for(size_t i = 0; i < num_total; ++i){
-    const offset_t& offset = ci.offsets[i];
-    std::cout << "  index: " << i << std::endl;
-    for(size_t j = 0; j < offset.count(); ++j){
-      std::cout << "    " << ci.entries[0][i + j].entry << " = " << 
-        ci.entries[0][i + j].value << std::endl;
-    }
-  }
-
-  return 0;
-}
-#endif
-
-=======
->>>>>>> a7bde5b5
 int main(int argc, char** argv){
   using T = double;
 
