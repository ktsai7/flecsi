--- conflicted
+++ resolved
@@ -570,10 +570,8 @@
                   .hash(),
               ent.index_space));
 
-<<<<<<< HEAD
       ent.entire_region = ritr->second.region;
 #endif
-=======
       if (fi) {
         ent.fid2 = fi->fid;
       }
@@ -588,7 +586,6 @@
       if (fi) {
         ent.fid3 = fi->fid;
       }
->>>>>>> 9d16443e
 
       ++entity_index;
     } // for
