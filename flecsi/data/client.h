/*
    @@@@@@@@  @@           @@@@@@   @@@@@@@@ @@
   /@@/////  /@@          @@////@@ @@////// /@@
   /@@       /@@  @@@@@  @@    // /@@       /@@
   /@@@@@@@  /@@ @@///@@/@@       /@@@@@@@@@/@@
   /@@////   /@@/@@@@@@@/@@       ////////@@/@@
   /@@       /@@/@@//// //@@    @@       /@@/@@
   /@@       @@@//@@@@@@ //@@@@@@  @@@@@@@@ /@@
   //       ///  //////   //////  ////////  //

   Copyright (c) 2016, Los Alamos National Security, LLC
   All rights reserved.
                                                                              */
#pragma once

/*! @file */

#include <flecsi/data/common/data_types.h>
#include <flecsi/data/common/registration_wrapper.h>
#include <flecsi/data/data_client_handle.h>
#include <flecsi/data/storage.h>
#include <flecsi/execution/context.h>
#include <flecsi/runtime/types.h>
#include <flecsi/topology/mesh_types.h>
#include <flecsi/utils/tuple_walker.h>

namespace flecsi {
namespace topology {

//----------------------------------------------------------------------------//
// Forward declaration
//----------------------------------------------------------------------------//

template<typename>
class mesh_topology__;

template<typename>
class set_topology__;

//----------------------------------------------------------------------------//
// Forward declaration
//----------------------------------------------------------------------------//

template<size_t, size_t>
class mesh_entity__;

} // namespace topology

namespace data {

//----------------------------------------------------------------------------//
//! FIXME: Description of class
//----------------------------------------------------------------------------//

template<typename DATA_CLIENT>
struct data_client_policy_handler__ {};

//----------------------------------------------------------------------------//
//! FIXME: Description of class
//----------------------------------------------------------------------------//

template<>
struct data_client_policy_handler__<global_data_client_t> {

  template<typename DATA_CLIENT_TYPE, size_t NAMESPACE_HASH, size_t NAME_HASH>
  static data_client_handle__<DATA_CLIENT_TYPE, 0> get_client_handle() {
    data_client_handle__<DATA_CLIENT_TYPE, 0> h;

    h.client_hash =
        typeid(typename DATA_CLIENT_TYPE::type_identifier_t).hash_code();
    h.namespace_hash = NAMESPACE_HASH;
    h.name_hash = NAME_HASH;

    return h;
  } // get_client_handle

}; // struct data_client_policy_handler__

//----------------------------------------------------------------------------//
//! FIXME: Description of class
//----------------------------------------------------------------------------//

template<typename POLICY_TYPE>
struct data_client_policy_handler__<topology::mesh_topology__<POLICY_TYPE>> {

  struct entity_info_t {
    size_t index_space;
    size_t dim;
    size_t domain;
    size_t size;
  }; // struct entity_info_t

  struct adjacency_info_t {
    size_t index_space;
    size_t from_index_space;
    size_t to_index_space;
    size_t from_domain;
    size_t to_domain;
    size_t from_dim;
    size_t to_dim;
  }; // struct adjacency_info_t

  struct entity_walker_t
      : public flecsi::utils::tuple_walker__<entity_walker_t> {

    template<typename TUPLE_ENTRY_TYPE>
    void handle_type() {
      using INDEX_TYPE = typename std::tuple_element<0, TUPLE_ENTRY_TYPE>::type;
      using DOMAIN_TYPE =
          typename std::tuple_element<1, TUPLE_ENTRY_TYPE>::type;
      using ENTITY_TYPE =
          typename std::tuple_element<2, TUPLE_ENTRY_TYPE>::type;

      entity_info_t ei;

      ei.index_space = INDEX_TYPE::value;
      ei.dim = ENTITY_TYPE::dimension;
      ei.domain = DOMAIN_TYPE::value;
      ei.size = sizeof(ENTITY_TYPE);

      // entity_info.emplace_back(std::move(ei));
      entity_info.push_back(ei);
      entity_index_space_map.emplace(
          typeid(ENTITY_TYPE).hash_code(), INDEX_TYPE::value);
    } // handle_type

    std::vector<entity_info_t> entity_info;
    std::map<size_t, size_t> entity_index_space_map;

  }; // struct entity_walker_t

  template<typename MESH_TYPE>
<<<<<<< HEAD
  struct connectivity_walker_t
      : public flecsi::utils::tuple_walker__<connectivity_walker_t<MESH_TYPE>> {
=======
  struct connectivity_walker__ :
    public flecsi::utils::tuple_walker__<connectivity_walker__<MESH_TYPE>>
  {
>>>>>>> ea2e23f5
    using entity_types_t = typename MESH_TYPE::entity_types;

    template<typename TUPLE_ENTRY_TYPE>
    void handle_type() {
      using INDEX_TYPE = typename std::tuple_element<0, TUPLE_ENTRY_TYPE>::type;
      using DOMAIN_TYPE =
          typename std::tuple_element<1, TUPLE_ENTRY_TYPE>::type;
      using FROM_ENTITY_TYPE =
          typename std::tuple_element<2, TUPLE_ENTRY_TYPE>::type;
      using TO_ENTITY_TYPE =
          typename std::tuple_element<3, TUPLE_ENTRY_TYPE>::type;

      adjacency_info_t hi;

      hi.index_space = INDEX_TYPE::value;

      hi.from_index_space = topology::find_index_space__<
          std::tuple_size<entity_types_t>::value, entity_types_t,
          FROM_ENTITY_TYPE>::find();

      hi.to_index_space = topology::find_index_space__<
          std::tuple_size<entity_types_t>::value, entity_types_t,
          TO_ENTITY_TYPE>::find();

      hi.from_domain = DOMAIN_TYPE::value;

      hi.to_domain = DOMAIN_TYPE::value;

      hi.from_dim = FROM_ENTITY_TYPE::dimension;

      hi.to_dim = TO_ENTITY_TYPE::dimension;

      adjacency_info.emplace_back(std::move(hi));
    } // handle_type

    std::vector<adjacency_info_t> adjacency_info;

  }; // struct connectivity_walker__

  template<typename MESH_TYPE>
<<<<<<< HEAD
  struct binding_walker_t
      : public flecsi::utils::tuple_walker__<binding_walker_t<MESH_TYPE>> {
=======
  struct binding_walker__ :
    public flecsi::utils::tuple_walker__<binding_walker__<MESH_TYPE>>
  {
>>>>>>> ea2e23f5
    using entity_types_t = typename MESH_TYPE::entity_types;

    template<typename TUPLE_ENTRY_TYPE>
    void handle_type() {
      using INDEX_TYPE = typename std::tuple_element<0, TUPLE_ENTRY_TYPE>::type;
      using FROM_DOMAIN_TYPE =
          typename std::tuple_element<1, TUPLE_ENTRY_TYPE>::type;
      using TO_DOMAIN_TYPE =
          typename std::tuple_element<2, TUPLE_ENTRY_TYPE>::type;
      using FROM_ENTITY_TYPE =
          typename std::tuple_element<3, TUPLE_ENTRY_TYPE>::type;
      using TO_ENTITY_TYPE =
          typename std::tuple_element<4, TUPLE_ENTRY_TYPE>::type;

      adjacency_info_t hi;

      hi.index_space = INDEX_TYPE::value;

      hi.from_index_space = topology::find_index_space__<
          std::tuple_size<entity_types_t>::value, entity_types_t,
          FROM_ENTITY_TYPE>::find();

      hi.to_index_space = topology::find_index_space__<
          std::tuple_size<entity_types_t>::value, entity_types_t,
          TO_ENTITY_TYPE>::find();

      hi.from_domain = FROM_DOMAIN_TYPE::value;

      hi.to_domain = TO_DOMAIN_TYPE::value;

      hi.from_dim = FROM_ENTITY_TYPE::dimension;

      hi.to_dim = TO_ENTITY_TYPE::dimension;

      adjacency_info.emplace_back(std::move(hi));
    } // handle_type

    std::vector<adjacency_info_t> adjacency_info;
  }; // struct binding_walker__

  template<typename DATA_CLIENT_TYPE, size_t NAMESPACE_HASH, size_t NAME_HASH>
  static data_client_handle__<DATA_CLIENT_TYPE, 0> get_client_handle() {
    using entity_types = typename POLICY_TYPE::entity_types;
    using connectivities = typename POLICY_TYPE::connectivities;
    using bindings = typename POLICY_TYPE::bindings;
    using field_info_t = execution::context_t::field_info_t;

    data_client_handle__<DATA_CLIENT_TYPE, 0> h;

    auto & context = execution::context_t::instance();

    auto & ism = context.index_space_data_map();

    h.client_hash =
        typeid(typename DATA_CLIENT_TYPE::type_identifier_t).hash_code();
    h.name_hash = NAME_HASH;
    h.namespace_hash = NAMESPACE_HASH;

    entity_walker_t entity_walker;
    entity_walker.template walk_types<entity_types>();

    h.num_handle_entities = entity_walker.entity_info.size();

    size_t entity_index(0);
    for (auto & ei : entity_walker.entity_info) {
      data_client_handle_entity_t & ent = h.handle_entities[entity_index];
      ent.index_space = ei.index_space;
      ent.domain = ei.domain;
      ent.dim = ei.dim;
      ent.size = ei.size;

      const field_info_t * fi = context.get_field_info_from_key(
          h.client_hash,
          utils::hash::client_internal_field_hash(
              utils::const_string_t("__flecsi_internal_entity_data__").hash(),
              ent.index_space));

      if (fi) {
        ent.fid = fi->fid;
      }

      fi = context.get_field_info_from_key(
          h.client_hash,
          utils::hash::client_internal_field_hash(
              utils::const_string_t("__flecsi_internal_entity_id__").hash(),
              ent.index_space));

      if (fi) {
        ent.id_fid = fi->fid;
      }

#if FLECSI_RUNTIME_MODEL == FLECSI_RUNTIME_MODEL_legion
      auto ritr = ism.find(ent.index_space);
      clog_assert(ritr != ism.end(), "invalid index space " << ei.index_space);

      ent.color_region = ritr->second.color_region;
      ent.exclusive_region = ritr->second.exclusive_lr;
      ent.shared_region = ritr->second.shared_lr;
      ent.ghost_region = ritr->second.ghost_lr;
#endif

      ++entity_index;
    } // for

    connectivity_walker__<POLICY_TYPE> connectivity_walker;
    connectivity_walker.template walk_types<connectivities>();

    binding_walker__<POLICY_TYPE> binding_walker;
    binding_walker.adjacency_info =
        std::move(connectivity_walker.adjacency_info);
    binding_walker.template walk_types<bindings>();

    size_t handle_index = 0;

    clog_assert(
        binding_walker.adjacency_info.size() <= h.MAX_ADJACENCIES,
        "handle max adjacencies exceeded");

    h.num_handle_adjacencies = binding_walker.adjacency_info.size();

    for (adjacency_info_t & hi : binding_walker.adjacency_info) {
      data_client_handle_adjacency_t & adj = h.handle_adjacencies[handle_index];

      adj.adj_index_space = hi.index_space;
      adj.from_index_space = hi.from_index_space;
      adj.to_index_space = hi.to_index_space;
      adj.from_domain = hi.from_domain;
      adj.to_domain = hi.to_domain;
      adj.from_dim = hi.from_dim;
      adj.to_dim = hi.to_dim;

      const field_info_t * fi = context.get_field_info_from_key(
          h.client_hash,
          utils::hash::client_internal_field_hash(
              utils::const_string_t("__flecsi_internal_adjacency_offset__")
                  .hash(),
              hi.index_space));

      if (fi) {
        adj.offset_fid = fi->fid;
      }

      fi = context.get_field_info_from_key(
          h.client_hash,
          utils::hash::client_internal_field_hash(
              utils::const_string_t("__flecsi_internal_adjacency_index__")
                  .hash(),
              hi.index_space));

      if (fi) {
        adj.index_fid = fi->fid;
      }

#if FLECSI_RUNTIME_MODEL == FLECSI_RUNTIME_MODEL_legion
      auto ritr = ism.find(hi.from_index_space);
      clog_assert(ritr != ism.end(), "invalid from index space");
      adj.from_color_region = ritr->second.color_region;
      adj.from_primary_region = ritr->second.primary_lr;

      ritr = ism.find(hi.index_space);
      clog_assert(ritr != ism.end(), "invalid index space");
      adj.adj_region = ritr->second.color_region;
#endif
      ++handle_index;
    }

    return h;
  } // get_client_handle

}; // struct data_client_policy_handler__

//----------------------------------------------------------------------------//
//! FIXME: Description of class
//----------------------------------------------------------------------------//

template<typename POLICY_TYPE>
struct data_client_policy_handler__<topology::set_topology__<POLICY_TYPE>> {

  struct entity_info_t {
    size_t index_space;
    size_t size;
  }; // struct entity_info_t

  struct entity_walker_t
      : public flecsi::utils::tuple_walker__<entity_walker_t> {

    template<typename TUPLE_ENTRY_TYPE>
    void handle_type() {
      using INDEX_TYPE = typename std::tuple_element<0, TUPLE_ENTRY_TYPE>::type;
      using ENTITY_TYPE =
          typename std::tuple_element<1, TUPLE_ENTRY_TYPE>::type;

      entity_info_t ei;

      ei.index_space = INDEX_TYPE::value;
      ei.size = sizeof(ENTITY_TYPE);

      // entity_info.emplace_back(std::move(ei));
      entity_info.push_back(ei);
      entity_index_space_map.emplace(
          typeid(ENTITY_TYPE).hash_code(), INDEX_TYPE::value);
    } // handle_type

    std::vector<entity_info_t> entity_info;
    std::map<size_t, size_t> entity_index_space_map;

  }; // struct entity_walker_t

  template<typename DATA_CLIENT_TYPE, size_t NAMESPACE_HASH, size_t NAME_HASH>
  static data_client_handle__<DATA_CLIENT_TYPE, 0> get_client_handle() {
    using entity_types = typename POLICY_TYPE::entity_types;
    using field_info_t = execution::context_t::field_info_t;

    data_client_handle__<DATA_CLIENT_TYPE, 0> h;

    auto & context = execution::context_t::instance();

    auto & ism = context.local_index_space_data_map();

    h.client_hash =
        typeid(typename DATA_CLIENT_TYPE::type_identifier_t).hash_code();
    h.name_hash = NAME_HASH;
    h.namespace_hash = NAMESPACE_HASH;

    entity_walker_t entity_walker;
    entity_walker.template walk_types<entity_types>();

    h.num_handle_entities = entity_walker.entity_info.size();

    size_t entity_index(0);
    for (auto & ei : entity_walker.entity_info) {
      data_client_handle_entity_t & ent = h.handle_entities[entity_index];
      ent.index_space = ei.index_space;
      ent.size = ei.size;

      const field_info_t * fi = context.get_field_info_from_key(
          h.client_hash,
          utils::hash::client_internal_field_hash(
              utils::const_string_t("__flecsi_internal_entity_data__").hash(),
              ent.index_space));

      if (fi) {
        ent.fid = fi->fid;
      }

#if FLECSI_RUNTIME_MODEL == FLECSI_RUNTIME_MODEL_legion
      auto ritr = ism.find(ent.index_space);
      clog_assert(ritr != ism.end(), "invalid index space " << ei.index_space);

      ent.color_region = ritr->second.region;
#endif

      ++entity_index;
    } // for

    return h;
  } // get_client_handle

}; // struct data_client_policy_handler__

//----------------------------------------------------------------------------//
//! The data_client_interface__ type defines a high-level data client
//! interface that is implemented by the given data policy.
//!
//! @tparam DATA_POLICY The backend runtime policy.
//!
//! @ingroup data
//----------------------------------------------------------------------------//

template<typename DATA_POLICY>
struct data_client_interface__ {
  //--------------------------------------------------------------------------//
  //! Register a data client with the FleCSI runtime.
  //!
  //! @tparam DATA_CLIENT_TYPE The data client type.
  //! @tparam NAMESPACE_HASH   The namespace key. Namespaces allow separation
  //!                          of attribute names to avoid collisions.
  //! @tparam NAME_HASH        The attribute name.
  //--------------------------------------------------------------------------//

  template<typename DATA_CLIENT_TYPE, size_t NAMESPACE_HASH, size_t NAME_HASH>
  static bool register_data_client(std::string const & name) {
    static_assert(
        sizeof(DATA_CLIENT_TYPE) ==
            sizeof(typename DATA_CLIENT_TYPE::type_identifier_t),
        "Data clients may not add data members");

    using wrapper_t = client_registration_wrapper__<
        typename DATA_CLIENT_TYPE::type_identifier_t, NAMESPACE_HASH,
        NAME_HASH>;

    const size_t client_key =
        typeid(typename DATA_CLIENT_TYPE::type_identifier_t).hash_code();
    //! \todo move to hash.h
    const size_t key = NAMESPACE_HASH ^ NAME_HASH;

    return storage_t::instance().register_client(
        client_key, key, wrapper_t::register_callback);
  } // register_data_client

  template<typename DATA_CLIENT_TYPE, size_t NAMESPACE_HASH, size_t NAME_HASH>
  static data_client_handle__<DATA_CLIENT_TYPE, 0> get_client_handle() {
    using data_client_policy_handler_t = data_client_policy_handler__<
        typename DATA_CLIENT_TYPE::type_identifier_t>;

    return data_client_policy_handler_t::template get_client_handle<
        DATA_CLIENT_TYPE, NAMESPACE_HASH, NAME_HASH>();
  } // get_client_handle

}; // struct data_client_interface__

} // namespace data
} // namespace flecsi

//----------------------------------------------------------------------------//
// This include file defines the FLECSI_RUNTIME_DATA_POLICY used below.
//----------------------------------------------------------------------------//

#include <flecsi/runtime/flecsi_runtime_data_policy.h>

namespace flecsi {
namespace data {

using data_client_interface_t =
    data_client_interface__<FLECSI_RUNTIME_DATA_POLICY>;

} // namespace data
} // namespace flecsi<|MERGE_RESOLUTION|>--- conflicted
+++ resolved
@@ -130,14 +130,9 @@
   }; // struct entity_walker_t
 
   template<typename MESH_TYPE>
-<<<<<<< HEAD
-  struct connectivity_walker_t
-      : public flecsi::utils::tuple_walker__<connectivity_walker_t<MESH_TYPE>> {
-=======
   struct connectivity_walker__ :
     public flecsi::utils::tuple_walker__<connectivity_walker__<MESH_TYPE>>
   {
->>>>>>> ea2e23f5
     using entity_types_t = typename MESH_TYPE::entity_types;
 
     template<typename TUPLE_ENTRY_TYPE>
@@ -178,14 +173,9 @@
   }; // struct connectivity_walker__
 
   template<typename MESH_TYPE>
-<<<<<<< HEAD
-  struct binding_walker_t
-      : public flecsi::utils::tuple_walker__<binding_walker_t<MESH_TYPE>> {
-=======
   struct binding_walker__ :
     public flecsi::utils::tuple_walker__<binding_walker__<MESH_TYPE>>
   {
->>>>>>> ea2e23f5
     using entity_types_t = typename MESH_TYPE::entity_types;
 
     template<typename TUPLE_ENTRY_TYPE>
