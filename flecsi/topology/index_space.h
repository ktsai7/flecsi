--- conflicted
+++ resolved
@@ -801,13 +801,8 @@
   auto & cast() const {
     static_assert(std::is_convertible<S, T>::value, "invalid index space cast");
 
-<<<<<<< HEAD
-    auto res = reinterpret_cast<index_space__<
+    auto res = reinterpret_cast<index_space_u<
         S, STORAGE2, OWNED2, SORTED2, F2, ID_STORAGE_TYPE2, STORAGE_TYPE2> const*>(
-=======
-    auto res = reinterpret_cast<index_space_u<
-        S, STORAGE2, OWNED2, SORTED2, F2, ID_STORAGE_TYPE2, STORAGE_TYPE2> *>(
->>>>>>> bc067091
         this);
     assert(res != nullptr && "invalid cast");
     return *res;
