/*~--------------------------------------------------------------------------~*
 * Copyright (c) 2015 Los Alamos National Security, LLC
 * All rights reserved.
 *~--------------------------------------------------------------------------~*/

#ifndef flecsi_topology_mpi_entity_storage_policy_h
#define flecsi_topology_mpi_entity_storage_policy_h

#include "flecsi/topology/common/array_buffer.h"

///
/// \file
/// \date Initial file creation: Apr 04, 2017
///

namespace flecsi {
namespace topology {

#if 0
template<typename T>
<<<<<<< HEAD
class topology_storage__{
public:
  topology_storage__(){}

  topology_storage__(
    T* buf,
    size_t size
  )
  : buf_(buf),
  size_(size){}

  T
  operator[](size_t index)
  {
    return buf_ + index;
  }

  const T
  operator[](size_t index)
  const
  {
    return buf_ + index;
  }

  T
  begin()
  {
    return buf_;
  }

  T
  end()
  {
    return buf_ + size_;
  }

  const T
  begin()
  const
  {
    return buf_;
  }

  const T
  end()
  const
  {
    return buf_ + size_;
  }

  template<
    typename ... Args
  >
  void insert(Args && ... args){
    assert(false && "unimplemented");
  }

  template<
    typename ... Args
  >
  void push_back(Args && ... args){
    assert(false && "unimplemented");
  }

  void
  clear()
  {
    assert(false && "unimplemented");
  }

private:
  T buf_;
  size_t size_;  
};
#endif

template<typename T>
using topology_storage__ = array_buffer__<T>;

class offset_storage_ {
public:
  const size_t
  operator[](size_t i)
  const
  {
    return start_[i];
  }

  void
  set(size_t i, size_t offset)
  {
    if (i > 0) {
      start_[i] = offset;
      count_[i] = offset - start_[i-1];
    } else {
      start_[0] = 0;
    }
  }
=======
using entity_storage__ = array_buffer__<T>;

>>>>>>> 3075ae5a

  size_t
  next(size_t i)
  const
  {
    return start_[i] + count_[i];
  }

  std::pair<size_t, size_t>
  range(size_t i)
  const
  {
    size_t begin = start_[i];
    return {begin, begin + count_[i]};
  }

  size_t
  count(size_t i)
  {
    return count_[i];
  }

  void
  clear()
  {
    start_.clear();
    count_.clear();
  }

  auto&
  storage()
  {
    // TODO: which on to return?
    return start_;
  }

  void
  push_back(size_t offset)
  {
    size_t size = start_.size();

    if(size > 0){
      start_[size] = offset;
      count_[size-1] = offset - start_[size-1];
    } else{
      start_[0] = 0;
    }

    start_.pushed();
  }

  void
  resize(size_t n)
  {
    start_.resize(n - 1);
  }

  size_t
  size()
  const
  {
    return start_.size();
  }

private:
  topology_storage__ <size_t> start_;
  topology_storage__ <size_t> count_;
};
} // namespace topology
} // namespace flecsi

#endif // flecsi_topology_mpi_entity_storage_policy_h

/*~-------------------------------------------------------------------------~-*
 * Formatting options for vim.
 * vim: set tabstop=2 shiftwidth=2 expandtab :
 *~-------------------------------------------------------------------------~-*/
<|MERGE_RESOLUTION|>--- conflicted
+++ resolved
@@ -16,84 +16,6 @@
 namespace flecsi {
 namespace topology {
 
-#if 0
-template<typename T>
-<<<<<<< HEAD
-class topology_storage__{
-public:
-  topology_storage__(){}
-
-  topology_storage__(
-    T* buf,
-    size_t size
-  )
-  : buf_(buf),
-  size_(size){}
-
-  T
-  operator[](size_t index)
-  {
-    return buf_ + index;
-  }
-
-  const T
-  operator[](size_t index)
-  const
-  {
-    return buf_ + index;
-  }
-
-  T
-  begin()
-  {
-    return buf_;
-  }
-
-  T
-  end()
-  {
-    return buf_ + size_;
-  }
-
-  const T
-  begin()
-  const
-  {
-    return buf_;
-  }
-
-  const T
-  end()
-  const
-  {
-    return buf_ + size_;
-  }
-
-  template<
-    typename ... Args
-  >
-  void insert(Args && ... args){
-    assert(false && "unimplemented");
-  }
-
-  template<
-    typename ... Args
-  >
-  void push_back(Args && ... args){
-    assert(false && "unimplemented");
-  }
-
-  void
-  clear()
-  {
-    assert(false && "unimplemented");
-  }
-
-private:
-  T buf_;
-  size_t size_;  
-};
-#endif
 
 template<typename T>
 using topology_storage__ = array_buffer__<T>;
@@ -117,10 +39,6 @@
       start_[0] = 0;
     }
   }
-=======
-using entity_storage__ = array_buffer__<T>;
-
->>>>>>> 3075ae5a
 
   size_t
   next(size_t i)
