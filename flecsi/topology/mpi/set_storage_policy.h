/*
    @@@@@@@@  @@           @@@@@@   @@@@@@@@ @@
   /@@/////  /@@          @@////@@ @@////// /@@
   /@@       /@@  @@@@@  @@    // /@@       /@@
   /@@@@@@@  /@@ @@///@@/@@       /@@@@@@@@@/@@
   /@@////   /@@/@@@@@@@/@@       ////////@@/@@
   /@@       /@@/@@//// //@@    @@       /@@/@@
   /@@       @@@//@@@@@@ //@@@@@@  @@@@@@@@ /@@
   //       ///  //////   //////  ////////  //

   Copyright (c) 2016, Los Alamos National Security, LLC
   All rights reserved.
                                                                              */
#pragma once

/*! @file */

#include <flecsi/execution/context.h>
#include <flecsi/topology/common/entity_storage.h>
#include <flecsi/topology/index_space.h>
#include <flecsi/topology/set_types.h>
#include <flecsi/topology/set_utils.h>
#include <flecsi/topology/types.h>

namespace flecsi {
namespace topology {

template<typename SET_TYPES>
<<<<<<< HEAD
struct mpi_set_topology_storage_policy_t {
=======
struct mpi_set_topology_storage_policy_t
{
  
>>>>>>> 74f3ed28
  using id_t = utils::id_t;

  using entity_types_t = typename SET_TYPES::entity_types;

  static const size_t num_index_spaces = std::tuple_size<entity_types_t>::value;

<<<<<<< HEAD
  using index_spaces_t = std::array<
      index_space<set_entity_t *, true, true, true, void, topology_storage__>,
      num_index_spaces>;
=======
  using index_spaces_t =
    std::array<index_space<set_entity_t*, true, true, true, void,
    identity_storage__, topology_storage__>, num_index_spaces>;
>>>>>>> 74f3ed28

  index_spaces_t index_spaces;

  size_t color;

  using index_space_map_t = std::map<size_t, size_t>;

  index_space_map_t index_space_map;

<<<<<<< HEAD
  mpi_set_topology_storage_policy_t() {
=======
  ~mpi_set_topology_storage_policy_t(){}

  mpi_set_topology_storage_policy_t()
  {

>>>>>>> 74f3ed28
    auto & context_ = flecsi::execution::context_t::instance();
    color = context_.color();

    map_set_index_spaces__<
        std::tuple_size<entity_types_t>::value, entity_types_t,
        index_space_map_t>::map(index_space_map);
  }

<<<<<<< HEAD
  void init_entities(
      size_t index_space,
      set_entity_t * entities,
      utils::id_t * ids,
      size_t size,
      size_t num_entities,
      bool read) {
=======
  void
  init_entities(
    size_t index_space,
    set_entity_t* entities,
    size_t size,
    size_t num_entities,
    bool read
  )
  {
>>>>>>> 74f3ed28
    auto itr = index_space_map.find(index_space);
    clog_assert(itr != index_space_map.end(), "invalid index space");
    auto & is = index_spaces[itr->second];
    auto s = is.storage();

<<<<<<< HEAD
    auto & id_storage = is.id_storage();
    id_storage.set_buffer(ids, num_entities, true);
=======
    s->set_buffer(entities, num_entities, read);
>>>>>>> 74f3ed28

    if (!read) {
      return;
    }

    is.set_end(num_entities);
  }

  template<class T, class... S>
  T * make(S &&... args) {
    constexpr size_t index_space =
        find_set_index_space__<num_index_spaces, entity_types_t, T>::find();

    auto & is = index_spaces[index_space].template cast<T *>();
    size_t entity = is.size();

    auto placement_ptr = static_cast<T *>(is.storage()->buffer()) + entity;
    auto ent = new (placement_ptr) T(std::forward<S>(args)...);
<<<<<<< HEAD

    id_t global_id = id_t::make<T::dimension>(entity, color);
    ent->template set_global_id(global_id);

    auto & id_storage = is.id_storage();

    id_storage[entity] = global_id;

    is.pushed();

    return ent;
  }

  template<class T, class... S>
  T * make(const id_t & id, S &&... args) {
    constexpr size_t index_space =
        find_set_index_space__<num_index_spaces, entity_types_t, T>::find();

    auto & is = index_spaces[index_space].template cast<T *>();

    size_t entity = id.entity();

    auto placement_ptr = static_cast<T *>(is.storage()->buffer()) + entity;
    auto ent = new (placement_ptr) T(std::forward<S>(args)...);

    ent->template set_global_id(id);

    auto & id_storage = is.id_storage();

    id_storage[entity] = id;

=======
    auto storage = is.storage();
    storage->pushed();
>>>>>>> 74f3ed28
    is.pushed();

    return ent;
  }
};

} // namespace topology
} // namespace flecsi<|MERGE_RESOLUTION|>--- conflicted
+++ resolved
@@ -26,28 +26,24 @@
 namespace topology {
 
 template<typename SET_TYPES>
-<<<<<<< HEAD
 struct mpi_set_topology_storage_policy_t {
-=======
-struct mpi_set_topology_storage_policy_t
-{
-  
->>>>>>> 74f3ed28
+
   using id_t = utils::id_t;
 
   using entity_types_t = typename SET_TYPES::entity_types;
 
   static const size_t num_index_spaces = std::tuple_size<entity_types_t>::value;
 
-<<<<<<< HEAD
   using index_spaces_t = std::array<
-      index_space<set_entity_t *, true, true, true, void, topology_storage__>,
+      index_space<
+          set_entity_t *,
+          true,
+          true,
+          true,
+          void,
+          identity_storage__,
+          topology_storage__>,
       num_index_spaces>;
-=======
-  using index_spaces_t =
-    std::array<index_space<set_entity_t*, true, true, true, void,
-    identity_storage__, topology_storage__>, num_index_spaces>;
->>>>>>> 74f3ed28
 
   index_spaces_t index_spaces;
 
@@ -57,15 +53,10 @@
 
   index_space_map_t index_space_map;
 
-<<<<<<< HEAD
+  ~mpi_set_topology_storage_policy_t() {}
+
   mpi_set_topology_storage_policy_t() {
-=======
-  ~mpi_set_topology_storage_policy_t(){}
 
-  mpi_set_topology_storage_policy_t()
-  {
-
->>>>>>> 74f3ed28
     auto & context_ = flecsi::execution::context_t::instance();
     color = context_.color();
 
@@ -74,36 +65,18 @@
         index_space_map_t>::map(index_space_map);
   }
 
-<<<<<<< HEAD
   void init_entities(
       size_t index_space,
       set_entity_t * entities,
-      utils::id_t * ids,
       size_t size,
       size_t num_entities,
       bool read) {
-=======
-  void
-  init_entities(
-    size_t index_space,
-    set_entity_t* entities,
-    size_t size,
-    size_t num_entities,
-    bool read
-  )
-  {
->>>>>>> 74f3ed28
     auto itr = index_space_map.find(index_space);
     clog_assert(itr != index_space_map.end(), "invalid index space");
     auto & is = index_spaces[itr->second];
     auto s = is.storage();
 
-<<<<<<< HEAD
-    auto & id_storage = is.id_storage();
-    id_storage.set_buffer(ids, num_entities, true);
-=======
     s->set_buffer(entities, num_entities, read);
->>>>>>> 74f3ed28
 
     if (!read) {
       return;
@@ -122,42 +95,8 @@
 
     auto placement_ptr = static_cast<T *>(is.storage()->buffer()) + entity;
     auto ent = new (placement_ptr) T(std::forward<S>(args)...);
-<<<<<<< HEAD
-
-    id_t global_id = id_t::make<T::dimension>(entity, color);
-    ent->template set_global_id(global_id);
-
-    auto & id_storage = is.id_storage();
-
-    id_storage[entity] = global_id;
-
-    is.pushed();
-
-    return ent;
-  }
-
-  template<class T, class... S>
-  T * make(const id_t & id, S &&... args) {
-    constexpr size_t index_space =
-        find_set_index_space__<num_index_spaces, entity_types_t, T>::find();
-
-    auto & is = index_spaces[index_space].template cast<T *>();
-
-    size_t entity = id.entity();
-
-    auto placement_ptr = static_cast<T *>(is.storage()->buffer()) + entity;
-    auto ent = new (placement_ptr) T(std::forward<S>(args)...);
-
-    ent->template set_global_id(id);
-
-    auto & id_storage = is.id_storage();
-
-    id_storage[entity] = id;
-
-=======
     auto storage = is.storage();
     storage->pushed();
->>>>>>> 74f3ed28
     is.pushed();
 
     return ent;
