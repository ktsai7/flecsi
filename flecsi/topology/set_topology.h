--- conflicted
+++ resolved
@@ -36,9 +36,6 @@
 
   using type_identifier_t = set_topology_t;
 
-<<<<<<< HEAD
-  void initialize_storage() {}
-=======
   set_topology_t(){}
 
   set_topology_t(const set_topology_t& s)
@@ -46,7 +43,6 @@
 
   void
   initialize_storage(){}
->>>>>>> 74f3ed28
 };
 
 } // namespace topology
