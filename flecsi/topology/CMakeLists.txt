--- conflicted
+++ resolved
@@ -73,7 +73,6 @@
 # Mesh unit tests.
 #------------------------------------------------------------------------------#
 
-<<<<<<< HEAD
 #cinch_add_unit(traversal
 #  SOURCES
 #    test/traversal.cc
@@ -81,18 +80,7 @@
 #    test/traversal.blessed
 #  LIBRARIES
 #    flecsi
-#    ${CINCH_RUNTIME_LIBRARIES}
 #)
-=======
-cinch_add_unit(traversal
-  SOURCES
-    test/traversal.cc
-  INPUTS
-    test/traversal.blessed
-  LIBRARIES
-    flecsi
-)
->>>>>>> 588599f9
 
 cinch_add_unit(dual
   SOURCES
@@ -101,7 +89,6 @@
     test/dual.blessed
 )
 
-<<<<<<< HEAD
 #cinch_add_unit(bindings
 #  SOURCES
 #    test/bindings.cc
@@ -109,24 +96,12 @@
 #    test/bindings.blessed
 #  LIBRARIES
 #    flecsi
-#    ${CINCH_RUNTIME_LIBRARIES}
 #)
-=======
-cinch_add_unit(bindings
-  SOURCES
-    test/bindings.cc
-  INPUTS
-    test/bindings.blessed
-  LIBRARIES
-    flecsi
-)
->>>>>>> 588599f9
 
 #------------------------------------------------------------------------------#
 # N-Tree unit tests.
 #------------------------------------------------------------------------------#
 
-<<<<<<< HEAD
 #cinch_add_unit(tree
 #  SOURCES
 #    test/tree.cc
@@ -135,7 +110,6 @@
 #    test/tree.blessed
 #  LIBRARIES
 #    flecsi
-#    ${CINCH_RUNTIME_LIBRARIES}
 #)
 
 #cinch_add_unit(tree1d
@@ -143,7 +117,6 @@
 #    test/tree1d.cc
 #  LIBRARIES
 #    flecsi
-#    ${CINCH_RUNTIME_LIBRARIES}
 #)
 
 #cinch_add_unit(tree3d
@@ -151,7 +124,6 @@
 #    test/tree3d.cc
 #  LIBRARIES
 #    flecsi
-#    ${CINCH_RUNTIME_LIBRARIES}
 #)
 
 #cinch_add_unit(gravity
@@ -159,7 +131,6 @@
 #    test/gravity.cc test/pseudo_random.h
 #  LIBRARIES
 #    flecsi
-#    ${CINCH_RUNTIME_LIBRARIES}
 #)
 
 # FIXME: Broken by refactor
@@ -171,46 +142,6 @@
 #    flecsi
 #    ${CINCH_RUNTIME_LIBRARIES}
 #)
-=======
-cinch_add_unit(tree
-  SOURCES
-    test/tree.cc
-    test/pseudo_random.h
-  INPUTS
-    test/tree.blessed
-  LIBRARIES
-    flecsi
-)
-
-cinch_add_unit(tree1d
-  SOURCES
-    test/tree1d.cc
-  LIBRARIES
-    flecsi
-)
-
-cinch_add_unit(tree3d
-  SOURCES
-    test/tree3d.cc
-  LIBRARIES
-    flecsi
-)
-
-cinch_add_unit(gravity
-  SOURCES
-    test/gravity.cc test/pseudo_random.h
-  LIBRARIES
-    flecsi
-)
-
-cinch_add_unit(gravity-state
-  SOURCES
-    test/gravity-state.cc
-    test/pseudo_random.h
-  LIBRARIES
-    flecsi
-)
->>>>>>> 588599f9
 
 cinch_add_unit(structured
   SOURCES
