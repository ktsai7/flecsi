#~----------------------------------------------------------------------------~#
#  @@@@@@@@  @@           @@@@@@   @@@@@@@@ @@
# /@@/////  /@@          @@////@@ @@////// /@@
# /@@       /@@  @@@@@  @@    // /@@       /@@
# /@@@@@@@  /@@ @@///@@/@@       /@@@@@@@@@/@@
# /@@////   /@@/@@@@@@@/@@       ////////@@/@@
# /@@       /@@/@@//// //@@    @@       /@@/@@
# /@@       @@@//@@@@@@ //@@@@@@  @@@@@@@@ /@@
# //       ///  //////   //////  ////////  // 
# 
# Copyright (c) 2016 Los Alamos National Laboratory, LLC
# All rights reserved
#~----------------------------------------------------------------------------~#

#------------------------------------------------------------------------------#
# If a C++14 compiler is available, then set the appropriate flags
#------------------------------------------------------------------------------#

include(cxx14)

check_for_cxx14_compiler(CXX14_COMPILER)

if(CXX14_COMPILER)
    enable_cxx14()
else()
    message(FATAL_ERROR "C++14 compatible compiler not found")
endif()

#------------------------------------------------------------------------------#
# Runtime model setup for script interface
#------------------------------------------------------------------------------#

set(FLECSI_RUNTIME_LIBRARIES)

find_package (legion QUIET NO_MODULE)
set (Legion_INSTALL_DIR "" CACHE PATH "Path to the Legion install directory")
if (NOT Legion_INSTALL_DIR STREQUAL "")
  message(WARNING "Legion_INSTALL_DIR is obsolete, use CMAKE_PREFIX_PATH instead (and rebuild the latest version third-party libraries)")
  list(APPEND CMAKE_PREFIX_PATH "${Legion_INSTALL_DIR}")
endif()

# Serial interface
if(FLECSI_RUNTIME_MODEL STREQUAL "serial")

  set(FLECSI_RUNTIME_MAIN script-driver-serial.cc)

# Legion interface
elseif(FLECSI_RUNTIME_MODEL STREQUAL "legion")

  set(FLECSI_RUNTIME_MAIN script-driver-legion.cc)

  if(NOT legion_FOUND)
      message(FATAL_ERROR "Legion is required
                     for this build configuration")
  endif(NOT legion_FOUND)
  
  include_directories(${LEGION_INCLUDE_DIRS})
  set(FLECSI_RUNTIME_LIBRARIES ${LEGION_LIBRARIES} -ldl)
  SET_SOURCE_FILES_PROPERTIES(${LEGION_INCLUDE_DIRS}/legion/legion.inl PROPERTIES HEADER_FILE_ONLY 1)

# MPI interface
elseif(FLECSI_RUNTIME_MODEL STREQUAL "mpi")

  set(FLECSI_RUNTIME_MAIN script-driver-mpi.cc)

#MPI+Legion interface
elseif(FLECSI_RUNTIME_MODEL STREQUAL "mpilegion")
  if(NOT ENABLE_MPI)
    message (FATAL_ERROR " MPI is required for the mpilegion runtime model")
  endif ()
 
   set(FLECSI_RUNTIME_MAIN script-driver-mpilegion.cc)

  if(NOT legion_FOUND)
      message(FATAL_ERROR "Legion is required
                     for this build configuration")
  endif(NOT legion_FOUND)
  include_directories(${LEGION_INCLUDE_DIRS})
  set(FLECSI_RUNTIME_LIBRARIES ${LEGION_LIBRARIES} dl)

# Default
else(FLECSI_RUNTIME_MODEL STREQUAL "serial")

  message(FATAL_ERROR "Unrecognized runtime selection")  

endif(FLECSI_RUNTIME_MODEL STREQUAL "serial")

#------------------------------------------------------------------------------#
# Hypre
#------------------------------------------------------------------------------#
<<<<<<< HEAD
=======
set (ENABLE_HYPRE OFF CACHE BOOL " do you want to enable HYPRE?")
if (ENABLE_HYPRE)
  find_package (HYPRE)

 if (HYPRE_FOUND)
   include_directories(${HYPRE_INCLUDE_DIRS})
   set(HYPRE_LIBRARY ${HYPRE_LIBRARIES})
 else()
   message (ERROR "HYPRE required for this build is not found")
  endif ()
endif (ENABLE_HYPRE)
>>>>>>> 47f98339

option(ENABLE_HYPRE "Enable Hypre" ${HYPRE_FOUND})

if(ENABLE_HYPRE)
  find_package (Hypre)

  if(HYPRE_FOUND)
    include_directories(${HYPRE_INCLUDE_DIR})
    set(HYPRE_LIBRARIES "${HYPRE_DIR}/lib/libHYPRE.a")
  endif(HYPRE_FOUND)
endif(ENABLE_HYPRE)

#------------------------------------------------------------------------------#
# Process id bits
#------------------------------------------------------------------------------#

math(EXPR FLECSI_ID_EBITS "60 - ${FLECSI_ID_PBITS}")

add_definitions(-DFLECSI_ID_PBITS=${FLECSI_ID_PBITS})
add_definitions(-DFLECSI_ID_EBITS=${FLECSI_ID_EBITS})

math(EXPR flecsi_partitions "1 << ${FLECSI_ID_PBITS}")
math(EXPR flecsi_entities "1 << ${FLECSI_ID_EBITS}")

message(STATUS "Set id_t bits to allow ${flecsi_partitions} partitions with 2^${FLECSI_ID_EBITS} entities each")

#------------------------------------------------------------------------------#
# Enable IO with exodus
#------------------------------------------------------------------------------#

find_package(EXODUSII)
option(ENABLE_IO "Enable I/O (uses libexodus)" ${EXODUSII_FOUND})
if(ENABLE_IO)
  if(EXODUSII_FOUND)
    set(IO_LIBRARIES ${EXODUSII_LIBRARIES})
    include_directories(${EXODUSII_INCLUDE_DIRS})
  else()
    MESSAGE( FATAL_ERROR "You need libexodus either from TPL or system to enable I/O" )
  endif()
  add_definitions( -DHAVE_EXODUS )
endif(ENABLE_IO)

#------------------------------------------------------------------------------#
# Enable partitioning with METIS or SCOTCH
#------------------------------------------------------------------------------#

find_package(METIS 5.1)
find_package(SCOTCH)

if(ENABLE_MPI)
  find_package(ParMETIS)
endif()

if(METIS_FOUND OR SCOTCH_FOUND OR PARMETIS_FOUND)
  option(ENABLE_PARTITION "Enable partitioning (uses metis/parmetis or scotch)." ON)
else()
  option(ENABLE_PARTITION "Enable partitioning (uses metis/parmetis or scotch)." OFF)
endif()

if(ENABLE_PARTITION)

  set( PARTITION_LIBRARIES )

  if (METIS_FOUND)
     list( APPEND PARTITION_LIBRARIES ${METIS_LIBRARIES} )
     include_directories( ${METIS_INCLUDE_DIRS} )
     add_definitions( -DHAVE_METIS )
  endif()

  if (PARMETIS_FOUND)
     list( APPEND PARTITION_LIBRARIES ${PARMETIS_LIBRARIES} )
     include_directories( ${PARMETIS_INCLUDE_DIRS} )
     add_definitions( -DHAVE_PARMETIS )
  endif()

  if (SCOTCH_FOUND)
     list( APPEND PARTITION_LIBRARIES ${SCOTCH_LIBRARIES} )
     include_directories( ${SCOTCH_INCLUDE_DIRS} )
     add_definitions( -DHAVE_SCOTCH )
     if(SCOTCH_VERSION MATCHES ^5)
       #SCOTCH_VERSION from scotch.h is broken in scotch-5
       add_definitions( -DHAVE_SCOTCH_V5 )
     endif(SCOTCH_VERSION MATCHES ^5)
  endif()

  if ( NOT PARTITION_LIBRARIES )
     MESSAGE( FATAL_ERROR "You need scotch, metis or parmetis to enable partitioning" )
  endif()

endif()

#------------------------------------------------------------------------------#
# LAPACK
#------------------------------------------------------------------------------#
# NB: The code that uses lapack actually requires lapacke:
# http://www.netlib.org/lapack/lapacke.html
# If the installation of lapack that this finds does not contain lapacke then
# the build will fail.
if(NOT APPLE)
  find_package(LAPACKE)
endif(NOT APPLE)

#------------------------------------------------------------------------------#
# Create compile scripts
#------------------------------------------------------------------------------#

# This configures the script that will be installed when 'make install' is
# executed.
configure_file(${CMAKE_CURRENT_SOURCE_DIR}/bin/flecsi.in
  ${CMAKE_BINARY_DIR}${CMAKE_FILES_DIRECTORY}/flecsi-install)

# install script
install(FILES ${CMAKE_BINARY_DIR}${CMAKE_FILES_DIRECTORY}/flecsi-install
  DESTINATION bin
  RENAME flecsi
  PERMISSIONS
    OWNER_READ OWNER_WRITE OWNER_EXECUTE
    GROUP_READ GROUP_EXECUTE
    WORLD_READ WORLD_EXECUTE
)

# Install auxiliary files
file(COPY ${CMAKE_CURRENT_SOURCE_DIR}/driver/script-driver-serial.cc
  DESTINATION ${CMAKE_BINARY_DIR}/share
)
file(COPY ${CMAKE_CURRENT_SOURCE_DIR}/driver/script-driver-legion.cc
  DESTINATION ${CMAKE_BINARY_DIR}/share
)
file(COPY ${CMAKE_CURRENT_SOURCE_DIR}/driver/script-driver-mpi.cc
  DESTINATION ${CMAKE_BINARY_DIR}/share
)

install(FILES ${CMAKE_CURRENT_SOURCE_DIR}/driver/script-driver-serial.cc
  DESTINATION share/flecsi)
install(FILES ${CMAKE_CURRENT_SOURCE_DIR}/driver/script-driver-legion.cc
  DESTINATION share/flecsi)
install(FILES ${CMAKE_CURRENT_SOURCE_DIR}/driver/script-driver-mpi.cc
  DESTINATION share/flecsi)

# This configures a locally available script that is suitable for
# testing within the build configuration before the project has been installed.
configure_file(${CMAKE_CURRENT_SOURCE_DIR}/bin/flecsi-local.in
  ${CMAKE_BINARY_DIR}${CMAKE_FILES_DIRECTORY}/flecsi)

# copy local script to bin directory and change permissions
file(COPY ${CMAKE_BINARY_DIR}${CMAKE_FILES_DIRECTORY}/flecsi
  DESTINATION ${CMAKE_BINARY_DIR}/bin
  FILE_PERMISSIONS
    OWNER_READ OWNER_WRITE OWNER_EXECUTE
    GROUP_READ GROUP_EXECUTE
    WORLD_READ WORLD_EXECUTE
)
#------------------------------------------------------------------------------#
# Check the compiler version and output warnings if it is lower than 5.3.1
#------------------------------------------------------------------------------#

if(CMAKE_CXX_COMPILER_ID STREQUAL "GNU")
  if(CMAKE_CXX_COMPILER_VERSION VERSION_LESS 5.3.1)
    message(STATUS "your gcc compiler version is lower than 5.3.1, required for static meta container in FleCSi.  We recommend you to update your compiler. Otherwise static meta container will be turned off")
   set (STATIC_CONTAINER OFF)
  else()
   set (STATIC_CONTAINER ON)
  endif()
else()
    message(STATUS "static meta container has not been tested with your comiler so it will be disabled")
    set (STATIC_CONTAINER OFF)
elseif(...)
# etc.
endif()

#------------------------------------------------------------------------------#
# option for use of Static meta container
#------------------------------------------------------------------------------#

if (STATIC_CONTAINER)
option(ENABLE_STATIC_CONTAINER "Enable static meta container" ON)
else()
option(ENABLE_STATIC_CONTAINER "Enable static meta container" OFF)
endif (STATIC_CONTAINER)

set (MAX_CONTAINER_SIZE 6 CACHE INTEGER  "Set the depth of the container")
add_definitions( -DMAX_COUNTER_SIZE=${MAX_CONTAINER_SIZE} )

#~---------------------------------------------------------------------------~-#
# Formatting options
# vim: set tabstop=2 shiftwidth=2 expandtab :
#~---------------------------------------------------------------------------~-#<|MERGE_RESOLUTION|>--- conflicted
+++ resolved
@@ -88,31 +88,19 @@
 #------------------------------------------------------------------------------#
 # Hypre
 #------------------------------------------------------------------------------#
-<<<<<<< HEAD
-=======
-set (ENABLE_HYPRE OFF CACHE BOOL " do you want to enable HYPRE?")
-if (ENABLE_HYPRE)
+
+set(ENABLE_HYPRE OFF CACHE BOOL " do you want to enable HYPRE?")
+
+if(ENABLE_HYPRE)
   find_package (HYPRE)
 
- if (HYPRE_FOUND)
-   include_directories(${HYPRE_INCLUDE_DIRS})
-   set(HYPRE_LIBRARY ${HYPRE_LIBRARIES})
- else()
-   message (ERROR "HYPRE required for this build is not found")
+  if(HYPRE_FOUND)
+    include_directories(${HYPRE_INCLUDE_DIRS})
+    set(HYPRE_LIBRARY ${HYPRE_LIBRARIES})
+  else()
+    message (ERROR "HYPRE required for this build is not found")
   endif ()
 endif (ENABLE_HYPRE)
->>>>>>> 47f98339
-
-option(ENABLE_HYPRE "Enable Hypre" ${HYPRE_FOUND})
-
-if(ENABLE_HYPRE)
-  find_package (Hypre)
-
-  if(HYPRE_FOUND)
-    include_directories(${HYPRE_INCLUDE_DIR})
-    set(HYPRE_LIBRARIES "${HYPRE_DIR}/lib/libHYPRE.a")
-  endif(HYPRE_FOUND)
-endif(ENABLE_HYPRE)
 
 #------------------------------------------------------------------------------#
 # Process id bits
