#~----------------------------------------------------------------------------~#
#  @@@@@@@@  @@           @@@@@@   @@@@@@@@ @@
# /@@/////  /@@          @@////@@ @@////// /@@
# /@@       /@@  @@@@@  @@    // /@@       /@@
# /@@@@@@@  /@@ @@///@@/@@       /@@@@@@@@@/@@
# /@@////   /@@/@@@@@@@/@@       ////////@@/@@
# /@@       /@@/@@//// //@@    @@       /@@/@@
# /@@       @@@//@@@@@@ //@@@@@@  @@@@@@@@ /@@
# //       ///  //////   //////  ////////  // 
# 
# Copyright (c) 2016 Los Alamos National Laboratory, LLC
# All rights reserved
#~----------------------------------------------------------------------------~#

#------------------------------------------------------------------------------#
# If a C++14 compiler is available, then set the appropriate flags
#------------------------------------------------------------------------------#

include(cxx14)

check_for_cxx14_compiler(CXX14_COMPILER)

if(CXX14_COMPILER)
    enable_cxx14()
else()
    message(FATAL_ERROR "C++14 compatible compiler not found")
endif()

set(FLECSI_RUNTIME_LIBRARIES)

#------------------------------------------------------------------------------#
# Find Legion
#------------------------------------------------------------------------------#

if(FLECSI_RUNTIME_MODEL STREQUAL "legion" OR
  FLECSI_RUNTIME_MODEL STREQUAL "mpilegion")

  find_package(Legion REQUIRED)

  message(STATUS "Legion found: ${Legion_FOUND}")

endif()

#------------------------------------------------------------------------------#
# Runtime models
#------------------------------------------------------------------------------#

#
# Serial interface
#
if(FLECSI_RUNTIME_MODEL STREQUAL "serial")

  add_definitions(-DFLECSI_RUNTIME_MODEL_serial)
  set(_runtime_path ${CMAKE_SOURCE_DIR}/flecsi/execution/serial)

#
# Legion interface
#
elseif(FLECSI_RUNTIME_MODEL STREQUAL "legion")

  add_definitions(-DFLECSI_RUNTIME_MODEL_legion)
  set(_runtime_path ${CMAKE_SOURCE_DIR}/flecsi/execution/legion)

  if(NOT APPLE)
    set(FLECSI_RUNTIME_LIBRARIES  -ldl ${Legion_LIBRARIES} ${MPI_LIBRARIES})
  else()
    set(FLECSI_RUNTIME_LIBRARIES  ${Legion_LIBRARIES} ${MPI_LIBRARIES})
  endif()

  include_directories(${Legion_INCLUDE_DIRS})

#
# MPI interface
#
elseif(FLECSI_RUNTIME_MODEL STREQUAL "mpi")

  add_definitions(-DFLECSI_RUNTIME_MODEL_mpi)
  set(_runtime_path ${CMAKE_SOURCE_DIR}/flecsi/execution/mpi)

  if(NOT APPLE)
    set(FLECSI_RUNTIME_LIBRARIES  -ldl ${MPI_LIBRARIES})
  else()
    set(FLECSI_RUNTIME_LIBRARIES ${MPI_LIBRARIES})
  endif()

#
# MPI+Legion interface
#
elseif(FLECSI_RUNTIME_MODEL STREQUAL "mpilegion")

  if(NOT ENABLE_MPI)
    message (FATAL_ERROR "MPI is required for the mpilegion runtime model")
  endif()
 
  add_definitions(-DFLECSI_RUNTIME_MODEL_mpilegion)
  set(_runtime_path ${CMAKE_SOURCE_DIR}/flecsi/execution/mpilegion)

  if(NOT APPLE)
    set(FLECSI_RUNTIME_LIBRARIES  -ldl ${Legion_LIBRARIES} ${MPI_LIBRARIES})
  else()
    set(FLECSI_RUNTIME_LIBRARIES  ${Legion_LIBRARIES} ${MPI_LIBRARIES})
  endif()

  include_directories(${Legion_INCLUDE_DIRS})

#
# Default
#
else(FLECSI_RUNTIME_MODEL STREQUAL "serial")

  message(FATAL_ERROR "Unrecognized runtime selection")  

endif(FLECSI_RUNTIME_MODEL STREQUAL "serial")

#------------------------------------------------------------------------------#
# Hypre
#------------------------------------------------------------------------------#

set(ENABLE_HYPRE OFF CACHE BOOL " do you want to enable HYPRE?")

if(ENABLE_HYPRE)
  find_package (HYPRE)

 if(HYPRE_FOUND)
   include_directories(${HYPRE_INCLUDE_DIRS})
   set(HYPRE_LIBRARY ${HYPRE_LIBRARIES})
 else()
   message (ERROR "HYPRE required for this build is not found")
  endif()

endif(ENABLE_HYPRE)

#------------------------------------------------------------------------------#
# Cereal
#------------------------------------------------------------------------------#

  find_package (Cereal REQUIRED)
  include_directories(${Cereal_INCLUDE_DIRS})

#------------------------------------------------------------------------------#
# Process id bits
#------------------------------------------------------------------------------#

# PBITS: possible number of distributed-memory partitions
# EBITS: possible number of entities per partition
# GBITS: possible number of global ids
# FBITS: flag bits
# dimension: dimension 2 bits
# domain: dimension 2 bits

# Make sure that the user set FBITS to an even number
math(EXPR FLECSI_EVEN_FBITS "${FLECSI_ID_FBITS} % 2")
if(NOT ${FLECSI_EVEN_FBITS} EQUAL 0)
  message(FATAL_ERROR "FLECSI_ID_FBITS must be an even number")
endif()

# Get the total number of bits left for ids
math(EXPR FLECSI_ID_BITS "124 - ${FLECSI_ID_FBITS}")

# Global ids use half of the remaining bits
math(EXPR FLECSI_ID_GBITS "${FLECSI_ID_BITS}/2")

# EBITS and PBITS must add up to GBITS
math(EXPR FLECSI_ID_EBITS "${FLECSI_ID_GBITS} - ${FLECSI_ID_PBITS}")

add_definitions(-DFLECSI_ID_PBITS=${FLECSI_ID_PBITS})
add_definitions(-DFLECSI_ID_EBITS=${FLECSI_ID_EBITS})
add_definitions(-DFLECSI_ID_FBITS=${FLECSI_ID_FBITS})
add_definitions(-DFLECSI_ID_GBITS=${FLECSI_ID_GBITS})

math(EXPR flecsi_partitions "1 << ${FLECSI_ID_PBITS}")
math(EXPR flecsi_entities "1 << ${FLECSI_ID_EBITS}")

message(STATUS "${CINCH_Yellow}Set id_t bits to allow:\n"
  "   ${flecsi_partitions} partitions with 2^${FLECSI_ID_EBITS} entities each\n"
  "   ${FLECSI_ID_FBITS} flag bits\n"
  "   ${FLECSI_ID_GBITS} global bits (PBITS*EBITS)${CINCH_ColorReset}")

#------------------------------------------------------------------------------#
# Counter type
#------------------------------------------------------------------------------#

add_definitions(-DFLECSI_COUNTER_TYPE=${FLECSI_COUNTER_TYPE})

#------------------------------------------------------------------------------#
# Enable IO with exodus
#------------------------------------------------------------------------------#

find_package(EXODUSII)
option(ENABLE_IO "Enable I/O (uses libexodus)" ${EXODUSII_FOUND})

if(ENABLE_IO)

  if(EXODUSII_FOUND)
    set(IO_LIBRARIES ${EXODUSII_LIBRARIES})
    include_directories(${EXODUSII_INCLUDE_DIRS})
  else()
    MESSAGE(FATAL_ERROR "You need libexodus either from TPL "
      "or system to enable I/O")
  endif()
  add_definitions( -DHAVE_EXODUS )

endif(ENABLE_IO)

#------------------------------------------------------------------------------#
# Enable partitioning with METIS or SCOTCH
#------------------------------------------------------------------------------#

find_package(METIS 5.1)
find_package(SCOTCH)

if(ENABLE_MPI)
  find_package(ParMETIS)
endif()

if(METIS_FOUND OR SCOTCH_FOUND OR PARMETIS_FOUND)
  option(ENABLE_PARTITION
    "Enable partitioning (uses metis/parmetis or scotch)." ON)
else()
  option(ENABLE_PARTITION
    "Enable partitioning (uses metis/parmetis or scotch)." OFF)
endif()

if(ENABLE_PARTITION)

  set( PARTITION_LIBRARIES )

  if(METIS_FOUND)
     list( APPEND PARTITION_LIBRARIES ${METIS_LIBRARIES} )
     include_directories( ${METIS_INCLUDE_DIRS} )
     add_definitions( -DHAVE_METIS )
  endif()

  if(PARMETIS_FOUND)
     list( APPEND PARTITION_LIBRARIES ${PARMETIS_LIBRARIES} )
     include_directories( ${PARMETIS_INCLUDE_DIRS} )
     add_definitions( -DHAVE_PARMETIS )
  endif()

  if(SCOTCH_FOUND)
     list( APPEND PARTITION_LIBRARIES ${SCOTCH_LIBRARIES} )
     include_directories( ${SCOTCH_INCLUDE_DIRS} )
     add_definitions( -DHAVE_SCOTCH )
     if(SCOTCH_VERSION MATCHES ^5)
       #SCOTCH_VERSION from scotch.h is broken in scotch-5
       add_definitions( -DHAVE_SCOTCH_V5 )
     endif(SCOTCH_VERSION MATCHES ^5)
  endif()

  if(NOT PARTITION_LIBRARIES)
    MESSAGE(FATAL_ERROR
      "You need scotch, metis or parmetis to enable partitioning" )
  endif()

endif()

#------------------------------------------------------------------------------#
# LAPACK
#------------------------------------------------------------------------------#

# NB: The code that uses lapack actually requires lapacke:
# http://www.netlib.org/lapack/lapacke.html
# If the installation of lapack that this finds does not contain lapacke then
# the build will fail.
if(NOT APPLE)
  find_package(LAPACKE)
<<<<<<< HEAD
endif()
=======
  if(LAPACKE_FOUND)
      include_directories( ${LAPACKE_INCLUDE_DIRS} )
  endif(LAPACKE_FOUND)
endif(NOT APPLE)
>>>>>>> 4e750b86

#------------------------------------------------------------------------------#
# Collect information for FleCSIT
#------------------------------------------------------------------------------#

# Get the compiler defines that were used to build the library
# to pass to the flecsit script
get_directory_property(_defines DIRECTORY ${CMAKE_SOURCE_DIR}
  COMPILE_DEFINITIONS)
get_directory_property(_includes DIRECTORY ${CMAKE_SOURCE_DIR}
  INCLUDE_DIRECTORIES)

# Create string of compiler definitions for script
set(FLECSIT_COMPILE_DEFINES)
foreach(def ${_defines})
  set(FLECSIT_COMPILE_DEFINES
    "${FLECSIT_COMPILE_DEFINES} -D${def}")
endforeach()

if(FLECSIT_COMPILE_DEFINES)
  string(STRIP ${FLECSIT_COMPILE_DEFINES} FLECSIT_COMPILE_DEFINES)
endif()

# Create string of include directories for script
set(FLECSIT_INCLUDE_DIRECTORIES)
foreach(inc ${_includes})
  set(FLECSIT_INCLUDE_DIRECTORIES
    "${FLECSIT_INCLUDE_DIRECTORIES} -I${inc}")
endforeach()

if(FLECSIT_INCLUDE_DIRECTORIES)
  string(STRIP ${FLECSIT_INCLUDE_DIRECTORIES} FLECSIT_INCLUDE_DIRECTORIES)
endif()

# Create string of runtime link libraries for script
# Create list of link directories for LD_LIBRARY_PATH hint
set(FLECSIT_RUNTIME_LIBRARIES)
set(FLECSIT_LD_LIBRARY_PATH)
foreach(lib ${FLECSI_RUNTIME_LIBRARIES})
  # Runtime link libraries
  set(FLECSIT_RUNTIME_LIBRARIES
    "${FLECSIT_RUNTIME_LIBRARIES} ${lib}")

  # LD_LIBRARY_PATH hint
  get_filename_component(_path ${lib} DIRECTORY)
  list(APPEND FLECSIT_LD_LIBRARY_PATH ${_path})
endforeach()

if(FLECSI_RUNTIME_LIBRARIES)
  string(STRIP ${FLECSI_RUNTIME_LIBRARIES} FLECSI_RUNTIME_LIBRARIES)
endif()

# Append local build and remove duplicates
list(APPEND FLECSIT_LD_LIBRARY_PATH ${CMAKE_BINARY_DIR}/lib)
list(REMOVE_DUPLICATES FLECSIT_LD_LIBRARY_PATH)

if(FLECSIT_LD_LIBRARY_PATH)
  string(STRIP ${FLECSIT_LD_LIBRARY_PATH} FLECSIT_LD_LIBRARY_PATH)
endif()

# Create strings for shell files
#string(REPLACE ";" ":" FLECSI_LOCAL_LD_LIBRARY_PATH
#  "${FLECSIT_DIRECTORIES}")
#string(REPLACE "${CMAKE_BINARY_DIR}/lib" "${CMAKE_INSTALL_PREFIX}/lib"
#  FLECSI_INSTALL_LD_LIBRARY_PATH "${FLECSI_LOCAL_LD_LIBRARY_PATH}")

# This configures the local shell for LD_LIBRARY_PATH
#configure_file(${CMAKE_CURRENT_SOURCE_DIR}/bin/flecsi-local.sh.in
#  ${CMAKE_BINARY_DIR}${CMAKE_FILES_DIRECTORY}/flecsi-local.sh @ONLY)
#configure_file(${CMAKE_CURRENT_SOURCE_DIR}/bin/flecsi-local.csh.in
#  ${CMAKE_BINARY_DIR}${CMAKE_FILES_DIRECTORY}/flecsi-local.csh @ONLY)

# Copy local script to bin directory and change permissions
#file(COPY ${CMAKE_BINARY_DIR}${CMAKE_FILES_DIRECTORY}/flecsi-local.sh
#  DESTINATION ${CMAKE_BINARY_DIR}/bin
#  FILE_PERMISSIONS
#    OWNER_READ OWNER_WRITE
#    GROUP_READ
#    WORLD_READ
#  )
#file(COPY ${CMAKE_BINARY_DIR}${CMAKE_FILES_DIRECTORY}/flecsi-local.csh
#  DESTINATION ${CMAKE_BINARY_DIR}/bin
#  FILE_PERMISSIONS
#    OWNER_READ OWNER_WRITE
#    GROUP_READ
#    WORLD_READ
#  )

# This configures the install shell for LD_LIBRARY_PATH
#configure_file(${CMAKE_CURRENT_SOURCE_DIR}/bin/flecsi.sh.in
#  ${CMAKE_BINARY_DIR}${CMAKE_FILES_DIRECTORY}/flecsi-install.sh @ONLY)
#configure_file(${CMAKE_CURRENT_SOURCE_DIR}/bin/flecsi.csh.in
#  ${CMAKE_BINARY_DIR}${CMAKE_FILES_DIRECTORY}/flecsi-install.csh @ONLY)


# Install LD_LIBARY_PATH shell
#install(FILES ${CMAKE_BINARY_DIR}${CMAKE_FILES_DIRECTORY}/flecsi-install.sh
#  DESTINATION bin
#  RENAME flecsi.sh
#  PERMISSIONS
#    OWNER_READ OWNER_WRITE
#    GROUP_READ
#    WORLD_READ
#  )
#install(FILES ${CMAKE_BINARY_DIR}${CMAKE_FILES_DIRECTORY}/flecsi-install.csh
#  DESTINATION bin
#  RENAME flecsi.csh
#  PERMISSIONS
#    OWNER_READ OWNER_WRITE
#    GROUP_READ
#    WORLD_READ
#  )

# This configures the script that will be installed when 'make install' is
# executed.
#configure_file(${CMAKE_CURRENT_SOURCE_DIR}/bin/flecsit.in
#  ${CMAKE_BINARY_DIR}${CMAKE_FILES_DIRECTORY}/flecsit-install)

# Install script
#install(FILES ${CMAKE_BINARY_DIR}${CMAKE_FILES_DIRECTORY}/flecsit-install
#  DESTINATION bin
#  RENAME flecsit
#  PERMISSIONS
#    OWNER_READ OWNER_WRITE OWNER_EXECUTE
#    GROUP_READ GROUP_EXECUTE
#    WORLD_READ WORLD_EXECUTE)

#------------------------------------------------------------------------------#
# FleCSIT
#------------------------------------------------------------------------------#

option(ENABLE_FLECSIT "Enable FleCSIT Command-Line Tool" OFF)
set(FLECSI_PYTHON_PREPEND_PATH)

if(ENABLE_FLECSIT)

	find_package(PythonInterp 2.7 REQUIRED)

	execute_process(COMMAND ${PYTHON_EXECUTABLE} -c "import distutils.sysconfig as cg; print cg.get_python_lib(0,0,prefix='${CMAKE_INSTALL_PREFIX}')" OUTPUT_VARIABLE PYTHON_INSTDIR OUTPUT_STRIP_TRAILING_WHITESPACE)

	install(DIRECTORY ${CMAKE_SOURCE_DIR}/flecsit/flecsit
		DESTINATION ${PYTHON_INSTDIR}
		FILES_MATCHING PATTERN "*.py")

	configure_file(${CMAKE_SOURCE_DIR}/flecsit/bin/flecsit.in
		${CMAKE_BINARY_DIR}/flecsit/bin/flecsit @ONLY)

	install(PROGRAMS ${CMAKE_BINARY_DIR}/flecsit/bin/flecsit
		DESTINATION bin
		PERMISSIONS
			OWNER_READ OWNER_WRITE OWNER_EXECUTE
			GROUP_READ GROUP_EXECUTE
			WORLD_READ WORLD_EXECUTE
	)

  set(FLECSI_PYTHON_PREPEND_PATH "prepend-path PYTHONPATH ${PYTHON_INSTDIR}")

endif()

#------------------------------------------------------------------------------#
# FleCSI environment module
#------------------------------------------------------------------------------#

configure_file(${CMAKE_SOURCE_DIR}/bin/flecsi.in
  ${CMAKE_BINARY_DIR}${CMAKE_FILES_DIRECTORY}/flecsi @ONLY)

install(FILES ${CMAKE_BINARY_DIR}${CMAKE_FILES_DIRECTORY}/flecsi
  DESTINATION bin
  )

#------------------------------------------------------------------------------#
# Handle script and source files for FleCSIT tool
#------------------------------------------------------------------------------#

# Copy the auxiliary files for local development
add_custom_command(OUTPUT ${CMAKE_BINARY_DIR}/share/runtime_main.cc
  COMMAND ${CMAKE_COMMAND} -E copy
    ${CMAKE_SOURCE_DIR}/flecsi/execution/runtime_main.cc
    ${CMAKE_BINARY_DIR}/share/runtime_main.cc
    DEPENDS ${CMAKE_SOURCE_DIR}/flecsi/execution/runtime_main.cc
    COMMENT "Copying runtime main file")
add_custom_target(runtime_main ALL
  DEPENDS ${CMAKE_BINARY_DIR}/share/runtime_main.cc)
add_custom_command(OUTPUT ${CMAKE_BINARY_DIR}/share/runtime_driver.cc
  COMMAND ${CMAKE_COMMAND} -E copy
    ${_runtime_path}/runtime_driver.cc
    ${CMAKE_BINARY_DIR}/share/runtime_driver.cc
    DEPENDS ${_runtime_path}/runtime_driver.cc
    COMMENT "Copying runtime driver file")
add_custom_target(runtime_driver ALL
  DEPENDS ${CMAKE_BINARY_DIR}/share/runtime_driver.cc)

# Install the auxiliary files
install(FILES ${CMAKE_SOURCE_DIR}/flecsi/execution/runtime_main.cc
  DESTINATION share/flecsi/runtime)
install(FILES ${_runtime_path}/runtime_driver.cc
  DESTINATION share/flecsi/runtime)

# This configures a locally available script that is suitable for
# testing within the build configuration before the project has been installed.
#configure_file(${CMAKE_CURRENT_SOURCE_DIR}/bin/flecsit-local.in
#  ${CMAKE_BINARY_DIR}${CMAKE_FILES_DIRECTORY}/flecsit)

# copy local script to bin directory and change permissions
#file(COPY ${CMAKE_BINARY_DIR}${CMAKE_FILES_DIRECTORY}/flecsit
#  DESTINATION ${CMAKE_BINARY_DIR}/bin
#  FILE_PERMISSIONS
#    OWNER_READ OWNER_WRITE OWNER_EXECUTE
#    GROUP_READ GROUP_EXECUTE
#    WORLD_READ WORLD_EXECUTE
#)

#------------------------------------------------------------------------------#
# Static container
#------------------------------------------------------------------------------#

option(ENABLE_STATIC_CONTAINER "Enable static meta container" OFF)

set (MAX_CONTAINER_SIZE 6 CACHE INTEGER  "Set the depth of the container")
add_definitions( -DMAX_COUNTER_SIZE=${MAX_CONTAINER_SIZE} )

#~---------------------------------------------------------------------------~-#
# Formatting options
# vim: set tabstop=2 shiftwidth=2 expandtab :
#~---------------------------------------------------------------------------~-#<|MERGE_RESOLUTION|>--- conflicted
+++ resolved
@@ -264,14 +264,11 @@
 # the build will fail.
 if(NOT APPLE)
   find_package(LAPACKE)
-<<<<<<< HEAD
-endif()
-=======
+
   if(LAPACKE_FOUND)
       include_directories( ${LAPACKE_INCLUDE_DIRS} )
   endif(LAPACKE_FOUND)
 endif(NOT APPLE)
->>>>>>> 4e750b86
 
 #------------------------------------------------------------------------------#
 # Collect information for FleCSIT
