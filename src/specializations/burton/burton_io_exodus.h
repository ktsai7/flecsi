--- conflicted
+++ resolved
@@ -15,6 +15,11 @@
 #ifndef flexi_burton_io_exodus_h
 #define flexi_burton_io_exodus_h
 
+#ifdef HAVE_EXODUS
+#  include <exodusII.h>
+#endif
+
+
 #include "../../io/io_exodus.h"
 #include "burton.h"
 
@@ -261,24 +266,14 @@
   // nodal field data
   int num_nf = 0; // number of nodal fields
   // real scalars persistent at vertices
-<<<<<<< HEAD
   auto rspav = access_type_if(m, real_t, is_persistent_at(vertices));
-  num_n += rspav.size();
-=======
-  auto rspav = access_type_if(m, mesh_t::real_t, is_persistent_at(vertices));
   num_nf += rspav.size();
->>>>>>> fb210487
   // int scalars persistent at vertices
   auto ispav = access_type_if(m, int, is_persistent_at(vertices));
   num_nf += ispav.size();
   // real vectors persistent at vertices
-<<<<<<< HEAD
   auto rvpav = access_type_if(m, vector_t, is_persistent_at(vertices));
-  num_n += m.dimension()*rvpav.size();
-=======
-  auto rvpav = access_type_if(m, mesh_t::vector_t, is_persistent_at(vertices));
   num_nf += m.dimension()*rvpav.size();
->>>>>>> fb210487
 
   // variable extension for vectors
   std::string var_ext[3];
@@ -355,24 +350,14 @@
   // element field data
   int num_ef = 0; // number of element fields
   // real scalars persistent at cells
-<<<<<<< HEAD
   auto rspac = access_type_if(m, real_t, is_persistent_at(cells));
-  num_e += rspac.size();
-=======
-  auto rspac = access_type_if(m, mesh_t::real_t, is_persistent_at(cells));
   num_ef += rspac.size();
->>>>>>> fb210487
   // int scalars persistent at cells
   auto ispac = access_type_if(m, int, is_persistent_at(cells));
   num_ef += ispac.size();
   // real vectors persistent at cells
-<<<<<<< HEAD
   auto rvpac = access_type_if(m, vector_t, is_persistent_at(cells));
-  num_e += m.dimension()*rvpac.size();
-=======
-  auto rvpac = access_type_if(m, mesh_t::vector_t, is_persistent_at(cells));
   num_ef += m.dimension()*rvpac.size();
->>>>>>> fb210487
 
   // element variable names array
   char * elem_var_names[num_ef];
