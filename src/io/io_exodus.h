/*~--------------------------------------------------------------------------~*
 *  @@@@@@@@ @@       @@@@@@@@ @@     @@ @@
 * /@@///// /@@      /@@///// //@@   @@ /@@
 * /@@      /@@      /@@       //@@ @@  /@@
 * /@@@@@@@ /@@      /@@@@@@@   //@@@   /@@
 * /@@////  /@@      /@@////     @@/@@  /@@
 * /@@      /@@      /@@        @@ //@@ /@@
 * /@@      /@@@@@@@@/@@@@@@@@ @@   //@@/@@
 * //       //////// //////// //     // // 
 * 
 * Copyright (c) 2016 Los Alamos National Laboratory, LLC
 * All rights reserved
 *~--------------------------------------------------------------------------~*/

#ifndef flexi_io_exodus_h
#define flexi_io_exodus_h

#include <exodusII.h>

#include "io_base.h"
#include "../specializations/burton.h"

/*!
 * \file io_exodus.h
 * \authors wohlbier
 * \date Initial file creation: Oct 07, 2015
 */

namespace flexi {

/*!
  \class io_exodus_t io_exodus.h
  \brief io_exodus_t provides a derived type of io_base.h and registrations
         of the file extensions.
 */
  struct io_exodus_t : public io_base_t {

    //! Default constructor
    io_exodus_t() {}

    //! implementation of read
    int32_t read(const std::string & filename, burton_mesh_t & m) {
      return 0;
    } // read

    //! implementation of write
    int32_t write(const std::string & filename, const burton_mesh_t & m);

  }; // struct io_exodus_t

  //! create an io_exodus_t and return a pointer to the base class
  io_base_t * create_io_exodus() {
    return new io_exodus_t;
  } // create_io_exodus

  //! register file extension g with factory
  bool exodus_g_registered
    = io_factory_t::instance().registerType("g", create_io_exodus);

  //! register file extension exo with factory
  bool exodus_exo_registered
    = io_factory_t::instance().registerType("exo", create_io_exodus);

  //! implementation of write
  int32_t io_exodus_t::write(const std::string & filename, 
    const burton_mesh_t & m) {

    std::cout << "Writing mesh to file: " << filename << std::endl;

    // size of floating point variables used in app.
    int CPU_word_size = sizeof(burton_mesh_t::real_t);
    // size of floating point to be stored in file.
    int IO_word_size = sizeof(burton_mesh_t::real_t);
    auto exoid = ex_create(filename.c_str(), EX_CLOBBER,
			   &CPU_word_size, &IO_word_size);
    assert(exoid >= 0);
    auto d = m.dimension();
    auto num_nodes = m.numVertices();
    auto num_elem = m.numCells();
    auto num_elem_blk = 1;
    auto num_node_sets = 0;
    auto num_side_sets = 0;

    // initialize the file.
<<<<<<< HEAD
    auto status = ex_put_init(exoid, "Exodus II output from flexi.", d,
      num_nodes, num_elem, num_elem_blk, num_node_sets, num_side_sets);
    assert(status == 0);

    // get the coordinates from the mesh.
    burton_mesh_t::real_t xcoord[num_nodes];
    burton_mesh_t::real_t ycoord[num_nodes];
    auto i = 0;
    for(auto v: m.vertices()) {
      xcoord[i] = v->coordinates()[0];
      std::cerr << "x = " << v->coordinates()[0] << std::endl;
      ycoord[i] = v->coordinates()[1];
      std::cerr << "y = " << v->coordinates()[1] << std::endl;
      i++;
    } // for
    // write the coordinates to the file
    status = ex_put_coord(exoid, xcoord, ycoord, nullptr);
    assert(status == 0);

    // write the coordinate names
    const char *coord_names[3];
    coord_names[0] = "x";
    coord_names[1] = "y";
    coord_names[2] = "z";
    status = ex_put_coord_names(exoid, (char**)coord_names);
    assert(status == 0);

    // loop over element blocks
    auto blockid = 0;
    auto num_attr = 0;
    auto num_vertices_per_cell = 4;
    status = ex_put_elem_block(exoid, blockid, "quad", num_elem,
      num_vertices_per_cell, num_attr);
    assert(status == 0);

    // element definitions
    int elt_conn[num_elem*num_vertices_per_cell];
    i = 0;
    // FIXME: need const correctness for the following iterators
    //for(auto c: m.cells()) {
    for(auto c: const_cast<burton_mesh_t &>(m).cells()) {
      //for(auto v: m.vertices(c)) {
      for(auto v: const_cast<burton_mesh_t &>(m).vertices(c)) {
	elt_conn[i] = v->id() + 1;
	i++;
      } // for
    } // for

    // write connectivity
    status = ex_put_elem_conn(exoid, blockid, elt_conn);
    assert(status == 0);


    // close
    status = ex_close(exoid);

    return status;
  }
=======
    int error = ex_put_init(exoid, "test", d, num_nodes, num_elem,
      num_elem_blk, num_node_sets, num_side_sets);

    return 0;
  } // io_exodus_t::write
>>>>>>> 56e9731d

} // namespace flexi

#endif // flexi_io_exodus_h

/*~-------------------------------------------------------------------------~-*
 * Formatting options
 * vim: set tabstop=2 shiftwidth=2 expandtab :
 *~-------------------------------------------------------------------------~-*/<|MERGE_RESOLUTION|>--- conflicted
+++ resolved
@@ -82,7 +82,6 @@
     auto num_side_sets = 0;
 
     // initialize the file.
-<<<<<<< HEAD
     auto status = ex_put_init(exoid, "Exodus II output from flexi.", d,
       num_nodes, num_elem, num_elem_blk, num_node_sets, num_side_sets);
     assert(status == 0);
@@ -135,19 +134,11 @@
     status = ex_put_elem_conn(exoid, blockid, elt_conn);
     assert(status == 0);
 
-
     // close
     status = ex_close(exoid);
 
     return status;
-  }
-=======
-    int error = ex_put_init(exoid, "test", d, num_nodes, num_elem,
-      num_elem_blk, num_node_sets, num_side_sets);
-
-    return 0;
   } // io_exodus_t::write
->>>>>>> 56e9731d
 
 } // namespace flexi
 
