/*~--------------------------------------------------------------------------~*
 *  @@@@@@@@ @@       @@@@@@@@ @@     @@ @@
 * /@@///// /@@      /@@///// //@@   @@ /@@
 * /@@      /@@      /@@       //@@ @@  /@@
 * /@@@@@@@ /@@      /@@@@@@@   //@@@   /@@
 * /@@////  /@@      /@@////     @@/@@  /@@
 * /@@      /@@      /@@        @@ //@@ /@@
 * /@@      /@@@@@@@@/@@@@@@@@ @@   //@@/@@
 * //       //////// //////// //     // // 
 * 
 * Copyright (c) 2016 Los Alamos National Laboratory, LLC
 * All rights reserved
 *~--------------------------------------------------------------------------~*/

#ifndef flexi_mesh_topology_h
#define flexi_mesh_topology_h

#include <algorithm>
#include <iostream>
#include <array>
#include <vector>
#include <cassert>
#include <unordered_map>

#include "flexi/utils/common.h"

#define ndump(X)                                                               \
  std::cout << __FILE__ << ":" << __LINE__ << ": " << __PRETTY_FUNCTION__      \
            << ": " << #X << " = " << X << std::endl

#define nlog(X)                                                                \
  std::cout << __FILE__ << ":" << __LINE__ << ": " << __PRETTY_FUNCTION__      \
            << ": " << X << std::endl

namespace flexi {

template<size_t I, class T, size_t D, size_t M>
struct FindEntity_{
  static constexpr size_t find(){
    using E = typename std::tuple_element<I - 1, T>::type;

    return E::domain == M && E::dimension == D ? I : 
    FindEntity_<I - 1, T, D, M>::find(); 
  }
};

template<class T, size_t D, size_t M>
struct FindEntity_<0, T, D, M>{
  static constexpr size_t find(){
    return 0; 
  }
};

template<class MT, size_t D, size_t M>
struct FindEntity{
  using entity_types = typename MT::entity_types;

  using type = typename std::tuple_element<FindEntity_<std::tuple_size<entity_types>::value,
    entity_types, D, M>::find() - 1, entity_types>::type;
};

/*----------------------------------------------------------------------------*
 * class mesh_entity_base_t
 *----------------------------------------------------------------------------*/

/*!
  \class mesh_entity_base_t mesh_topology.h
  \brief mesh_entity_base_t defines a base class for...
 */

class mesh_entity_base_t {
public:
  virtual ~mesh_entity_base_t() {}

  /*!
    Return the id of this entity.

    \return The id of the entity.
   */

  id_t id() const { return id_; } // id

  uint16_t info() const { return info_; } // info

  /*!
   */

  static constexpr size_t get_dim_(size_t meshDim, size_t dim) {
    return dim > meshDim ? meshDim : dim;
  } // get_dim_

<<<<<<< HEAD
  template <class MT, size_t M> static mesh_entity_base *create_(size_t dim, size_t id) {
=======
  template <class MT, size_t M> static mesh_entity_base_t *create_(size_t dim, size_t id) {
    using entity_types = 
    typename std::tuple_element<M, typename MT::entity_types>::type;

>>>>>>> d5d85afd
    switch (dim) {
    case 0: {
      using entity_type = typename FindEntity<MT, get_dim_(MT::dimension, 0), M>::type;
      auto entity = new entity_type;
      entity->id_ = id;
      return entity;
    }
    case 1: {
      using entity_type = typename FindEntity<MT, get_dim_(MT::dimension, 1), M>::type;
      auto entity = new entity_type;
      entity->id_ = id;
      return entity;
    }
    case 2: {
      using entity_type = typename FindEntity<MT, get_dim_(MT::dimension, 2), M>::type;
      auto entity = new entity_type;
      entity->id_ = id;
      return entity;
    }
    case 3: {
      using entity_type = typename FindEntity<MT, get_dim_(MT::dimension, 3), M>::type;
      auto entity = new entity_type;
      entity->id_ = id;
      return entity;
    }
    default:
      assert(false && "invalid topology dim");
    }
  }

  template <class MT> friend class mesh_topology;

protected:

  void set_info(uint16_t info){
    info_ = info;
  }

private:
  id_t id_ : 48;
  uint16_t info_ : 16;
}; // class mesh_entity_base_t

/*----------------------------------------------------------------------------*
 * class mesh_entity
 *----------------------------------------------------------------------------*/

/*!
  \class mesh_entity mesh_topology.h
  \brief ...
 */

template <size_t D, size_t M = 0> class mesh_entity : public mesh_entity_base_t {
public:
  static const size_t dimension = D;
  static const size_t domain = M;

  mesh_entity() {}

  virtual ~mesh_entity() {}
}; // class mesh_entity

using entity_vec = std::vector<mesh_entity_base_t *>;

/*----------------------------------------------------------------------------*
 * class entity_group
 *----------------------------------------------------------------------------*/

/*!
  \class MeshGroup mesh_topology.h
  \brief ...
 */

template <class T> class entity_group {
public:
  using vec = std::vector<T *>;

  /*--------------------------------------------------------------------------*
   * class iterator_
   *--------------------------------------------------------------------------*/

  class iterator_ {
  public:
    iterator_(const vec &entities, size_t index)
        : entities_(&entities), index_(index) {}

    iterator_ &operator++() {
      ++index_;
      return *this;
    }

    iterator_ &operator=(const iterator_ &itr) {
      index_ = itr.index_;
      entities_ = itr.entities_;
      return *this;
    }

    T *operator*() { return (*entities_)[index_]; }

    T *operator->() { return (*entities_)[index_]; }

    bool operator==(const iterator_ &itr) const { return index_ == itr.index_; }

    bool operator!=(const iterator_ &itr) const { return index_ != itr.index_; }

  private:
    const vec *entities_;
    size_t index_;
  }; // class iterator_

  //! Constructor
  entity_group() {}

  entity_group(vec &&entities) : entities_(std::move(entities)) {}

  void add(T *ent) { entities_.push_back(ent); }

  const vec &get_entities() const { return entities_; }

  static constexpr size_t dim() { return T::dimension; }

  iterator_ begin() { return iterator_(entities_, 0); }

  iterator_ end() { return iterator_(entities_, entities_.size()); }

private:
  vec entities_;

}; // class entity_group

/*----------------------------------------------------------------------------*
 * class mesh_topology_base
 *----------------------------------------------------------------------------*/

/*!
  \class mesh_topology_base mesh_topology.h
  \brief...
 */

template<size_t I>
struct compute_connectivity_{
  template<class M, class... TS>
  static int compute(M& mesh, std::tuple<TS...> t){
    using T = typename std::tuple_element<I - 1, decltype(t)>::type;
    using T1 = typename std::tuple_element<0, T>::type;
    using T2 = typename std::tuple_element<1, T>::type;

    static_assert(T1::domain == T2::domain, "domain mismatch");

    mesh.template compute<T1::domain>(T1::dimension, T2::dimension);
    return compute_connectivity_<I - 1>::compute(mesh, t);
  }
};

template<>
struct compute_connectivity_<0>{
  template<class M, class... TS>
  static int compute(M&, std::tuple<TS...>){
    return 0;
  }
};

class mesh_topology_base {
public:
  using id_vec = std::vector<id_t>;

  using conn_vec = std::vector<id_vec>;

  struct id_vec_hash {
    size_t operator()(const id_vec &v) const {
      size_t h = 0;
      for (id_t id : v) {
        h |= id;
      }
      return h;
    }
  }; // struct id_vec_hash

  using id_vec_map = std::unordered_map<id_vec, id_t, id_vec_hash>;

  using index_vec = std::vector<size_t>;

  /*--------------------------------------------------------------------------*
   * class connectivity
   *--------------------------------------------------------------------------*/

  class connectivity {
  public:
    connectivity() {}

    void clear() {
      to_id_vec_.clear();
      from_index_vec_.clear();
    }

    void init() { from_index_vec_.push_back(0); }

    void init(const conn_vec &cv) {
      assert(to_id_vec_.empty() && from_index_vec_.empty());

      from_index_vec_.push_back(0);

      size_t n = cv.size();

      for (size_t i = 0; i < n; ++i) {
        const id_vec &iv = cv[i];

        for (id_t id : iv) {
          to_id_vec_.push_back(id);
        }

        from_index_vec_.push_back(to_id_vec_.size());
      }
    } // init

    template <class MT, size_t M>
    void init_create(id_vec &iv, entity_vec &ev, const conn_vec &cv, size_t dim) {
      assert(to_id_vec_.empty() && from_index_vec_.empty());

      from_index_vec_.push_back(0);

      size_t n = cv.size();

      id_t maxId = 0;

      for (size_t i = 0; i < n; ++i) {
        const id_vec &iv = cv[i];

        for (id_t id : iv) {
          maxId = std::max(maxId, id);
          to_id_vec_.push_back(id);
        } // for

        from_index_vec_.push_back(to_id_vec_.size());
      } // for

      id_t startId = ev.size();

      ev.reserve(maxId + 1);

      for(id_t id = startId; id <= maxId; ++id){
        ev.push_back(mesh_entity_base_t::create_<MT, M>(dim, id));
        iv.push_back(id);
      }

    } // init_create

    void resize(index_vec &num_conns) {
      clear();

      size_t n = num_conns.size();
      from_index_vec_.resize(n + 1);

      uint64_t size = 0;

      for (size_t i = 0; i < n; ++i) {
        from_index_vec_[i] = size;
        size += num_conns[i];
      }

      from_index_vec_[n] = size;

      to_id_vec_.resize(size);
      std::fill(to_id_vec_.begin(), to_id_vec_.end(), 0);
    } // resize

    void endFrom() { from_index_vec_.push_back(to_id_vec_.size()); } // endFrom

    void push(id_t id) { to_id_vec_.push_back(id); } // push

    void dump() {
      for(size_t i = 1; i < from_index_vec_.size(); ++i){
        for(size_t j = from_index_vec_[i - 1]; j < from_index_vec_[i]; ++j){
          std::cout << to_id_vec_[j] << std::endl;
        }
        std::cout << std::endl;
      }

      std::cout << "=== idVec" << std::endl;
      for (id_t id : to_id_vec_) {
        std::cout << id << std::endl;
      } // for

      std::cout << "=== groupVec" << std::endl;
      for (id_t id : from_index_vec_) {
        std::cout << id << std::endl;
      } // for
    }   // dump

    const id_vec &get_from_index_vec() const { return from_index_vec_; }

    const id_vec& get_entities() const {
      return to_id_vec_;
    }

    id_t *get_entities(size_t index) {
      assert(index < from_index_vec_.size() - 1);
      return to_id_vec_.data() + from_index_vec_[index];
    }

    id_t *get_entities(size_t index, size_t &endIndex) {
      assert(index < from_index_vec_.size() - 1);
      uint64_t start = from_index_vec_[index];
      endIndex = from_index_vec_[index + 1] - start;
      return to_id_vec_.data() + start;
    }

    bool empty() const { return to_id_vec_.empty(); }

    void set(id_t fromId, id_t toId, size_t pos) {
      to_id_vec_[from_index_vec_[fromId] + pos] = toId;
    }

    size_t from_size() const { return from_index_vec_.size() - 1; }

    size_t to_size() const { return to_id_vec_.size(); }

    void set(entity_vec &ev, conn_vec &conns) {
      clear();

      size_t n = conns.size();
      from_index_vec_.resize(n + 1);

      size_t size = 0;

      for (size_t i = 0; i < n; i++) {
        from_index_vec_[i] = size;
        size += conns[i].size();
      }

      from_index_vec_[n] = size;

      to_id_vec_.reserve(size);

      for (size_t i = 0; i < n; ++i) {
        const id_vec &conn = conns[i];
        uint64_t m = conn.size();

        for (size_t j = 0; j < m; ++j) {
          to_id_vec_.push_back(ev[conn[j]]->id());
        }
      }
    }

    id_vec to_id_vec_;
    id_vec from_index_vec_;
  }; // class connectivity

  virtual size_t num_entities(size_t domain, size_t dim) const = 0;

  virtual void init() = 0;

  virtual size_t topological_dimension() const = 0;

  virtual const connectivity &get_connectivity(
      size_t domain, size_t fromDim, size_t toDim) const = 0;

  virtual connectivity &get_connectivity(size_t domain,
                                         size_t fromDim,
                                         size_t toDim) = 0;

}; // mesh_topology_base

/*----------------------------------------------------------------------------*
 * class mesh_topology
 *----------------------------------------------------------------------------*/

/*!
  \class mesh_topology mesh_topology.h
  \brief ...
 */

template <class MT> class mesh_topology : public mesh_topology_base {
public:
  template<size_t M>
  using vertex_type = typename FindEntity<MT, 0, M>::type;

  template<size_t M>
  using edge_type = typename FindEntity<MT, 1, M>::type;

  template<size_t M>
  using face_type = typename FindEntity<MT, MT::dimension - 1, M>::type;

  template<size_t M>
  using cell_type = typename FindEntity<MT, MT::dimension, M>::type;

  /*--------------------------------------------------------------------------*
   * class Iterator
   *--------------------------------------------------------------------------*/

  template<size_t M>
  class index_iterator {
  public:
    index_iterator(mesh_topology &mesh, size_t dim)
      : mesh_(mesh), entities_(&mesh.get_id_vec_(dim)), dim_(dim), index_(0),
        endIndex_(mesh.num_entities(M, dim)), level_(0) {}

    index_iterator(index_iterator &itr, size_t dim)
        : mesh_(itr.mesh_), dim_(dim), level_(itr.level_ + 1) {

      connectivity &c = mesh_.get_connectivity(M, itr.dim_, dim_);
      assert(!c.empty());

      entities_ = &c.get_entities();

      const id_vec &fv = c.get_from_index_vec();
      if (level_ > 1) {
        size_t id = (*itr.entities_)[itr.index_];

        index_ = fv[id];
        endIndex_ = fv[id + 1];
      } else {
        index_ = fv[itr.index_];
        endIndex_ = fv[itr.index_ + 1];
      }
    }

    bool end() const { return index_ >= endIndex_; }

    index_iterator &operator++() {
      assert(index_ < endIndex_);
      ++index_;
      return *this;
    }

    size_t operator*() const { return (*entities_)[index_]; }

    id_t *get_entities(size_t dim) {
      connectivity &c = mesh_.get_connectivity_(M, dim_, dim);
      assert(!c.empty());
      return c.get_entities(index_);
    }

  protected:
    const id_vec &get_entities_() { return *entities_; }

  private:
    mesh_topology &mesh_;
    const id_vec* entities_;
    size_t dim_;
    size_t index_;
    size_t endIndex_;
    size_t level_;
  }; // class index_iterator

  /*--------------------------------------------------------------------------*
   * class entity_index_iterator
   *--------------------------------------------------------------------------*/

  template <size_t D, size_t M=0> class entity_index_iterator : public index_iterator<M> {
  public:
    entity_index_iterator(mesh_topology &mesh) : index_iterator<M>(mesh, D) {}

    entity_index_iterator(index_iterator<M> &itr) : index_iterator<M>(itr, D) {}

  }; // class entity_index_iterator

  using vertex_index_iterator = entity_index_iterator<0>;
  using edge_index_iterator = entity_index_iterator<1>;
  using face_index_iterator = entity_index_iterator<MT::dimension - 1>;
  using cell_index_iterator = entity_index_iterator<MT::dimension>;

  /*--------------------------------------------------------------------------*
   * class iterator
   *--------------------------------------------------------------------------*/

  template <size_t D, size_t M=0> class iterator {
  public:
    using entity_type = typename FindEntity<MT, D, M>::type;

    iterator(const iterator &itr)
      : mesh_(itr.mesh_), entities_(itr.entities_), index_(itr.index_) {}

    iterator(mesh_topology &mesh, const id_vec &entities, size_t index)
        : mesh_(mesh), 
          entities_(&entities),
          index_(index) {}

    iterator &operator++() {
      ++index_;
      return *this;
    }

    iterator &operator=(const iterator &itr) {
      index_ = itr.index_;
      entities_ = itr.entities_;
      return *this;
    }

    entity_type *operator*() { return mesh_.get_entity<D, M>((*entities_)[index_]); }

    entity_type *operator->() { return mesh_.get_entity<D, M>((*entities_)[index_]); }

    bool operator==(const iterator &itr) const { return index_ == itr.index_; }

    bool operator!=(const iterator &itr) const { return index_ != itr.index_; }

  private:
    mesh_topology &mesh_;
    const id_vec *entities_;
    size_t index_;

  }; // class iterator

  /*--------------------------------------------------------------------------*
   * class const_iterator
   *--------------------------------------------------------------------------*/

  template <size_t D, size_t M=0> class const_iterator {
  public:
    using entity_type = typename FindEntity<MT, D, M>::type;

    const_iterator(const const_iterator &itr)
      : mesh_(itr.mesh_), entities_(itr.entities_), index_(itr.index_) {}

    const_iterator(const mesh_topology &mesh, const id_vec &entities, size_t index)
        : mesh_(mesh), 
          entities_(&entities),
          index_(index) {}

    const_iterator &operator++() {
      ++index_;
      return *this;
    }

    const_iterator &operator=(const const_iterator &itr) {
      index_ = itr.index_;
      entities_ = itr.entities_;
      return *this;
    }

    const entity_type *operator*() const { return mesh_.get_entity<D>((*entities_)[index_]); }

    const entity_type *operator->() const { return mesh_.get_entity<D>((*entities_)[index_]); }

    bool operator==(const const_iterator &itr) const { return index_ == itr.index_; }

    bool operator!=(const const_iterator &itr) const { return index_ != itr.index_; }

  private:
    const mesh_topology &mesh_;
    const id_vec *entities_;
    size_t index_;

  }; // class iterator

  using vertex_iterator = iterator<0>;
  using edge_iterator = iterator<1>;
  using face_iterator = iterator<MT::dimension - 1>;
  using cell_iterator = iterator<MT::dimension>;

  using const_vertex_iterator = const_iterator<0>;
  using const_edge_iterator = const_iterator<1>;
  using const_face_iterator = const_iterator<MT::dimension - 1>;
  using const_cell_iterator = const_iterator<MT::dimension>;

  /*--------------------------------------------------------------------------*
   * class entity_range
   *--------------------------------------------------------------------------*/

  /*!
    \class entity_range mesh_topology.h
    \brief ...
   */

  template <size_t D, size_t M=0> class entity_range {
  public:
    using iterator_t = iterator<D, M>;
    using entity_type = typename iterator_t::entity_type;
    using entity_vec = std::vector<entity_type*>;

    entity_range(mesh_topology &mesh, const id_vec &v)
      : mesh_(mesh), v_(v), begin_(0),
        end_(v_.size()) {}

    entity_range(mesh_topology &mesh, const id_vec &v, size_t begin, size_t end)
      : mesh_(mesh), v_(v), begin_(begin),
        end_(end) {}

    entity_range(const entity_range &r) : mesh_(r.mesh_), v_(r.v_),
                                        begin_(0), end_(v_.size()) {}

    iterator_t begin() const { return iterator_t(mesh_, v_, begin_); }

    iterator_t end() const { return iterator_t(mesh_, v_, end_); }

    entity_vec toVec() const{
      entity_vec ret;
      for(size_t i = begin_; i < end_; ++i){
        ret.push_back(mesh_.get_entity<D>(v_[i]));
      }
      return ret;
    }

    size_t size() const {
      return end_ - begin_;
    }

  private:

    mesh_topology &mesh_;
    const id_vec &v_;
    size_t begin_;
    size_t end_;

  }; // class entity_range

  /*--------------------------------------------------------------------------*
   * class const_entity_range
   *--------------------------------------------------------------------------*/

  /*!
    \class const_entity_range mesh_topology.h
    \brief ...
   */

  template <size_t D, size_t M=0> class const_entity_range {
  public:
    using const_iterator_t = const_iterator<D>;
    using entity_type = typename const_iterator_t::entity_type;
    using entity_vec = std::vector<const entity_type*>;

    const_entity_range(const mesh_topology &mesh, const id_vec &v)
      : mesh_(mesh), v_(v), begin_(0),
        end_(v_.size()) {}

    const_entity_range(const mesh_topology &mesh, const id_vec &v, size_t begin, size_t end)
      : mesh_(mesh), v_(v), begin_(begin),
        end_(end) {}

    const_entity_range(const const_entity_range &r) : mesh_(r.mesh_), v_(r.v_),
                                                  begin_(0), end_(v_.size()) {}

    const_iterator_t begin() const { return const_iterator_t(mesh_, v_, begin_); }

    const_iterator_t end() const { return const_iterator_t(mesh_, v_, end_); }

    entity_vec toVec() const{
      entity_vec ret;
      for(size_t i = begin_; i < end_; ++i){
        ret.push_back(mesh_.get_entity<D>(v_[i]));
      }
      return ret;
    }

    size_t size() const {
      return end_ - begin_;
    }

  private:

    const mesh_topology &mesh_;
    const id_vec &v_;
    size_t begin_;
    size_t end_;

  }; // class const_entity_range

  /*--------------------------------------------------------------------------*
   * class iterator
   *--------------------------------------------------------------------------*/

  class id_iterator {
  public:
    id_iterator(const id_iterator &itr)
      : mesh_(itr.mesh_), entities_(itr.entities_), index_(itr.index_) {}

    id_iterator(const mesh_topology &mesh, const id_vec &entities, size_t index)
        : mesh_(mesh), 
          entities_(&entities),
          index_(index) {}

    id_iterator &operator++() {
      ++index_;
      return *this;
    }

    id_iterator &operator=(const id_iterator &itr) {
      index_ = itr.index_;
      entities_ = itr.entities_;
      return *this;
    }

    id_t operator*() { return (*entities_)[index_]; }

    bool operator==(const id_iterator &itr) const { return index_ == itr.index_; }

    bool operator!=(const id_iterator &itr) const { return index_ != itr.index_; }

  private:
    const mesh_topology &mesh_;
    const id_vec *entities_;
    size_t index_;

  }; // class iterator

  /*--------------------------------------------------------------------------*
   * class id_range
   *--------------------------------------------------------------------------*/

  /*!
    \class id_range mesh_topology.h
    \brief ...
   */

  class id_range {
  public:

    id_range(const mesh_topology &mesh, const id_vec &v)
      : mesh_(mesh), v_(v), begin_(0),
        end_(v_.size()) {}

    id_range(const mesh_topology &mesh, const id_vec &v, id_t begin, id_t end)
      : mesh_(mesh), v_(v), begin_(begin),
        end_(end) {}

    id_range(const id_range &r) : mesh_(r.mesh_), v_(r.v_),
                                        begin_(0), end_(v_.size()) {}

    id_iterator begin() const { return id_iterator(mesh_, v_, begin_); }

    id_iterator end() const { return id_iterator(mesh_, v_, end_); }

    id_vec toVec() const{
      id_vec ret;
      for(size_t i = begin_; i < end_; ++i){
        ret.push_back(v_[i]);
      }
      return ret;
    }

    size_t size() const {
      return end_ - begin_;
    }

  private:

    const mesh_topology &mesh_;
    const id_vec &v_;
    id_t begin_;
    id_t end_;

  }; // class id_range

  //! Constructor
  mesh_topology() {
    for(size_t d = 0; d < MT::num_domains; ++d){
      get_connectivity_(d, MT::dimension, 0).init();
    }
  } // mesh_topology()

  virtual ~mesh_topology(){
    for(size_t d = 0; d < MT::num_domains; ++d){
      for(auto& ev : entities_[d]){
        for(auto ent : ev){
          delete ent;
        } 
      }
    }  
  }

  template<size_t D, size_t M>
  void add_entity(mesh_entity_base_t *ent) {
    auto &ents = entities_[M][D];
    id_t id = ent->id();
    if(ents.size() <= id){
      ents.resize(id + 1);
    }
    ents[id] = ent;
  } // addEntity

  template<class T>
  void add_vertex(T *vertex) {
    add_vertex_<T::domain>(vertex);
  } // addVertex

  template<size_t M>
  void add_vertex_(vertex_type<M> *vertex) {
    add_entity<0, M>(vertex);
  } // addVertex

  template<class T>
  void add_edge(T *edge) {
    add_edge_<T::domain>(edge);
  } // addVertex

  template<size_t M>
  void add_edge_(edge_type<M> *edge) {
    add_entity<1, M>(edge);
  } // addEdge, size_t M

  template<class T>
  void add_face(T *face) {
    add_face_<T::domain>(face);
  } // addFace

  template<size_t M>
  void add_face_(face_type<M> *face) {
    add_entity<MT::dimension - 1, M>(face);
  } // addFace

  template<class T>
  void add_cell(T *cell) {
    add_cell_<T::domain>(cell);
  } // addCell

  template<size_t M>
  void add_cell_(cell_type<M> *cell) {
    add_entity<MT::dimension, M>(cell);
  } // addCell

 template<class C, class V>
  void init_cell(C *cell, std::initializer_list<V *> verts) {
    init_cell_<C::domain>(cell, verts);
  } // initCell

  template<size_t M>
  void init_cell_(cell_type<M> *cell, std::initializer_list<vertex_type<M> *> verts) {
    assert(verts.size() == MT::num_vertices_per_entity(MT::dimension) &&
        "invalid number of vertices per cell");

    auto &c = get_connectivity_(M, MT::dimension, 0);

    assert(cell->id() == c.from_size() && "id mismatch");

    for (vertex_type<M> *v : verts) {
      c.push(v->id());
    } // for

    c.endFrom();
  } // initCell

  template<size_t M>
  void init_edge(edge_type<M> *edge, const vertex_type<M> * vertex1,
    const vertex_type<M> * vertex2) {

    auto &c = get_connectivity_(1, 0);
    if (c.empty()) {
      c.init();
    } // if

    assert(edge->id() == c.from_size() && "id mismatch");

    c.push(vertex1->id());
    c.push(vertex2->id());

    c.endFrom();
  } // initEdge

  template<size_t M>
  void init_face(face_type<M> *face, std::initializer_list<vertex_type<M> *> verts) {
    assert(verts.size() == MT::num_vertices_per_entity(2) &&
        "invalid number vertices per face");

    auto &c = get_connectivity_(MT::dimension - 1, 0);
    if (c.empty()) {
      c.init();
    }

    assert(face->id() == c.from_size() && "id mismatch");

    for (vertex_type<M> *v : verts) {
      c.push(v);
    }

    c.endFrom();
  } // initFace

  template<size_t M>
  void init_cell_edges(cell_type<M> *cell, std::initializer_list<edge_type<M> *> edges) {
    assert(edges.size() == MT::num_entities_per_cell(1) &&
        "invalid number of edges per cell");

    auto &c = get_connectivity_(MT::dimension, 1);
    if (c.empty()) {
      c.init();
    }

    assert(cell->id() == c.from_size() && "id mismatch");

    for (edge_type<M> *edge : edges) {
      c.push(edge);
    }

    c.end_from();
  } // initCellEdges

  template<size_t M>
  void init_cell_faces(cell_type<M> *cell, std::initializer_list<face_type<M> *> faces) {

    assert(faces.size() == MT::num_entities_per_cell(MT::dimension - 1) &&
        "invalid number of face per cell");

    auto &c = get_connectivity_(MT::dimension, MT::dimension - 1);
    if (c.empty()) {
      c.init();
    }

    assert(cell->id() == c.from_size() && "id mismatch");

    for (face_type<M> *face : faces) {
      c.push(face);
    }

    c.endFrom();
  } // initCellFaces

  size_t num_entities(size_t domain, size_t dim) const override {
    return entities_[domain][dim].size();
  } // num_entities

  size_t num_entities_(size_t domain, size_t dim) const {
    return entities_[domain][dim].size();
  } // num_entities_

  template<size_t M>
  void build(size_t dim){
    // std::cerr << "build: " << dim << std::endl;

    assert(dim <= MT::dimension);

    size_t vertices_per_entity = MT::num_vertices_per_entity(dim);
    size_t entities_per_cell = MT::num_entities_per_cell(dim);

    connectivity &entity_to_vertex = get_connectivity_(M, dim, 0);

    id_vec entity_vertices(entities_per_cell * vertices_per_entity);

    connectivity &cell_to_entity = get_connectivity_(M, MT::dimension, dim);

    conn_vec entity_vertex_conn;

    size_t entity_id = 0;
    size_t max_cell_entity_conns = 1;

    connectivity &cell_to_vertex = get_connectivity_(M, MT::dimension, 0);
    assert(!cell_to_vertex.empty());

    size_t n = num_cells<M>();

    conn_vec cell_entity_conn(n);

    id_vec_map entity_vertices_map(n * MT::num_entities_per_cell(dim) / 2);

    for (size_t c = 0; c < n; ++c) {
      id_vec &conns = cell_entity_conn[c];

      conns.reserve(max_cell_entity_conns);

      id_t *vertices = cell_to_vertex.get_entities(c);

      MT::create_entities(dim, entity_vertices, vertices);

      for (size_t i = 0; i < entities_per_cell; ++i) {
        id_t *a = &entity_vertices[i * vertices_per_entity];
        id_vec ev(a, a + vertices_per_entity);

        std::sort(ev.begin(), ev.end());

        auto itr = entity_vertices_map.emplace(std::move(ev), entity_id);
        conns.emplace_back(itr.first->second);

        if (itr.second) {
          id_vec ev2 = id_vec(a, a + vertices_per_entity);
          entity_vertex_conn.emplace_back(std::move(ev2));

          max_cell_entity_conns =
              std::max(max_cell_entity_conns, cell_entity_conn[c].size());

          ++entity_id;
        }
      }
    }

    cell_to_entity.init_create<MT, M>(id_vecs_[M][dim], entities_[M][dim], cell_entity_conn, dim);
    entity_to_vertex.init(entity_vertex_conn);
  } // build

  template<size_t M>
  void transpose(size_t from_dim, size_t to_dim) {
    //std::cerr << "transpose: " << fromDim << " -> " << toDim << std::endl;

    index_vec pos(num_entities_(M, from_dim), 0);

    for (index_iterator<M> to_entity(*this, to_dim); !to_entity.end(); ++to_entity) {
      for (index_iterator<M> from_itr(to_entity, from_dim); !from_itr.end(); ++from_itr) {
	//std::cerr << "size: " << pos.size() << std::endl;
	//std::cerr << "from_itr: " << *from_itr << std::endl;
        pos[*from_itr]++;
      }
    }

    connectivity &out_conn = get_connectivity_(M, from_dim, to_dim);
    out_conn.resize(pos);

    std::fill(pos.begin(), pos.end(), 0);

    for (index_iterator<M> to_entity(*this, to_dim); !to_entity.end(); ++to_entity) {
      for (index_iterator<M> from_itr(to_entity, from_dim); !from_itr.end(); ++from_itr) {
        out_conn.set(*from_itr, *to_entity, pos[*from_itr]++);
      }
    }
  } // transpose

  template<size_t M>
  void intersect(size_t from_dim, size_t to_dim, size_t dim) {
    //std::cerr << "intersect: " << fromDim << " -> " << toDim << std::endl;

    connectivity &out_conn = get_connectivity_(M, from_dim, to_dim);
    if (!out_conn.empty()) {
      return;
    }

    conn_vec conns(num_entities_(M, from_dim));

    using visited_vec = std::vector<bool>;
    visited_vec visited(num_entities_(M, from_dim));

    id_vec from_verts(MT::num_vertices_per_entity(from_dim));
    id_vec to_verts(MT::num_vertices_per_entity(to_dim));

    size_t max_size = 1;

    for (index_iterator<M> from_entity(*this, from_dim); !from_entity.end();
         ++from_entity) {
      id_vec &entities = conns[*from_entity];
      entities.reserve(max_size);

      id_t *ep = from_entity.get_entities(0);

      std::copy(ep, ep + MT::num_vertices_per_entity(from_dim), from_verts.begin());

      std::sort(from_verts.begin(), from_verts.end());

      for (index_iterator<M> from_itr(from_entity, dim); !from_itr.end(); ++from_itr) {
        for (index_iterator<M> to_itr(from_itr, to_dim); !to_itr.end(); ++to_itr) {
          visited[*to_itr] = false;
        }
      }

      for (index_iterator<M> from_itr(from_entity, dim); !from_itr.end(); ++from_itr) {
        for (index_iterator<M> to_itr(from_itr, to_dim); !to_itr.end(); ++to_itr) {
          if (visited[*to_itr]) {
            continue;
          }

          visited[*to_itr] = true;

          if (from_dim == to_dim) {
            if (*from_entity != *to_itr) {
              entities.push_back(*to_itr);
            }
          } else {
            id_t *ep = to_itr.get_entities(0);

            std::copy(
                ep, ep + MT::num_vertices_per_entity(to_dim), to_verts.begin());

            std::sort(to_verts.begin(), to_verts.end());

            if (std::includes(from_verts.begin(), from_verts.end(),
                    to_verts.begin(), to_verts.end())) {

              entities.emplace_back(*to_itr);
            }
          }
        }
      }

      max_size = std::max(entities.size(), max_size);
    }

    out_conn.init(conns);
  } // intersect

  template<size_t M>
  void compute(size_t from_dim, size_t to_dim){
    // std::cerr << "compute: " << fromDim << " -> " << toDim << std::endl;

    connectivity &out_conn = get_connectivity_(M, from_dim, to_dim);

    if (!out_conn.empty()) {
      return;
    }

    if (num_entities_(M, from_dim) == 0) {
      build<M>(from_dim);
    }

    if (num_entities_(M, to_dim) == 0) {
      build<M>(to_dim);
    }

    if (num_entities_(M, from_dim) == 0 && num_entities_(M, to_dim) == 0) {
      return;
    }

    if (from_dim == to_dim) {
      conn_vec conn_vec(num_entities_(M, from_dim), id_vec(1));

      for (index_iterator<M> entity(*this, from_dim); !entity.end(); ++entity) {
        conn_vec[*entity][0] = *entity;
      }

      out_conn.set(entities_[M][to_dim], conn_vec);
    } else if (from_dim < to_dim) {
      compute<M>(to_dim, from_dim);
      transpose<M>(from_dim, to_dim);
    } else {
      compute<M>(from_dim, 0);
      compute<M>(0, to_dim);
      intersect<M>(from_dim, to_dim, 0);
    }
  } // compute

  void init() override {
    using TP = typename MT::traversal_pairs;

    compute_connectivity_<std::tuple_size<TP>::value>::compute(*this, TP());
  } // init

  template<size_t M=0>
  decltype(auto) num_cells() const {
    return entities_[M][MT::dimension].size();
  } // num_cells

  template<size_t M=0>
  decltype(auto) num_vertices() const {
    return entities_[M][0].size();
  } // num_vertices

  template<size_t M=0>
  decltype(auto) num_edges() const { return entities_[M][1].size(); } // numEdges

  template<size_t M=0>
  decltype(auto) num_faces() const {
    return entities_[M][MT::dimension - 1].size();
  } // num_faces

  const connectivity &get_connectivity(size_t domain,
      size_t from_dim, size_t to_dim) const override {
    return get_connectivity_(domain, from_dim, to_dim);
  } // get_connectivity

  connectivity &get_connectivity(size_t domain, size_t from_dim, size_t to_dim) override {
    return get_connectivity_(domain, from_dim, to_dim);
  } // get_connectivity

  const connectivity &get_connectivity_(size_t domain, size_t from_dim, size_t to_dim) const {
    assert(from_dim < topology_[domain].size() && "invalid fromDim");
    auto &t = topology_[domain][from_dim];
    assert(to_dim < t.size() && "invalid toDim");
    return t[to_dim];
  } // get_connectivity

  connectivity &get_connectivity_(size_t domain, size_t from_dim, size_t to_dim) {
    assert(from_dim < topology_[domain].size() && "invalid fromDim");
    auto &t = topology_[domain][from_dim];
    assert(to_dim < t.size() && "invalid toDim");
    return t[to_dim];
  } // get_connectivity

  size_t topological_dimension() const override { return MT::dimension; }

  template<class T> void set_num_entities(size_t size) {
    entities_[T::dimension].resize(size);
  } // set_num_entities

  template <class T, class... S> T *make(S &&... args) {
    T *entity = new T(std::forward<S>(args)...);

    auto &ents = entities_[T::domain][T::dimension];    
    entity->id_ = ents.size();
    ents.push_back(entity);

    auto &idVec = id_vecs_[T::domain][T::dimension];
    idVec.push_back(idVec.size());

    return entity;
  }

  template<size_t M=0>
  const entity_vec &get_entities_(size_t dim) const { return entities_[M][dim]; }

  template<size_t M=0>
  const id_vec &get_id_vec_(size_t dim) const { return id_vecs_[M][dim]; }

  template<size_t D, size_t M=0>
  auto get_entity(id_t id) const {
    using entity_type = typename FindEntity<MT, D, M>::type;

    return static_cast<entity_type*>(entities_[M][D][id]);
  }
  
  template<size_t M=0>
  auto get_entity(size_t dim, id_t id) {
    return entities_[M][dim][id];
  } // get_entity

  /*--------------------------------------------------------------------------*
   * Vertex Interface
   *--------------------------------------------------------------------------*/

  template<size_t M=0>
  entity_range<0, M> vertices() { return entity_range<0, M>(*this, id_vecs_[M][0]); }

  template<size_t M=0>
  const_entity_range<0, M> vertices() const { 
    return const_entity_range<0, M>(*this, id_vecs_[M][0]);
  }

  template<size_t M=0>
  id_range vertex_ids() const {
    assert(!id_vecs_[M][0].empty());
    return id_range(*this, id_vecs_[M][0]);
  } // vertex_ids

  template <size_t D, class E> const_entity_range<D, E::domain> entities(const E *e) const {
    const connectivity &c = get_connectivity(E::domain, E::dimension, D);
    assert(!c.empty() && "empty connectivity");
    const id_vec &fv = c.get_from_index_vec();
    return const_entity_range<D, E::domain>(*this, c.get_entities(),
      fv[e->id()], fv[e->id() + 1]);
  } // entities

  template <size_t D, class E> entity_range<D, E::domain> entities(E *e) {
    const connectivity &c = get_connectivity(E::domain, E::dimension, D);
    assert(!c.empty() && "empty connectivity");
    const id_vec &fv = c.get_from_index_vec();
    return entity_range<D, E::domain>(*this, c.get_entities(), fv[e->id()], fv[e->id() + 1]);
  } // entities

  template <class E> decltype(auto) vertices(const E *e) const {
    return entities<0>(e);
  }

  template <class E> decltype(auto) vertices(E *e) {
    return entities<0>(e);
  }

  /*--------------------------------------------------------------------------*
   * Edge Interface
   *--------------------------------------------------------------------------*/

  template<size_t M=0>
  entity_range<1, M> edges() {
    assert(!id_vecs_[M][1].empty());
    return entity_range<1>(*this, id_vecs_[M][1]);
  } // edges

  template <class E> entity_range<1> edges(E *e) {
    return entities<1>(e);
  } // edges

  template <class E> decltype(auto) edges(const E *e) const {
    return entities<1>(e);
  }

  template<size_t M=0>
  const_entity_range<1, M> edges() const {
    assert(!id_vecs_[M][1].empty());
    return const_entity_range<1>(*this, id_vecs_[M][1]);
  } // edges

  template<size_t M=0>
  id_range edge_ids() const {
    assert(!id_vecs_[M][1].empty());
    return id_range(*this, id_vecs_[M][1]);
  } // edges

  template <class E> entity_range<1> edges(E *e) const {
    return entities<1>(e);
  } // edges

  template<size_t M=0>
  entity_range<MT::dimension - 1, M> faces() {
    return entity_range<MT::dimension - 1, M>(*this, id_vecs_[M][MT::dimension - 1]);
  } // faces

  template <class E> entity_range<MT::dimension - 1> faces(E *e) {
    return entities<MT::dimension - 1>(e);
  } // faces

  template <class E>
  decltype(auto) faces(const E *e) const {
    return entities<MT::dimension - 1>(e);
  }

  template<size_t M=0>
  const_entity_range<MT::dimension - 1, M> faces() const {
    return const_entity_range<MT::dimension - 1, M>(*this, id_vecs_[M][MT::dimension - 1]);
  } // faces

  template<size_t M=0>
  id_range face_ids() const {
    assert(!id_vecs_[MT::dimension - 1].empty());
    return id_range(*this, id_vecs_[M][MT::dimension - 1]);
  } // face_ids

  template <class E> const_entity_range<MT::dimension - 1> faces(E *e) const {
    return entities<MT::dimension - 1>(e);
  } // faces

  template<size_t M=0>
  entity_range<MT::dimension, M> cells() {
    return entity_range<MT::dimension>(*this, id_vecs_[M][MT::dimension]);
  } // cells

  template <class E> entity_range<MT::dimension, E::domain> cells(E *e) {
    return entities<MT::dimension>(e);
  } // cells

  template<size_t M=0>
  const_entity_range<MT::dimension, M> cells() const {
    return entity_range<MT::dimension, M>(*this, id_vecs_[M][MT::dimension]);
  } // cells

  template<size_t M=0>
  id_range cell_ids() const {
    assert(!id_vecs_[M][MT::dimension].empty());
    return id_range(*this, id_vecs_[M][MT::dimension]);
  } // cell_ids

  template <class E> const_entity_range<MT::dimension> cells(E *e) const {
    return entities<MT::dimension>(e);
  } // cells

  void dump() {
    for(size_t d = 0; d < MT::num_domains; ++d){
      for (size_t i = 0; i < topology_[d].size(); ++i) {
        auto &ci = topology_[d][i];
        for (size_t j = 0; j < ci.size(); ++j) {
          auto &cj = ci[j];
          std::cout << "------------- " << i << " -> " << j << std::endl;
          cj.dump();
        }
      }
    }
  } // dump

private:
  using entity_types_ = typename MT::entity_types;

  using entities_t = std::array<entity_vec, MT::dimension + 1>;

  using topology_t = std::array<std::array<connectivity, MT::dimension + 1>,
      MT::dimension + 1>;

  using id_vecs_t = std::array<id_vec, MT::dimension + 1>;

  std::array<entities_t, MT::num_domains> entities_;
  std::array<topology_t, MT::num_domains> topology_;
  std::array<id_vecs_t, MT::num_domains> id_vecs_;

}; // class mesh_topology

} // flexi

#endif // flexi_mesh_topology_h

/*~-------------------------------------------------------------------------~-*
 * Formatting options
 * vim: set tabstop=2 shiftwidth=2 expandtab :
 *~-------------------------------------------------------------------------~-*/<|MERGE_RESOLUTION|>--- conflicted
+++ resolved
@@ -89,14 +89,7 @@
     return dim > meshDim ? meshDim : dim;
   } // get_dim_
 
-<<<<<<< HEAD
   template <class MT, size_t M> static mesh_entity_base *create_(size_t dim, size_t id) {
-=======
-  template <class MT, size_t M> static mesh_entity_base_t *create_(size_t dim, size_t id) {
-    using entity_types = 
-    typename std::tuple_element<M, typename MT::entity_types>::type;
-
->>>>>>> d5d85afd
     switch (dim) {
     case 0: {
       using entity_type = typename FindEntity<MT, get_dim_(MT::dimension, 0), M>::type;
