--- conflicted
+++ resolved
@@ -1219,44 +1219,15 @@
     return entities_[dim][id];
   } // get_entity
 
-<<<<<<< HEAD
   entity_range<0> vertices() { return entity_range<0>(*this, id_vecs_[0]); }
 
   const_entity_range<0> vertices() const { return const_entity_range<0>(*this, id_vecs_[0]); }
 
   id_range<0> vertex_ids() const {
-=======
-  /*--------------------------------------------------------------------------*
-   * Vertex Interface
-   *--------------------------------------------------------------------------*/
-
-  const_entity_range<0> vertices() const {
-    return const_entity_range<0>(*this, id_vecs_[0]);
-  } // vertices
-
-  entity_range<0> vertices() {
-    return entity_range<0>(*this, id_vecs_[0]);
-  } // vertices
-
-  template <class E>
-  decltype(auto) vertices(const E *e) const {
-    return entities<0>(e);
-  } // vertices
-
-  template <class E>
-  decltype(auto) vertices(E *e) {
-    return entities<0>(e);
-  } // vertices
-
-#if 0
-  id_range<0> vertices() const {
->>>>>>> 4872970c
     assert(!id_vecs_[0].empty());
     return id_range<0>(*this, id_vecs_[0]);
   } // vertex_ids
-#endif
-
-<<<<<<< HEAD
+
   template <size_t D, class E> const_entity_range<D> entities(const E *e) const {
     const connectivity &c = get_connectivity(E::dimension, D);
     assert(!c.empty() && "empty connectivity");
@@ -1284,15 +1255,7 @@
 
   template <class E> decltype(auto) vertices(E *e) {
     return entities<0>(e);
-=======
-#if 0
-  // FIXME: Talk to Nick about this
-  template<class E> entity_range<0> vertices(E * e) {
-    assert(!id_vecs_[0].empty());
-    return id_range<0>(*this, id_vecs_[0]);
->>>>>>> 4872970c
-  } // vertices
-#endif
+  }
 
   /*--------------------------------------------------------------------------*
    * Edge Interface
@@ -1303,7 +1266,6 @@
     return entity_range<1>(*this, id_vecs_[1]);
   } // edges
 
-<<<<<<< HEAD
   template <class E> entity_range<1> edges(E *e) {
     return entities<1>(e);
   } // edges
@@ -1312,60 +1274,25 @@
     return entities<1>(e);
   }
 
-=======
-  template <class E>
-  entity_range<1> edges(E *e) {
-    return entities<1>(e);
-  } // edges
-
->>>>>>> 4872970c
   const_entity_range<1> edges() const {
     assert(!id_vecs_[1].empty());
     return const_entity_range<1>(*this, id_vecs_[1]);
   } // edges
 
-<<<<<<< HEAD
   id_range<1> edge_ids() const {
-=======
-  template <class E>
-  decltype(auto) edges(const E *e) const {
-    return entities<1>(e);
-  }
-
-#if 0
-  id_range<1> edges() const {
->>>>>>> 4872970c
     assert(!id_vecs_[1].empty());
     return id_range<1>(*this, id_vecs_[1]);
   } // edges
-#endif
-
-<<<<<<< HEAD
+
   template <class E> entity_range<1> edges(E *e) const {
     return entities<1>(e);
   } // edges
 
-=======
-  template <class E>
-  entity_range<1> edges(E *e) const {
-    return entities<1>(e);
-  } // edges
-
-  /*--------------------------------------------------------------------------*
-   * Face Interface
-   *--------------------------------------------------------------------------*/
-
->>>>>>> 4872970c
   entity_range<MT::dimension - 1> faces() {
     return entity_range<MT::dimension - 1>(*this, id_vecs_[MT::dimension - 1]);
   } // faces
 
-<<<<<<< HEAD
   template <class E> entity_range<MT::dimension - 1> faces(E *e) {
-=======
-  template <class E>
-  entity_range<MT::dimension - 1> faces(E *e) {
->>>>>>> 4872970c
     return entities<MT::dimension - 1>(e);
   } // faces
 
@@ -1375,25 +1302,14 @@
   }
 
   const_entity_range<MT::dimension - 1> faces() const {
-<<<<<<< HEAD
     return const_entity_range<MT::dimension - 1>(*this, id_vecs_[MT::dimension - 1]);
   } // faces
 
   id_range<MT::dimension - 1> face_ids() const {
-=======
-    return const_entity_range<MT::dimension - 1>(*this,
-      id_vecs_[MT::dimension - 1]);
-  } // faces
-
-#if 0
-  id_range<MT::dimension - 1> faces() const {
->>>>>>> 4872970c
     assert(!id_vecs_[MT::dimension - 1].empty());
     return id_range<MT::dimension - 1>(*this, id_vecs_[MT::dimension - 1]);
   } // face_ids
-#endif
-
-<<<<<<< HEAD
+
   template <class E> const_entity_range<MT::dimension - 1> faces(E *e) const {
     return entities<MT::dimension - 1>(e);
   } // faces
@@ -1407,86 +1323,17 @@
   } // cells
 
   const_entity_range<MT::dimension> cells() const {
-=======
-  template <class E>
-  const_entity_range<MT::dimension - 1> faces(E *e) const {
-    return entities<MT::dimension - 1>(e);
-  } // faces
-
-  /*--------------------------------------------------------------------------*
-   * Cell Interface
-   *--------------------------------------------------------------------------*/
-
-#if 0
-  id_range<MT::dimension> cells() const {
-    assert(!id_vecs_[MT::dimension].empty());
-    return id_range<MT::dimension>(*this, id_vecs_[MT::dimension]);
-  } // cell_ids
-#endif
-
-  const_entity_range<MT::dimension> cells() const {
     return entity_range<MT::dimension>(*this, id_vecs_[MT::dimension]);
   } // cells
 
-  entity_range<MT::dimension> cells() {
->>>>>>> 4872970c
-    return entity_range<MT::dimension>(*this, id_vecs_[MT::dimension]);
-  } // cells
-
-#if 0
-  template <class E>
-  decltype(auto) cells(const E *e) const {
-    return entities<MT::dimension>(e);
-  } // cells
-#endif
-
-<<<<<<< HEAD
   id_range<MT::dimension> cell_ids() const {
     assert(!id_vecs_[MT::dimension].empty());
     return id_range<MT::dimension>(*this, id_vecs_[MT::dimension]);
   } // cell_ids
 
   template <class E> const_entity_range<MT::dimension> cells(E *e) const {
-=======
-  template <class E>
-  const_entity_range<MT::dimension> cells(E *e) const {
     return entities<MT::dimension>(e);
   } // cells
-
-  template <class E>
-  entity_range<MT::dimension> cells(E *e) {
->>>>>>> 4872970c
-    return entities<MT::dimension>(e);
-  } // cells
-
-
-
-
-
-
-
-
-  template <size_t D, class E> const_entity_range<D> entities(const E *e) const {
-    const connectivity &c = get_connectivity(E::dimension, D);
-    assert(!c.empty() && "empty connectivity");
-    const id_vec &fv = c.get_from_index_vec();
-    return const_entity_range<D>(*this, c.get_entities(), fv[e->id()], fv[e->id() + 1]);
-  } // entities
-
-  template <size_t D, class E> entity_range<D> entities(E *e) {
-    const connectivity &c = get_connectivity(E::dimension, D);
-    assert(!c.empty() && "empty connectivity");
-    const id_vec &fv = c.get_from_index_vec();
-    return entity_range<D>(*this, c.get_entities(),
-      fv[e->id()], fv[e->id() + 1]);
-  } // entities
-
-  template <size_t D, class E> id_range<D> entities(const E *e) {
-    const connectivity &c = get_connectivity(E::dimension, D);
-    assert(!c.empty() && "empty connectivity");
-    const id_vec &fv = c.get_from_index_vec();
-    return id_range<D>(*this, c.get_entities(), fv[e->id()], fv[e->id() + 1]);
-  } // entity_ids
 
   void dump() {
     for (size_t i = 0; i < topology_.size(); ++i) {
