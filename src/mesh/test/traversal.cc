#include <cinchtest.h>
#include <iostream>

#include "../../utils/common.h"
#include "../mesh_topology.h"

using namespace std;
using namespace flexi;

class Vertex : public mesh_entity_t<0, 1>{
public:
  template<size_t M>
  uint64_t precedence() const { return 0; }
};

class Edge : public mesh_entity_t<1, 1>{
public:

};

class Face : public mesh_entity_t<1, 1>{
public:

};

class Cell : public mesh_entity_t<2, 1>{
public:
  void set_precedence(size_t dim, uint64_t precedence) {}

  std::pair<size_t, std::vector<size_t>>
  create_entities(size_t dim, std::vector<flexi::id_t>& e,
                  flexi::id_t *v, size_t vertex_count){  

    e.resize(8);

    e[0] = v[0];
    e[1] = v[2];
    
    e[2] = v[1];
    e[3] = v[3];
    
    e[4] = v[0];
    e[5] = v[1];
    
    e[6] = v[2];
    e[7] = v[3];

    return {4, {2, 2, 2, 2}};
  }
};

class TestMesh2dType{
public:
  static constexpr size_t dimension = 2;

  static constexpr size_t num_domains = 1;

  using Float = double;

  using entity_types = std::tuple<
    std::pair<domain_<0>, Vertex>,
    std::pair<domain_<0>, Edge>,
    std::pair<domain_<0>, Cell>>;

  using connectivities = 
    std::tuple<std::tuple<domain_<0>, Vertex, Edge>,
               std::tuple<domain_<0>, Vertex, Cell>,
               std::tuple<domain_<0>, Edge, Vertex>,
               std::tuple<domain_<0>, Edge, Cell>,
               std::tuple<domain_<0>, Cell, Vertex>,
               std::tuple<domain_<0>, Cell, Edge>>;

  using bindings = std::tuple<>;
};

using TestMesh = mesh_topology_t<TestMesh2dType>;
using vertex_index_iterator =
	TestMesh::entity_index_iterator<0>;
using edge_index_iterator =
	TestMesh::entity_index_iterator<1>;
using face_index_iterator =
	TestMesh::entity_index_iterator<TestMesh2dType::dimension-1>;
using cell_index_iterator =
	TestMesh::entity_index_iterator<TestMesh2dType::dimension>;

TEST(mesh_topology, traversal) {

  size_t width = 2;
  size_t height = 2;

  auto mesh = new TestMesh;

  vector<Vertex*> vs;

  size_t id = 0;
  for(size_t j = 0; j < height + 1; ++j){
    for(size_t i = 0; i < width + 1; ++i){
      auto v = mesh->make<Vertex>();
      mesh->add_entity<0,0>(v);
      vs.push_back(v); 
    }
  }

  id = 0;
  size_t width1 = width + 1;
  for(size_t j = 0; j < height; ++j){
    for(size_t i = 0; i < width; ++i){
      auto c = mesh->make<Cell>();
      mesh->add_entity<2, 0>(c);

      mesh->init_cell<0>(c,
                         {vs[i + j * width1],
                         vs[i + (j + 1) * width1],
                         vs[i + 1 + j * width1],
                         vs[i + 1 + (j + 1) * width1]}
                        );


    }
  }

  mesh->init<0>();

  CINCH_CAPTURE() << "------------- forall cells, vertices" << endl;

<<<<<<< HEAD
  for(cell_index_iterator c(*mesh); !c.end(); ++c){
    CINCH_CAPTURE() << "------- cell id: " << *c << endl;
    for(vertex_index_iterator v(c); !v.end(); ++v){
      CINCH_CAPTURE() << "--------- vertex id: " << *v << endl;
      for(cell_index_iterator c2(v); !c2.end(); ++c2){
=======
  for(TestMesh::entity_index_iterator<2> c(*mesh); !c.end(); ++c){
    CINCH_CAPTURE() << "------- cell id: " << *c << endl;
    for(TestMesh::entity_index_iterator<0> v(c); !v.end(); ++v){
      CINCH_CAPTURE() << "--------- vertex id: " << *v << endl;
      for(TestMesh::entity_index_iterator<2> c2(v); !c2.end(); ++c2){
>>>>>>> a423a83c
        CINCH_CAPTURE() << "cell2 id: " << *c2 << endl;
      }
    }
  }

  CINCH_CAPTURE() << "------------- forall cells, edges" << endl;

<<<<<<< HEAD
  for(cell_index_iterator c(*mesh); !c.end(); ++c){
    CINCH_CAPTURE() << "------- cell id: " << *c << endl;
    for(edge_index_iterator e(c); !e.end(); ++e){
=======
  for(TestMesh::entity_index_iterator<2> c(*mesh); !c.end(); ++c){
    CINCH_CAPTURE() << "------- cell id: " << *c << endl;
    for(TestMesh::entity_index_iterator<1> e(c); !e.end(); ++e){
>>>>>>> a423a83c
      CINCH_CAPTURE() << "edge id: " << *e << endl;
    }
  }

  ASSERT_TRUE(CINCH_EQUAL_BLESSED("traversal.blessed"));
}<|MERGE_RESOLUTION|>--- conflicted
+++ resolved
@@ -74,14 +74,6 @@
 };
 
 using TestMesh = mesh_topology_t<TestMesh2dType>;
-using vertex_index_iterator =
-	TestMesh::entity_index_iterator<0>;
-using edge_index_iterator =
-	TestMesh::entity_index_iterator<1>;
-using face_index_iterator =
-	TestMesh::entity_index_iterator<TestMesh2dType::dimension-1>;
-using cell_index_iterator =
-	TestMesh::entity_index_iterator<TestMesh2dType::dimension>;
 
 TEST(mesh_topology, traversal) {
 
@@ -123,19 +115,11 @@
 
   CINCH_CAPTURE() << "------------- forall cells, vertices" << endl;
 
-<<<<<<< HEAD
-  for(cell_index_iterator c(*mesh); !c.end(); ++c){
-    CINCH_CAPTURE() << "------- cell id: " << *c << endl;
-    for(vertex_index_iterator v(c); !v.end(); ++v){
-      CINCH_CAPTURE() << "--------- vertex id: " << *v << endl;
-      for(cell_index_iterator c2(v); !c2.end(); ++c2){
-=======
   for(TestMesh::entity_index_iterator<2> c(*mesh); !c.end(); ++c){
     CINCH_CAPTURE() << "------- cell id: " << *c << endl;
     for(TestMesh::entity_index_iterator<0> v(c); !v.end(); ++v){
       CINCH_CAPTURE() << "--------- vertex id: " << *v << endl;
       for(TestMesh::entity_index_iterator<2> c2(v); !c2.end(); ++c2){
->>>>>>> a423a83c
         CINCH_CAPTURE() << "cell2 id: " << *c2 << endl;
       }
     }
@@ -143,15 +127,9 @@
 
   CINCH_CAPTURE() << "------------- forall cells, edges" << endl;
 
-<<<<<<< HEAD
-  for(cell_index_iterator c(*mesh); !c.end(); ++c){
-    CINCH_CAPTURE() << "------- cell id: " << *c << endl;
-    for(edge_index_iterator e(c); !e.end(); ++e){
-=======
   for(TestMesh::entity_index_iterator<2> c(*mesh); !c.end(); ++c){
     CINCH_CAPTURE() << "------- cell id: " << *c << endl;
     for(TestMesh::entity_index_iterator<1> e(c); !e.end(); ++e){
->>>>>>> a423a83c
       CINCH_CAPTURE() << "edge id: " << *e << endl;
     }
   }
