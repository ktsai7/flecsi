#~----------------------------------------------------------------------------~#
# Copyright (c) 2014 Los Alamos National Security, LLC
# All rights reserved.
#~----------------------------------------------------------------------------~#

#------------------------------------------------------------------------------#
# Mesh generation utility
#------------------------------------------------------------------------------#

add_executable(flecsi-mg mesh-gen/main.cc)

#------------------------------------------------------------------------------#
# Collect information for FleCSIT
#------------------------------------------------------------------------------#

# Get the compiler defines that were used to build the library
# to pass to the flecsit script
get_directory_property(_defines DIRECTORY ${CMAKE_SOURCE_DIR}
  COMPILE_DEFINITIONS)
get_directory_property(_includes DIRECTORY ${CMAKE_SOURCE_DIR}
  INCLUDE_DIRECTORIES)

#------------------------------------------------------------------------------#
# These are used to set environment variables for the tutorial.
#------------------------------------------------------------------------------#

set(LIB_SUFFIX "a")

if(BUILD_SHARED_LIBS)
  set(LIB_SUFFIX "so")
endif()

set(FLECSIT_TUTORIAL_INCLUDES ${CMAKE_INSTALL_PREFIX}/include)
set(FLECSIT_TUTORIAL_LIBRARIES
  ${CMAKE_INSTALL_PREFIX}/${LIBDIR}/libFleCSI-Tut.${LIB_SUFFIX})

set(FLECSIT_TUTORIAL_PACKAGES "\"\"")

if(ENABLE_FLECSI_TUTORIAL_VTK)
    set(FLECSIT_TUTORIAL_PACKAGES VTK)
endif()

set(FLECSIT_FLECSI_LIBRARY
  ${CMAKE_INSTALL_PREFIX}/${LIBDIR}/libFleCSI.${LIB_SUFFIX})

#------------------------------------------------------------------------------#
# Create string of compiler definitions for script
#------------------------------------------------------------------------------#

list(REMOVE_DUPLICATES _defines)
set(FLECSIT_COMPILE_DEFINES)
foreach(def ${_defines})
  set(FLECSIT_COMPILE_DEFINES
    "${FLECSIT_COMPILE_DEFINES} ${def}")
endforeach()

string(STRIP "${FLECSIT_COMPILE_DEFINES}" FLECSIT_COMPILE_DEFINES)

#------------------------------------------------------------------------------#
# Create string of include directories for script
#------------------------------------------------------------------------------#

list(REMOVE_DUPLICATES _includes)
set(FLECSIT_INCLUDES)
foreach(inc ${_includes})
  set(FLECSIT_INCLUDES
    "${FLECSIT_INCLUDES} ${inc}")
endforeach()

string(STRIP "${FLECSIT_INCLUDES}" FLECSIT_INCLUDES)

#------------------------------------------------------------------------------#
# Create string of runtime link libraries for script
# Create list of link directories for LD_LIBRARY_PATH hint
#------------------------------------------------------------------------------#

set(FLECSIT_LIBRARIES)
set(FLECSIT_LDFLAGS)
set(FLECSI_LD_DEPENDS_LIST)
foreach(lib ${FLECSI_LIBRARY_DEPENDENCIES})
  # Runtime link libraries
  set(FLECSIT_LIBRARIES
    "${FLECSIT_LIBRARIES} ${lib}")

  # LD_LIBRARY_PATH hint
  get_filename_component(_path ${lib} DIRECTORY)
  set(FLECSIT_LDFLAGS "${FLECSIT_LDFLAGS} -L${_path}")
  list(APPEND FLECSI_LD_DEPENDS_LIST ${_path})
endforeach()

string(STRIP "${FLECSIT_LIBRARIES}" FLECSIT_LIBRARIES)

if(FLECSI_LD_DEPENDS_LIST)
  list(REMOVE_DUPLICATES FLECSI_LD_DEPENDS_LIST)
endif()

#------------------------------------------------------------------------------#
# Process the list of path dependencies for environment module LD_LIBARRY_PATH
#------------------------------------------------------------------------------#

set(FLECSI_LD_DEPENDS)
foreach(lib ${FLECSI_LD_DEPENDS_LIST})
  if(NOT FLECSI_LD_DEPENDS)
    set(FLECSI_LD_DEPENDS "${lib}")
  else()
    set(FLECSI_LD_DEPENDS "${FLECSI_LD_DEPENDS}:${lib}")
  endif()
endforeach()

# Append local build and remove duplicates
set(FLECSIT_LDFLAGS "${FLECSIT_LDFLAGS} -L${CMAKE_BINARY_DIR}/lib")

string(STRIP "${FLECSIT_LDFLAGS}" FLECSIT_LDFLAGS)

#------------------------------------------------------------------------------#
# FleCSIT
#------------------------------------------------------------------------------#

set(FLECSI_PYTHON_PATH_MODULE)
set(FLECSI_PYTHON_PATH_BASH)
set(FLECSI_PYTHON_PATH_CSH)

if(ENABLE_FLECSIT)

    #--------------------------------------------------------------------------#
    # FleCSIT dependencies
    #--------------------------------------------------------------------------#

    find_package(PythonInterp 2.7 REQUIRED)

    if(${PYTHON_VERSION_MAJOR} LESS 3)
      execute_process(COMMAND ${PYTHON_EXECUTABLE} -c "import distutils.sysconfig as cg; print cg.get_python_lib(0,0,prefix='${CMAKE_INSTALL_PREFIX}')" OUTPUT_VARIABLE PYTHON_INSTDIR OUTPUT_STRIP_TRAILING_WHITESPACE)
    else()
      execute_process(COMMAND ${PYTHON_EXECUTABLE} -c "import distutils.sysconfig as cg; print(cg.get_python_lib(0,0,prefix='${CMAKE_INSTALL_PREFIX}'))" OUTPUT_VARIABLE PYTHON_INSTDIR OUTPUT_STRIP_TRAILING_WHITESPACE)
    endif()

    install(DIRECTORY ${CMAKE_SOURCE_DIR}/tools/flecsit/flecsit
        DESTINATION ${PYTHON_INSTDIR}
        FILES_MATCHING PATTERN "*.py")

    configure_file(${PROJECT_SOURCE_DIR}/tools/flecsit/bin/flecsit.in
      ${CMAKE_BINARY_DIR}/flecsit/bin/flecsit @ONLY)

    install(PROGRAMS ${CMAKE_BINARY_DIR}/flecsit/bin/flecsit
        DESTINATION bin
        PERMISSIONS
            OWNER_READ OWNER_WRITE OWNER_EXECUTE
            GROUP_READ GROUP_EXECUTE
            WORLD_READ WORLD_EXECUTE
    )

    set(FLECSI_PYTHON_PATH_MODULE
        "prepend-path PYTHONPATH ${PYTHON_INSTDIR}"
    )
    set(FLECSI_PYTHON_PATH_BASH
        "export PYTHONPATH=\${PYTHONPATH}:${PYTHON_INSTDIR}"
    )
    set(FLECSI_PYTHON_PATH_CSH
<<<<<<< HEAD
        "setenv PYTHONPATH ${PYTHONPATH}:${PYTHON_INSTDIR}"
=======
        "setenv PYTHONPATH \${PYTHONPATH}:${PYTHON_INSTDIR}"
>>>>>>> 91623efc
    )

endif()

#------------------------------------------------------------------------------#
# Handle script and source files for FleCSIT tool
#------------------------------------------------------------------------------#

# Copy the auxiliary files for local development
add_custom_command(OUTPUT ${CMAKE_BINARY_DIR}/share/runtime_main.cc
  COMMAND ${CMAKE_COMMAND} -E copy
    ${_runtime_path}/runtime_main.cc
    ${CMAKE_BINARY_DIR}/share/runtime_main.cc
    DEPENDS ${_runtime_path}/runtime_main.cc
    COMMENT "Copying runtime main file")

add_custom_target(runtime_main ALL
  DEPENDS ${CMAKE_BINARY_DIR}/share/runtime_main.cc)

set_target_properties(runtime_main PROPERTIES FOLDER "Dependencies")

add_custom_command(OUTPUT ${CMAKE_BINARY_DIR}/share/runtime_driver.cc
  COMMAND ${CMAKE_COMMAND} -E copy
    ${_runtime_path}/runtime_driver.cc
    ${CMAKE_BINARY_DIR}/share/runtime_driver.cc
    DEPENDS ${_runtime_path}/runtime_driver.cc
    COMMENT "Copying runtime driver file")

add_custom_target(runtime_driver ALL
  DEPENDS ${CMAKE_BINARY_DIR}/share/runtime_driver.cc)

set_target_properties(runtime_driver PROPERTIES FOLDER "Dependencies")

# Install the auxiliary files
install(FILES ${_runtime_path}/runtime_main.cc
  DESTINATION ${FLECSI_SHARE_DIR}/runtime)
install(FILES ${_runtime_path}/runtime_driver.cc
  DESTINATION ${FLECSI_SHARE_DIR}/runtime)

#------------------------------------------------------------------------------#
# FleCSI environment module
#------------------------------------------------------------------------------#

configure_file(${CMAKE_CURRENT_SOURCE_DIR}/bin/flecsi.in
  ${CMAKE_BINARY_DIR}${CMAKE_FILES_DIRECTORY}/flecsi @ONLY)

install(FILES ${CMAKE_BINARY_DIR}${CMAKE_FILES_DIRECTORY}/flecsi
  DESTINATION bin
  )

configure_file(${CMAKE_CURRENT_SOURCE_DIR}/bin/flecsi-tutorial.in
  ${CMAKE_BINARY_DIR}${CMAKE_FILES_DIRECTORY}/flecsi-tutorial @ONLY)

install(FILES ${CMAKE_BINARY_DIR}${CMAKE_FILES_DIRECTORY}/flecsi-tutorial
  DESTINATION bin
  )

#------------------------------------------------------------------------------#
# Helper shell environment setup
#------------------------------------------------------------------------------#

# Bash
configure_file(${CMAKE_CURRENT_SOURCE_DIR}/bin/flecsi.sh.in
  ${CMAKE_BINARY_DIR}${CMAKE_FILES_DIRECTORY}/flecsi-install.sh @ONLY)

install(FILES ${CMAKE_BINARY_DIR}${CMAKE_FILES_DIRECTORY}/flecsi-install.sh
  DESTINATION bin
  RENAME flecsi.sh
  PERMISSIONS
    OWNER_READ OWNER_WRITE
    GROUP_READ
    WORLD_READ
)

configure_file(${CMAKE_CURRENT_SOURCE_DIR}/bin/flecsi-tutorial.sh.in
  ${CMAKE_BINARY_DIR}${CMAKE_FILES_DIRECTORY}/flecsi-tutorial-install.sh @ONLY)

install(
  FILES
    ${CMAKE_BINARY_DIR}${CMAKE_FILES_DIRECTORY}/flecsi-tutorial-install.sh
  DESTINATION bin
  RENAME flecsi-tutorial.sh
  PERMISSIONS
    OWNER_READ OWNER_WRITE
    GROUP_READ
    WORLD_READ
)

# Csh
configure_file(${CMAKE_CURRENT_SOURCE_DIR}/bin/flecsi.csh.in
  ${CMAKE_BINARY_DIR}${CMAKE_FILES_DIRECTORY}/flecsi-install.csh @ONLY)

install(FILES ${CMAKE_BINARY_DIR}${CMAKE_FILES_DIRECTORY}/flecsi-install.csh
  DESTINATION bin
  RENAME flecsi.csh
  PERMISSIONS
    OWNER_READ OWNER_WRITE
    GROUP_READ
    WORLD_READ
)

configure_file(${CMAKE_CURRENT_SOURCE_DIR}/bin/flecsi-tutorial.csh.in
  ${CMAKE_BINARY_DIR}${CMAKE_FILES_DIRECTORY}/flecsi-tutorial-install.csh @ONLY)

install(
  FILES
    ${CMAKE_BINARY_DIR}${CMAKE_FILES_DIRECTORY}/flecsi-tutorial-install.csh
  DESTINATION bin
  RENAME flecsi-tutorial.csh
  PERMISSIONS
    OWNER_READ OWNER_WRITE
    GROUP_READ
    WORLD_READ
)

#~---------------------------------------------------------------------------~-#
# Formatting options for emacs and vim.
# vim: set tabstop=4 shiftwidth=4 expandtab :
#~---------------------------------------------------------------------------~-#<|MERGE_RESOLUTION|>--- conflicted
+++ resolved
@@ -156,11 +156,7 @@
         "export PYTHONPATH=\${PYTHONPATH}:${PYTHON_INSTDIR}"
     )
     set(FLECSI_PYTHON_PATH_CSH
-<<<<<<< HEAD
-        "setenv PYTHONPATH ${PYTHONPATH}:${PYTHON_INSTDIR}"
-=======
         "setenv PYTHONPATH \${PYTHONPATH}:${PYTHON_INSTDIR}"
->>>>>>> 91623efc
     )
 
 endif()
