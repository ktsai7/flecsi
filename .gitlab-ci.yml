--- conflicted
+++ resolved
@@ -99,7 +99,6 @@
         clang-format -version;
         make format && git diff --exit-code --ignore-submodules;
       fi;
-<<<<<<< HEAD
     - |
       if [[ ${CI_JOB_STAGE} = "Canary" ]];
       then
@@ -121,8 +120,6 @@
           make test ARGS="CTEST_OUTPUT_ON_FAILURE=1";           
         fi;
       fi;
-=======
->>>>>>> ead4972d
 
 ###############
 # Build Stage #
